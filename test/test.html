<!DOCTYPE html>
<html>
<head>
  <meta http-equiv="Content-type" content="text/html; charset=utf-8">
  <title>Example Mocha Test</title>
</head>
<body>
  <!-- Required for browser reporter -->
  <div id="mocha"></div>

  <!-- mocha -->
  <script src="js/mocha.js" type="text/javascript" ></script>
  <script type="text/javascript" >
    // This will be overridden by mocha-helper if you run with grunt
    mocha.setup('tdd');
  </script>

  <!-- Include your assertion lib of choice -->
  <script src="js/chai.js" type="text/javascript" ></script>
  <script type="text/javascript" >
    // Setup chai
    var expect = chai.expect;
    var assert = chai.assert;
  </script>

  <!-- Include anything you want to test -->
  <script src="../dist/p5.js" type="text/javascript" ></script>

  <!-- Spec files -->
  <script src="unit/core/core.js" type="text/javascript" ></script>
  <script src="unit/math/calculation.js" type="text/javascript" ></script>
  <script src="unit/math/pvector.js" type="text/javascript" ></script>
  <script src="unit/math/random.js" type="text/javascript" ></script>
<<<<<<< HEAD
  <script src="unit/math/noise.js" type="text/javascript" ></script>
=======
  <script src="unit/shape/curves.js" type="text/javascript" ></script>
>>>>>>> e74b2851

  <!-- run mocha -->
  <script type="text/javascript" >
    // If tests run in a real browser
    // Can alternatively do a check on window.PHANTOMJS
    if (navigator.userAgent.indexOf('PhantomJS') < 0) {
        mocha
            .run();
    }
  </script>
</body>
</html><|MERGE_RESOLUTION|>--- conflicted
+++ resolved
@@ -31,11 +31,8 @@
   <script src="unit/math/calculation.js" type="text/javascript" ></script>
   <script src="unit/math/pvector.js" type="text/javascript" ></script>
   <script src="unit/math/random.js" type="text/javascript" ></script>
-<<<<<<< HEAD
   <script src="unit/math/noise.js" type="text/javascript" ></script>
-=======
   <script src="unit/shape/curves.js" type="text/javascript" ></script>
->>>>>>> e74b2851
 
   <!-- run mocha -->
   <script type="text/javascript" >
