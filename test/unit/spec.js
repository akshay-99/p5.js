--- conflicted
+++ resolved
@@ -13,11 +13,7 @@
   ],
   data: ['p5.TypedDict'],
   image: ['loading', 'pixels'],
-<<<<<<< HEAD
-  io: ['files', 'loadBytes', 'loadStrings', 'loadXML', 'loadJSON'],
-=======
-  io: ['files', 'loadTable'],
->>>>>>> 3892aa51
+  io: ['files', 'loadBytes', 'loadStrings', 'loadXML', 'loadJSON', 'loadTable'],
   math: ['calculation', 'noise', 'p5.Vector', 'random', 'trigonometry'],
   typography: ['loadFont'],
   utilities: ['array_functions', 'string_functions', 'time_date'],
