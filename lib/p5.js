<<<<<<< HEAD
/*! p5.js v0.3.9 November 05, 2014 */
=======
/*! p5.js v0.3.11 November 03, 2014 */
>>>>>>> 5165045f
var shim = function (require) {
    window.requestDraw = function () {
      return window.requestAnimationFrame || window.webkitRequestAnimationFrame || window.mozRequestAnimationFrame || window.oRequestAnimationFrame || window.msRequestAnimationFrame || function (callback, element) {
        window.setTimeout(callback, 1000 / 60);
      };
    }();
  }({});
var constants = function (require) {
    var PI = Math.PI;
    return {
      ARROW: 'default',
      CROSS: 'crosshair',
      HAND: 'pointer',
      MOVE: 'move',
      TEXT: 'text',
      WAIT: 'wait',
      HALF_PI: PI / 2,
      PI: PI,
      QUARTER_PI: PI / 4,
      TAU: PI * 2,
      TWO_PI: PI * 2,
      DEGREES: 'degrees',
      RADIANS: 'radians',
      CORNER: 'corner',
      CORNERS: 'corners',
      RADIUS: 'radius',
      RIGHT: 'right',
      LEFT: 'left',
      CENTER: 'center',
      POINTS: 'points',
      LINES: 'lines',
      TRIANGLES: 'triangles',
      TRIANGLE_FAN: 'triangles_fan',
      TRIANGLE_STRIP: 'triangles_strip',
      QUADS: 'quads',
      QUAD_STRIP: 'quad_strip',
      CLOSE: 'close',
      OPEN: 'open',
      CHORD: 'chord',
      PIE: 'pie',
      PROJECT: 'square',
      SQUARE: 'butt',
      ROUND: 'round',
      BEVEL: 'bevel',
      MITER: 'miter',
      RGB: 'rgb',
      HSB: 'hsb',
      AUTO: 'auto',
      ALT: 18,
      BACKSPACE: 8,
      CONTROL: 17,
      DELETE: 46,
      DOWN_ARROW: 40,
      ENTER: 13,
      ESCAPE: 27,
      LEFT_ARROW: 37,
      OPTION: 18,
      RETURN: 13,
      RIGHT_ARROW: 39,
      SHIFT: 16,
      TAB: 9,
      UP_ARROW: 38,
      BLEND: 'normal',
      ADDITIVE: 'lighter',
      DARKEST: 'darken',
      LIGHTEST: 'lighten',
      DIFFERENCE: 'difference',
      EXCLUSION: 'exclusion',
      MULTIPLY: 'multiply',
      SCREEN: 'screen',
      REPLACE: 'source-over',
      OVERLAY: 'overlay',
      HARD_LIGHT: 'hard-light',
      SOFT_LIGHT: 'soft-light',
      DODGE: 'color-dodge',
      BURN: 'color-burn',
      NORMAL: 'normal',
      ITALIC: 'italic',
      BOLD: 'bold',
      LINEAR: 'linear',
      QUADRATIC: 'quadratic',
      BEZIER: 'bezier',
      CURVE: 'curve'
    };
  }({});
var core = function (require, shim, constants) {
    'use strict';
    var constants = constants;
    var p5 = function (sketch, node) {
      this._setupDone = false;
      this._pixelDensity = window.devicePixelRatio || 1;
      this._startTime = new Date().getTime();
      this._userNode = node;
      this._curElement = null;
      this._elements = [];
      this._preloadCount = 0;
      this._updateInterval = 0;
      this._isGlobal = false;
      this._loop = true;
      this._styles = [];
      this._defaultCanvasSize = {
        width: 100,
        height: 100
      };
      this._events = {
        'mousemove': null,
        'mousedown': null,
        'mouseup': null,
        'click': null,
        'mousewheel': null,
        'mouseover': null,
        'mouseout': null,
        'keydown': null,
        'keyup': null,
        'keypress': null,
        'touchstart': null,
        'touchmove': null,
        'touchend': null,
        'resize': null
      };
      this.loadingScreenId = 'p5_loading';
      this._start = function () {
        if (this._userNode) {
          if (typeof this._userNode === 'string') {
            this._userNode = document.getElementById(this._userNode);
          }
        }
        if (!document.getElementById(this.loadingScreenId)) {
          this._loadingScreen = document.createElement('loadingDiv');
          this._loadingScreen.innerHTML = 'loading...';
          var node = this._userNode || document.body;
          node.appendChild(this._loadingScreen);
        } else {
          this._loadingScreen = document.getElementById(this.loadingScreenId);
        }
        this.createCanvas(this._defaultCanvasSize.width, this._defaultCanvasSize.height, true);
        var userPreload = this.preload || window.preload;
        var context = this._isGlobal ? window : this;
        if (userPreload) {
          this._preloadMethods.forEach(function (f) {
            context[f] = function (path) {
              return context._preload(f, path);
            };
          });
          userPreload();
          if (this._preloadCount === 0) {
            this._setup();
            this._runFrames();
            this._draw();
          }
        } else {
          this._setup();
          this._runFrames();
          this._draw();
        }
      }.bind(this);
      this._preload = function (func, path) {
        var context = this._isGlobal ? window : this;
        context._setProperty('_preloadCount', context._preloadCount + 1);
        return p5.prototype[func].call(context, path, function (resp) {
          context._setProperty('_preloadCount', context._preloadCount - 1);
          if (context._preloadCount === 0) {
            context._setup();
            context._runFrames();
            context._draw();
          }
        });
      }.bind(this);
      this._setup = function () {
        var context = this._isGlobal ? window : this;
        if (typeof context.preload === 'function') {
          this._preloadMethods.forEach(function (f) {
            context[f] = p5.prototype[f];
          });
        }
        if (typeof context.setup === 'function') {
          context.setup();
        }
        this.canvas.style.visibility = '';
        this.canvas.className = this.canvas.className.replace('p5_hidden', '');
        this._setupDone = true;
        this._loadingScreen.parentNode.removeChild(this._loadingScreen);
      }.bind(this);
      this._draw = function () {
        var userSetup = this.setup || window.setup;
        var now = new Date().getTime();
        this._frameRate = 1000 / (now - this._lastFrameTime);
        this._lastFrameTime = now;
        var userDraw = this.draw || window.draw;
        if (this._loop) {
          if (this._drawInterval) {
            clearInterval(this._drawInterval);
          }
          this._drawInterval = setTimeout(function () {
            window.requestDraw(this._draw.bind(this));
          }.bind(this), 1000 / this._targetFrameRate);
        }
        if (typeof userDraw === 'function') {
          this.push();
          if (typeof userSetup === 'undefined') {
            this.scale(this._pixelDensity, this._pixelDensity);
          }
          this._registeredMethods.pre.forEach(function (f) {
            f.call(this);
          });
          userDraw();
          this._registeredMethods.post.forEach(function (f) {
            f.call(this);
          });
          this.pop();
        }
        this._updatePMouseCoords();
        this._updatePTouchCoords();
      }.bind(this);
      this._runFrames = function () {
        if (this._updateInterval) {
          clearInterval(this._updateInterval);
        }
        this._updateInterval = setInterval(function () {
          this._setProperty('frameCount', this.frameCount + 1);
        }.bind(this), 1000 / this._targetFrameRate);
      }.bind(this);
      this._setProperty = function (prop, value) {
        this[prop] = value;
        if (this._isGlobal) {
          window[prop] = value;
        }
      }.bind(this);
      this.remove = function () {
        if (this._curElement) {
          this._loop = false;
          if (this._drawInterval) {
            clearTimeout(this._drawInterval);
          }
          if (this._updateInterval) {
            clearTimeout(this._updateInterval);
          }
          for (var ev in this._events) {
            window.removeEventListener(ev, this._events[ev]);
          }
          for (var i = 0; i < this._elements.length; i++) {
            var e = this._elements[i];
            if (e.elt.parentNode) {
              e.elt.parentNode.removeChild(e.elt);
            }
            for (var elt_ev in e._events) {
              e.elt.removeEventListener(elt_ev, e._events[elt_ev]);
            }
          }
          var self = this;
          this._registeredMethods.remove.forEach(function (f) {
            if (typeof f !== 'undefined') {
              f.call(self);
            }
          });
          if (this._isGlobal) {
            for (var p in p5.prototype) {
              try {
                delete window[p];
              } catch (x) {
                window[p] = undefined;
              }
            }
            for (var p2 in this) {
              if (this.hasOwnProperty(p2)) {
                try {
                  delete window[p2];
                } catch (x) {
                  window[p2] = undefined;
                }
              }
            }
          }
        }
      }.bind(this);
      for (var k in constants) {
        p5.prototype[k] = constants[k];
      }
      if (!sketch) {
        this._isGlobal = true;
        for (var p in p5.prototype) {
          if (typeof p5.prototype[p] === 'function') {
            var ev = p.substring(2);
            if (!this._events.hasOwnProperty(ev)) {
              window[p] = p5.prototype[p].bind(this);
            }
          } else {
            window[p] = p5.prototype[p];
          }
        }
        for (var p2 in this) {
          if (this.hasOwnProperty(p2)) {
            window[p2] = this[p2];
          }
        }
      } else {
        sketch(this);
      }
      for (var e in this._events) {
        var f = this['on' + e];
        if (f) {
          var m = f.bind(this);
          window.addEventListener(e, m);
          this._events[e] = m;
        }
      }
      var self = this;
      window.addEventListener('focus', function () {
        self._setProperty('focused', true);
      });
      window.addEventListener('blur', function () {
        self._setProperty('focused', false);
      });
      if (document.readyState === 'complete') {
        this._start();
      } else {
        window.addEventListener('load', this._start.bind(this), false);
      }
    };
    p5.prototype._preloadMethods = [
      'loadJSON',
      'loadImage',
      'loadStrings',
      'loadXML',
      'loadShape',
      'loadTable'
    ];
    p5.prototype._registeredMethods = {
      pre: [],
      post: [],
      remove: []
    };
    p5.prototype.registerPreloadMethod = function (m) {
      p5.prototype._preloadMethods.push(m);
    }.bind(this);
    p5.prototype.registerMethod = function (name, m) {
      if (!p5.prototype._registeredMethods.hasOwnProperty(name)) {
        p5.prototype._registeredMethods[name] = [];
      }
      p5.prototype._registeredMethods[name].push(m);
    }.bind(this);
    return p5;
  }({}, shim, constants);
var p5Color = function (require, core, constants) {
    var p5 = core;
    var constants = constants;
    p5.Color = function (pInst, vals) {
      if (vals instanceof Array) {
        this.rgba = vals;
      } else {
        var formatted = p5.Color._getFormattedColor.apply(pInst, vals);
        if (pInst._colorMode === constants.HSB) {
          this.hsba = formatted;
          this.rgba = p5.Color._getRGB(formatted);
        } else {
          this.rgba = formatted;
        }
      }
      var c = p5.Color._normalizeColorArray.call(pInst, this.rgba);
      this.colorString = p5.Color._getColorString(c);
      return this;
    };
    p5.Color._getFormattedColor = function () {
      if (arguments[0] instanceof Array) {
        return p5.Color.getNormalizedColor.apply(this, arguments[0]);
      }
      var r, g, b, a;
      if (arguments.length >= 3) {
        r = arguments[0];
        g = arguments[1];
        b = arguments[2];
        a = typeof arguments[3] === 'number' ? arguments[3] : 255;
      } else {
        if (this._colorMode === constants.RGB) {
          r = g = b = arguments[0];
        } else {
          r = b = arguments[0];
          g = 0;
        }
        a = typeof arguments[1] === 'number' ? arguments[1] : 255;
      }
      return [
        r,
        g,
        b,
        a
      ];
    };
    p5.Color._normalizeColorArray = function (arr) {
      var isRGB = this._colorMode === constants.RGB;
      var maxArr = isRGB ? this._maxRGB : this._maxHSB;
      arr[0] *= 255 / maxArr[0];
      arr[1] *= 255 / maxArr[1];
      arr[2] *= 255 / maxArr[2];
      arr[3] *= 255 / maxArr[3];
      return arr;
    };
    p5.Color._getRGB = function (hsba) {
      var h = hsba[0];
      var s = hsba[1];
      var v = hsba[2];
      h /= 255;
      s /= 255;
      v /= 255;
      var RGBA = [];
      if (s === 0) {
        RGBA = [
          Math.round(v * 255),
          Math.round(v * 255),
          Math.round(v * 255),
          hsba[3]
        ];
      } else {
        var var_h = h * 6;
        if (var_h === 6) {
          var_h = 0;
        }
        var var_i = Math.floor(var_h);
        var var_1 = v * (1 - s);
        var var_2 = v * (1 - s * (var_h - var_i));
        var var_3 = v * (1 - s * (1 - (var_h - var_i)));
        var var_r;
        var var_g;
        var var_b;
        if (var_i === 0) {
          var_r = v;
          var_g = var_3;
          var_b = var_1;
        } else if (var_i === 1) {
          var_r = var_2;
          var_g = v;
          var_b = var_1;
        } else if (var_i === 2) {
          var_r = var_1;
          var_g = v;
          var_b = var_3;
        } else if (var_i === 3) {
          var_r = var_1;
          var_g = var_2;
          var_b = v;
        } else if (var_i === 4) {
          var_r = var_3;
          var_g = var_1;
          var_b = v;
        } else {
          var_r = v;
          var_g = var_1;
          var_b = var_2;
        }
        RGBA = [
          Math.round(var_r * 255),
          Math.round(var_g * 255),
          Math.round(var_b * 255),
          hsba[3]
        ];
      }
      return RGBA;
    };
    p5.Color._getHSB = function (rgba) {
      var var_R = rgba[0] / 255;
      var var_G = rgba[1] / 255;
      var var_B = rgba[2] / 255;
      var var_Min = Math.min(var_R, var_G, var_B);
      var var_Max = Math.max(var_R, var_G, var_B);
      var del_Max = var_Max - var_Min;
      var H;
      var S;
      var V = var_Max;
      if (del_Max === 0) {
        H = 0;
        S = 0;
      } else {
        S = del_Max / var_Max;
        var del_R = ((var_Max - var_R) / 6 + del_Max / 2) / del_Max;
        var del_G = ((var_Max - var_G) / 6 + del_Max / 2) / del_Max;
        var del_B = ((var_Max - var_B) / 6 + del_Max / 2) / del_Max;
        if (var_R === var_Max) {
          H = del_B - del_G;
        } else if (var_G === var_Max) {
          H = 1 / 3 + del_R - del_B;
        } else if (var_B === var_Max) {
          H = 2 / 3 + del_G - del_R;
        }
        if (H < 0) {
          H += 1;
        }
        if (H > 1) {
          H -= 1;
        }
      }
      return [
        Math.round(H * 255),
        Math.round(S * 255),
        Math.round(V * 255),
        rgba[3]
      ];
    };
    p5.Color._getColorString = function (a) {
      for (var i = 0; i < 3; i++) {
        a[i] = Math.floor(a[i]);
      }
      var alpha = typeof a[3] !== 'undefined' ? a[3] / 255 : 1;
      return 'rgba(' + a[0] + ',' + a[1] + ',' + a[2] + ',' + alpha + ')';
    };
    p5.Color._getCanvasColor = function () {
      if (arguments[0] instanceof p5.Color) {
        if (arguments.length === 1) {
          return arguments[0].colorString;
        } else {
          var c = arguments[0].rgba;
          c[3] = arguments[1];
          c = p5.Color._normalizeColorArray.call(this, c);
          return p5.Color._getColorString(c);
        }
      } else if (arguments[0] instanceof Array) {
        if (arguments.length === 1) {
          return p5.Color._getColorString(arguments[0]);
        } else {
          var isRGB = this._colorMode === constants.RGB;
          var maxA = isRGB ? this._maxRGB[3] : this._maxHSB[3];
          arguments[0][3] = 255 * arguments[1] / maxA;
          return p5.Color._getColorString(arguments[0]);
        }
      } else {
        var e = p5.Color._getFormattedColor.apply(this, arguments);
        e = p5.Color._normalizeColorArray.call(this, e);
        if (this._colorMode === constants.HSB) {
          e = p5.Color._getRGB(e);
        }
        return p5.Color._getColorString(e);
      }
    };
    return p5.Color;
  }({}, core, constants);
var p5Element = function (require, core) {
    var p5 = core;
    p5.Element = function (elt, pInst) {
      this.elt = elt;
      this._pInst = pInst;
      this._events = {};
      this.width = this.elt.offsetWidth;
      this.height = this.elt.offsetHeight;
    };
    p5.Element.prototype.parent = function (p) {
      if (typeof p === 'string') {
        p = document.getElementById(p);
      } else if (p instanceof p5.Element) {
        p = p.elt;
      }
      p.appendChild(this.elt);
      return this;
    };
    p5.Element.prototype.id = function (id) {
      this.elt.id = id;
      return this;
    };
    p5.Element.prototype.class = function (c) {
      this.elt.className += ' ' + c;
      return this;
    };
    p5.Element.prototype.mousePressed = function (fxn) {
      attachListener('mousedown', fxn, this);
      return this;
    };
    p5.Element.prototype.mouseWheel = function (fxn) {
      attachListener('mousewheel', fxn, this);
      return this;
    };
    p5.Element.prototype.mouseReleased = function (fxn) {
      attachListener('mouseup', fxn, this);
      return this;
    };
    p5.Element.prototype.mouseClicked = function (fxn) {
      attachListener('click', fxn, this);
      return this;
    };
    p5.Element.prototype.mouseMoved = function (fxn) {
      attachListener('mousemove', fxn, this);
      return this;
    };
    p5.Element.prototype.mouseOver = function (fxn) {
      attachListener('mouseover', fxn, this);
      return this;
    };
    p5.Element.prototype.mouseOut = function (fxn) {
      attachListener('mouseout', fxn, this);
      return this;
    };
    function attachListener(ev, fxn, ctx) {
      var _this = ctx;
      var f = function (e) {
        fxn(e, _this);
      };
      ctx.elt.addEventListener(ev, f, false);
      ctx._events[ev] = f;
    }
    p5.Element.prototype._setProperty = function (prop, value) {
      this[prop] = value;
    };
    return p5.Element;
  }({}, core);
var p5Graphics = function (require, core, constants) {
    var p5 = core;
    var constants = constants;
    p5.Graphics = function (elt, pInst, isMainCanvas) {
      p5.Element.call(this, elt, pInst);
      this.canvas = elt;
      this.drawingContext = this.canvas.getContext('2d');
      this._pInst = pInst;
      if (isMainCanvas) {
        this._isMainCanvas = true;
        this._pInst._setProperty('_curElement', this);
        this._pInst._setProperty('canvas', this.canvas);
        this._pInst._setProperty('drawingContext', this.drawingContext);
        this._pInst._setProperty('width', this.width);
        this._pInst._setProperty('height', this.height);
      } else {
        this.canvas.style.display = 'none';
        this._styles = [];
      }
    };
    p5.Graphics.prototype = Object.create(p5.Element.prototype);
    p5.Graphics.prototype._applyDefaults = function () {
      this.drawingContext.fillStyle = '#FFFFFF';
      this.drawingContext.strokeStyle = '#000000';
      this.drawingContext.lineCap = constants.ROUND;
      this.drawingContext.font = 'normal 12px sans-serif';
    };
    p5.Graphics.prototype.resize = function (w, h) {
      this.width = w;
      this.height = h;
      this.elt.width = w * this._pInst._pixelDensity;
      this.elt.height = h * this._pInst._pixelDensity;
      this.elt.style.width = w + 'px';
      this.elt.style.height = h + 'px';
      if (this._isMainCanvas) {
        this._pInst._setProperty('width', this.width);
        this._pInst._setProperty('height', this.height);
      }
      this.drawingContext.scale(this._pInst._pixelDensity, this._pInst._pixelDensity);
    };
    return p5.Graphics;
  }({}, core, constants);
var filters = function (require) {
    'use strict';
    var Filters = {};
    Filters._toPixels = function (canvas) {
      if (canvas instanceof ImageData) {
        return canvas.data;
      } else {
        return canvas.getContext('2d').getImageData(0, 0, canvas.width, canvas.height).data;
      }
    };
    Filters._getARGB = function (data, i) {
      var offset = i * 4;
      return data[offset + 3] << 24 & 4278190080 | data[offset] << 16 & 16711680 | data[offset + 1] << 8 & 65280 | data[offset + 2] & 255;
    };
    Filters._setPixels = function (pixels, data) {
      var offset = 0;
      for (var i = 0, al = pixels.length; i < al; i++) {
        offset = i * 4;
        pixels[offset + 0] = (data[i] & 16711680) >>> 16;
        pixels[offset + 1] = (data[i] & 65280) >>> 8;
        pixels[offset + 2] = data[i] & 255;
        pixels[offset + 3] = (data[i] & 4278190080) >>> 24;
      }
    };
    Filters._toImageData = function (canvas) {
      if (canvas instanceof ImageData) {
        return canvas;
      } else {
        return canvas.getContext('2d').getImageData(0, 0, canvas.width, canvas.height);
      }
    };
    Filters._createImageData = function (width, height) {
      Filters._tmpCanvas = document.createElement('canvas');
      Filters._tmpCtx = Filters._tmpCanvas.getContext('2d');
      return this._tmpCtx.createImageData(width, height);
    };
    Filters.apply = function (canvas, func, filterParam) {
      var ctx = canvas.getContext('2d');
      var imageData = ctx.getImageData(0, 0, canvas.width, canvas.height);
      var newImageData = func(imageData, filterParam);
      if (newImageData instanceof ImageData) {
        ctx.putImageData(newImageData, 0, 0, 0, 0, canvas.width, canvas.height);
      } else {
        ctx.putImageData(imageData, 0, 0, 0, 0, canvas.width, canvas.height);
      }
    };
    Filters.threshold = function (canvas, level) {
      var pixels = Filters._toPixels(canvas);
      if (level === undefined) {
        level = 0.5;
      }
      var thresh = Math.floor(level * 255);
      for (var i = 0; i < pixels.length; i += 4) {
        var r = pixels[i];
        var g = pixels[i + 1];
        var b = pixels[i + 2];
        var grey = 0.2126 * r + 0.7152 * g + 0.0722 * b;
        var val;
        if (grey >= thresh) {
          val = 255;
        } else {
          val = 0;
        }
        pixels[i] = pixels[i + 1] = pixels[i + 2] = val;
      }
    };
    Filters.gray = function (canvas) {
      var pixels = Filters._toPixels(canvas);
      for (var i = 0; i < pixels.length; i += 4) {
        var r = pixels[i];
        var g = pixels[i + 1];
        var b = pixels[i + 2];
        var gray = 0.2126 * r + 0.7152 * g + 0.0722 * b;
        pixels[i] = pixels[i + 1] = pixels[i + 2] = gray;
      }
    };
    Filters.opaque = function (canvas) {
      var pixels = Filters._toPixels(canvas);
      for (var i = 0; i < pixels.length; i += 4) {
        pixels[i + 3] = 255;
      }
      return pixels;
    };
    Filters.invert = function (canvas) {
      var pixels = Filters._toPixels(canvas);
      for (var i = 0; i < pixels.length; i += 4) {
        pixels[i] = 255 - pixels[i];
        pixels[i + 1] = 255 - pixels[i + 1];
        pixels[i + 2] = 255 - pixels[i + 2];
      }
    };
    Filters.posterize = function (canvas, level) {
      var pixels = Filters._toPixels(canvas);
      if (level < 2 || level > 255) {
        throw new Error('Level must be greater than 2 and less than 255 for posterize');
      }
      var levels1 = level - 1;
      for (var i = 0; i < pixels.length; i += 4) {
        var rlevel = pixels[i];
        var glevel = pixels[i + 1];
        var blevel = pixels[i + 2];
        pixels[i] = (rlevel * level >> 8) * 255 / levels1;
        pixels[i + 1] = (glevel * level >> 8) * 255 / levels1;
        pixels[i + 2] = (blevel * level >> 8) * 255 / levels1;
      }
    };
    Filters.dilate = function (canvas) {
      var pixels = Filters._toPixels(canvas);
      var currIdx = 0;
      var maxIdx = pixels.length ? pixels.length / 4 : 0;
      var out = new Int32Array(maxIdx);
      var currRowIdx, maxRowIdx, colOrig, colOut, currLum;
      var idxRight, idxLeft, idxUp, idxDown, colRight, colLeft, colUp, colDown, lumRight, lumLeft, lumUp, lumDown;
      while (currIdx < maxIdx) {
        currRowIdx = currIdx;
        maxRowIdx = currIdx + canvas.width;
        while (currIdx < maxRowIdx) {
          colOrig = colOut = Filters._getARGB(pixels, currIdx);
          idxLeft = currIdx - 1;
          idxRight = currIdx + 1;
          idxUp = currIdx - canvas.width;
          idxDown = currIdx + canvas.width;
          if (idxLeft < currRowIdx) {
            idxLeft = currIdx;
          }
          if (idxRight >= maxRowIdx) {
            idxRight = currIdx;
          }
          if (idxUp < 0) {
            idxUp = 0;
          }
          if (idxDown >= maxIdx) {
            idxDown = currIdx;
          }
          colUp = Filters._getARGB(pixels, idxUp);
          colLeft = Filters._getARGB(pixels, idxLeft);
          colDown = Filters._getARGB(pixels, idxDown);
          colRight = Filters._getARGB(pixels, idxRight);
          currLum = 77 * (colOrig >> 16 & 255) + 151 * (colOrig >> 8 & 255) + 28 * (colOrig & 255);
          lumLeft = 77 * (colLeft >> 16 & 255) + 151 * (colLeft >> 8 & 255) + 28 * (colLeft & 255);
          lumRight = 77 * (colRight >> 16 & 255) + 151 * (colRight >> 8 & 255) + 28 * (colRight & 255);
          lumUp = 77 * (colUp >> 16 & 255) + 151 * (colUp >> 8 & 255) + 28 * (colUp & 255);
          lumDown = 77 * (colDown >> 16 & 255) + 151 * (colDown >> 8 & 255) + 28 * (colDown & 255);
          if (lumLeft > currLum) {
            colOut = colLeft;
            currLum = lumLeft;
          }
          if (lumRight > currLum) {
            colOut = colRight;
            currLum = lumRight;
          }
          if (lumUp > currLum) {
            colOut = colUp;
            currLum = lumUp;
          }
          if (lumDown > currLum) {
            colOut = colDown;
            currLum = lumDown;
          }
          out[currIdx++] = colOut;
        }
      }
      Filters._setPixels(pixels, out);
    };
    Filters.erode = function (canvas) {
      var pixels = Filters._toPixels(canvas);
      var currIdx = 0;
      var maxIdx = pixels.length ? pixels.length / 4 : 0;
      var out = new Int32Array(maxIdx);
      var currRowIdx, maxRowIdx, colOrig, colOut, currLum;
      var idxRight, idxLeft, idxUp, idxDown, colRight, colLeft, colUp, colDown, lumRight, lumLeft, lumUp, lumDown;
      while (currIdx < maxIdx) {
        currRowIdx = currIdx;
        maxRowIdx = currIdx + canvas.width;
        while (currIdx < maxRowIdx) {
          colOrig = colOut = Filters._getARGB(pixels, currIdx);
          idxLeft = currIdx - 1;
          idxRight = currIdx + 1;
          idxUp = currIdx - canvas.width;
          idxDown = currIdx + canvas.width;
          if (idxLeft < currRowIdx) {
            idxLeft = currIdx;
          }
          if (idxRight >= maxRowIdx) {
            idxRight = currIdx;
          }
          if (idxUp < 0) {
            idxUp = 0;
          }
          if (idxDown >= maxIdx) {
            idxDown = currIdx;
          }
          colUp = Filters._getARGB(pixels, idxUp);
          colLeft = Filters._getARGB(pixels, idxLeft);
          colDown = Filters._getARGB(pixels, idxDown);
          colRight = Filters._getARGB(pixels, idxRight);
          currLum = 77 * (colOrig >> 16 & 255) + 151 * (colOrig >> 8 & 255) + 28 * (colOrig & 255);
          lumLeft = 77 * (colLeft >> 16 & 255) + 151 * (colLeft >> 8 & 255) + 28 * (colLeft & 255);
          lumRight = 77 * (colRight >> 16 & 255) + 151 * (colRight >> 8 & 255) + 28 * (colRight & 255);
          lumUp = 77 * (colUp >> 16 & 255) + 151 * (colUp >> 8 & 255) + 28 * (colUp & 255);
          lumDown = 77 * (colDown >> 16 & 255) + 151 * (colDown >> 8 & 255) + 28 * (colDown & 255);
          if (lumLeft < currLum) {
            colOut = colLeft;
            currLum = lumLeft;
          }
          if (lumRight < currLum) {
            colOut = colRight;
            currLum = lumRight;
          }
          if (lumUp < currLum) {
            colOut = colUp;
            currLum = lumUp;
          }
          if (lumDown < currLum) {
            colOut = colDown;
            currLum = lumDown;
          }
          out[currIdx++] = colOut;
        }
      }
      Filters._setPixels(pixels, out);
    };
    var blurRadius;
    var blurKernelSize;
    var blurKernel;
    var blurMult;
    function buildBlurKernel(r) {
      var radius = r * 3.5 | 0;
      radius = radius < 1 ? 1 : radius < 248 ? radius : 248;
      if (blurRadius !== radius) {
        blurRadius = radius;
        blurKernelSize = 1 + blurRadius << 1;
        blurKernel = new Int32Array(blurKernelSize);
        blurMult = new Array(blurKernelSize);
        for (var l = 0; l < blurKernelSize; l++) {
          blurMult[l] = new Int32Array(256);
        }
        var bk, bki;
        var bm, bmi;
        for (var i = 1, radiusi = radius - 1; i < radius; i++) {
          blurKernel[radius + i] = blurKernel[radiusi] = bki = radiusi * radiusi;
          bm = blurMult[radius + i];
          bmi = blurMult[radiusi--];
          for (var j = 0; j < 256; j++) {
            bm[j] = bmi[j] = bki * j;
          }
        }
        bk = blurKernel[radius] = radius * radius;
        bm = blurMult[radius];
        for (var k = 0; k < 256; k++) {
          bm[k] = bk * k;
        }
      }
    }
    function blurARGB(canvas, radius) {
      var pixels = Filters._toPixels(canvas);
      var width = canvas.width;
      var height = canvas.height;
      var numPackedPixels = width * height;
      var argb = new Int32Array(numPackedPixels);
      for (var j = 0; j < numPackedPixels; j++) {
        argb[j] = Filters._getARGB(pixels, j);
      }
      var sum, cr, cg, cb, ca;
      var read, ri, ym, ymi, bk0;
      var a2 = new Int32Array(numPackedPixels);
      var r2 = new Int32Array(numPackedPixels);
      var g2 = new Int32Array(numPackedPixels);
      var b2 = new Int32Array(numPackedPixels);
      var yi = 0;
      buildBlurKernel(radius);
      var x, y, i;
      var bm;
      for (y = 0; y < height; y++) {
        for (x = 0; x < width; x++) {
          cb = cg = cr = ca = sum = 0;
          read = x - blurRadius;
          if (read < 0) {
            bk0 = -read;
            read = 0;
          } else {
            if (read >= width) {
              break;
            }
            bk0 = 0;
          }
          for (i = bk0; i < blurKernelSize; i++) {
            if (read >= width) {
              break;
            }
            var c = argb[read + yi];
            bm = blurMult[i];
            ca += bm[(c & -16777216) >>> 24];
            cr += bm[(c & 16711680) >> 16];
            cg += bm[(c & 65280) >> 8];
            cb += bm[c & 255];
            sum += blurKernel[i];
            read++;
          }
          ri = yi + x;
          a2[ri] = ca / sum;
          r2[ri] = cr / sum;
          g2[ri] = cg / sum;
          b2[ri] = cb / sum;
        }
        yi += width;
      }
      yi = 0;
      ym = -blurRadius;
      ymi = ym * width;
      for (y = 0; y < height; y++) {
        for (x = 0; x < width; x++) {
          cb = cg = cr = ca = sum = 0;
          if (ym < 0) {
            bk0 = ri = -ym;
            read = x;
          } else {
            if (ym >= height) {
              break;
            }
            bk0 = 0;
            ri = ym;
            read = x + ymi;
          }
          for (i = bk0; i < blurKernelSize; i++) {
            if (ri >= height) {
              break;
            }
            bm = blurMult[i];
            ca += bm[a2[read]];
            cr += bm[r2[read]];
            cg += bm[g2[read]];
            cb += bm[b2[read]];
            sum += blurKernel[i];
            ri++;
            read += width;
          }
          argb[x + yi] = ca / sum << 24 | cr / sum << 16 | cg / sum << 8 | cb / sum;
        }
        yi += width;
        ymi += width;
        ym++;
      }
      Filters._setPixels(pixels, argb);
    }
    Filters.blur = function (canvas, radius) {
      blurARGB(canvas, radius);
    };
    return Filters;
  }({});
var p5Image = function (require, core, filters) {
    'use strict';
    var p5 = core;
    var Filters = filters;
    p5.Image = function (width, height) {
      this.width = width;
      this.height = height;
      this.canvas = document.createElement('canvas');
      this.canvas.width = this.width;
      this.canvas.height = this.height;
      this.drawingContext = this.canvas.getContext('2d');
      this.pixels = [];
    };
    p5.Image.prototype._setProperty = function (prop, value) {
      this[prop] = value;
    };
    p5.Image.prototype.loadPixels = function () {
      p5.prototype.loadPixels.call(this);
    };
    p5.Image.prototype.updatePixels = function (x, y, w, h) {
      p5.prototype.updatePixels.call(this, x, y, w, h);
    };
    p5.Image.prototype.get = function (x, y, w, h) {
      return p5.prototype.get.call(this, x, y, w, h);
    };
    p5.Image.prototype.set = function (x, y, imgOrCol) {
      p5.prototype.set.call(this, x, y, imgOrCol);
    };
    p5.Image.prototype.resize = function (width, height) {
      var tempCanvas = document.createElement('canvas');
      tempCanvas.width = width;
      tempCanvas.height = height;
      tempCanvas.getContext('2d').drawImage(this.canvas, 0, 0, this.canvas.width, this.canvas.height, 0, 0, tempCanvas.width, tempCanvas.width);
      this.canvas.width = this.width = width;
      this.canvas.height = this.height = height;
      this.drawingContext.drawImage(tempCanvas, 0, 0, width, height, 0, 0, width, height);
      if (this.pixels.length > 0) {
        this.loadPixels();
      }
    };
    p5.Image.prototype.copy = function () {
      p5.prototype.copy.apply(this, arguments);
    };
    p5.Image.prototype.mask = function (p5Image) {
      if (p5Image === undefined) {
        p5Image = this;
      }
      var currBlend = this.drawingContext.globalCompositeOperation;
      var scaleFactor = 1;
      if (p5Image instanceof p5.Graphics) {
        scaleFactor = p5Image._pInst._pixelDensity;
      }
      var copyArgs = [
          p5Image,
          0,
          0,
          scaleFactor * p5Image.width,
          scaleFactor * p5Image.height,
          0,
          0,
          this.width,
          this.height
        ];
      this.drawingContext.globalCompositeOperation = 'destination-out';
      this.copy.apply(this, copyArgs);
      this.drawingContext.globalCompositeOperation = currBlend;
    };
    p5.Image.prototype.filter = function (operation, value) {
      Filters.apply(this.canvas, Filters[operation.toLowerCase()], value);
    };
    p5.Image.prototype.blend = function () {
      p5.prototype.blend.apply(this, arguments);
    };
    p5.Image.prototype.save = function (filename, extension) {
      var mimeType;
      if (!extension) {
        extension = 'png';
        mimeType = 'image/png';
      } else {
        switch (extension.toLowerCase()) {
        case 'png':
          mimeType = 'image/png';
          break;
        case 'jpeg':
          mimeType = 'image/jpeg';
          break;
        case 'jpg':
          mimeType = 'image/jpeg';
          break;
        default:
          mimeType = 'image/png';
          break;
        }
      }
      var downloadMime = 'image/octet-stream';
      var imageData = this.canvas.toDataURL(mimeType);
      imageData = imageData.replace(mimeType, downloadMime);
      p5.prototype.downloadFile(imageData, filename, extension);
    };
    return p5.Image;
  }({}, core, filters);
var polargeometry = function (require) {
    return {
      degreesToRadians: function (x) {
        return 2 * Math.PI * x / 360;
      },
      radiansToDegrees: function (x) {
        return 360 * x / (2 * Math.PI);
      }
    };
  }({});
var p5Vector = function (require, core, polargeometry, constants) {
    'use strict';
    var p5 = core;
    var polarGeometry = polargeometry;
    var constants = constants;
    p5.Vector = function () {
      var x, y, z;
      if (arguments[0] instanceof p5) {
        this.p5 = arguments[0];
        x = arguments[1][0] || 0;
        y = arguments[1][1] || 0;
        z = arguments[1][2] || 0;
      } else {
        x = arguments[0] || 0;
        y = arguments[1] || 0;
        z = arguments[2] || 0;
      }
      this.x = x;
      this.y = y;
      this.z = z;
    };
    p5.Vector.prototype.set = function (x, y, z) {
      if (x instanceof p5.Vector) {
        this.x = x.x || 0;
        this.y = x.y || 0;
        this.z = x.z || 0;
        return this;
      }
      if (x instanceof Array) {
        this.x = x[0] || 0;
        this.y = x[1] || 0;
        this.z = x[2] || 0;
        return this;
      }
      this.x = x || 0;
      this.y = y || 0;
      this.z = z || 0;
      return this;
    };
    p5.Vector.prototype.get = function () {
      if (this.p5) {
        return new p5.Vector(this.p5, [
          this.x,
          this.y,
          this.z
        ]);
      } else {
        return new p5.Vector(this.x, this.y, this.z);
      }
    };
    p5.Vector.prototype.add = function (x, y, z) {
      if (x instanceof p5.Vector) {
        this.x += x.x || 0;
        this.y += x.y || 0;
        this.z += x.z || 0;
        return this;
      }
      if (x instanceof Array) {
        this.x += x[0] || 0;
        this.y += x[1] || 0;
        this.z += x[2] || 0;
        return this;
      }
      this.x += x || 0;
      this.y += y || 0;
      this.z += z || 0;
      return this;
    };
    p5.Vector.prototype.sub = function (x, y, z) {
      if (x instanceof p5.Vector) {
        this.x -= x.x || 0;
        this.y -= x.y || 0;
        this.z -= x.z || 0;
        return this;
      }
      if (x instanceof Array) {
        this.x -= x[0] || 0;
        this.y -= x[1] || 0;
        this.z -= x[2] || 0;
        return this;
      }
      this.x -= x || 0;
      this.y -= y || 0;
      this.z -= z || 0;
      return this;
    };
    p5.Vector.prototype.mult = function (n) {
      this.x *= n || 0;
      this.y *= n || 0;
      this.z *= n || 0;
      return this;
    };
    p5.Vector.prototype.div = function (n) {
      this.x /= n;
      this.y /= n;
      this.z /= n;
      return this;
    };
    p5.Vector.prototype.mag = function () {
      return Math.sqrt(this.magSq());
    };
    p5.Vector.prototype.magSq = function () {
      var x = this.x, y = this.y, z = this.z;
      return x * x + y * y + z * z;
    };
    p5.Vector.prototype.dot = function (x, y, z) {
      if (x instanceof p5.Vector) {
        return this.dot(x.x, x.y, x.z);
      }
      return this.x * (x || 0) + this.y * (y || 0) + this.z * (z || 0);
    };
    p5.Vector.prototype.cross = function (v) {
      var x = this.y * v.z - this.z * v.y;
      var y = this.z * v.x - this.x * v.z;
      var z = this.x * v.y - this.y * v.x;
      if (this.p5) {
        return new p5.Vector(this.p5, [
          x,
          y,
          z
        ]);
      } else {
        return new p5.Vector(x, y, z);
      }
    };
    p5.Vector.prototype.dist = function (v) {
      var d = v.get().sub(this);
      return d.mag();
    };
    p5.Vector.prototype.normalize = function () {
      return this.div(this.mag());
    };
    p5.Vector.prototype.limit = function (l) {
      var mSq = this.magSq();
      if (mSq > l * l) {
        this.div(Math.sqrt(mSq));
        this.mult(l);
      }
      return this;
    };
    p5.Vector.prototype.setMag = function (n) {
      return this.normalize().mult(n);
    };
    p5.Vector.prototype.heading = function () {
      var h = Math.atan2(this.y, this.x);
      if (this.p5) {
        if (this.p5._angleMode === constants.RADIANS) {
          return h;
        } else {
          return polarGeometry.radiansToDegrees(h);
        }
      } else {
        return h;
      }
    };
    p5.Vector.prototype.rotate = function (a) {
      if (this.p5) {
        if (this.p5._angleMode === constants.DEGREES) {
          a = polarGeometry.degreesToRadians(a);
        }
      }
      var newHeading = this.heading() + a;
      var mag = this.mag();
      this.x = Math.cos(newHeading) * mag;
      this.y = Math.sin(newHeading) * mag;
      return this;
    };
    p5.Vector.prototype.lerp = function (x, y, z, amt) {
      if (x instanceof p5.Vector) {
        return this.lerp(x.x, x.y, x.z, y);
      }
      this.x += (x - this.x) * amt || 0;
      this.y += (y - this.y) * amt || 0;
      this.z += (z - this.z) * amt || 0;
      return this;
    };
    p5.Vector.prototype.array = function () {
      return [
        this.x || 0,
        this.y || 0,
        this.z || 0
      ];
    };
    p5.Vector.fromAngle = function (angle) {
      if (this.p5) {
        if (this.p5._angleMode === constants.DEGREES) {
          angle = polarGeometry.degreesToRadians(angle);
        }
      }
      if (this.p5) {
        return new p5.Vector(this.p5, [
          Math.cos(angle),
          Math.sin(angle),
          0
        ]);
      } else {
        return new p5.Vector(Math.cos(angle), Math.sin(angle), 0);
      }
    };
    p5.Vector.random2D = function () {
      var angle;
      if (this.p5) {
        if (this.p5._angleMode === constants.DEGREES) {
          angle = this.p5.random(360);
        } else {
          angle = this.p5.random(constants.TWO_PI);
        }
      } else {
        angle = Math.random() * Math.PI * 2;
      }
      return this.fromAngle(angle);
    };
    p5.Vector.random3D = function () {
      var angle, vz;
      if (this.p5) {
        angle = this.p5.random(0, constants.TWO_PI);
        vz = this.p5.random(-1, 1);
      } else {
        angle = Math.random() * Math.PI * 2;
        vz = Math.random() * 2 - 1;
      }
      var vx = Math.sqrt(1 - vz * vz) * Math.cos(angle);
      var vy = Math.sqrt(1 - vz * vz) * Math.sin(angle);
      if (this.p5) {
        return new p5.Vector(this.p5, [
          vx,
          vy,
          vz
        ]);
      } else {
        return new p5.Vector(vx, vy, vz);
      }
    };
    p5.Vector.add = function (v1, v2) {
      return v1.get().add(v2);
    };
    p5.Vector.sub = function (v1, v2) {
      return v1.get().sub(v2);
    };
    p5.Vector.mult = function (v, n) {
      return v.get().mult(n);
    };
    p5.Vector.div = function (v, n) {
      return v.get().div(n);
    };
    p5.Vector.dot = function (v1, v2) {
      return v1.dot(v2);
    };
    p5.Vector.cross = function (v1, v2) {
      return v1.cross(v2);
    };
    p5.Vector.dist = function (v1, v2) {
      return v1.dist(v2);
    };
    p5.Vector.lerp = function (v1, v2, amt) {
      return v1.get().lerp(v2, amt);
    };
    p5.Vector.angleBetween = function (v1, v2) {
      var angle = Math.acos(v1.dot(v2) / (v1.mag() * v2.mag()));
      if (this.p5) {
        if (this.p5._angleMode === constants.DEGREES) {
          angle = polarGeometry.radiansToDegrees(angle);
        }
      }
      return angle;
    };
    return p5.Vector;
  }({}, core, polargeometry, constants);
var p5TableRow = function (require, core) {
    'use strict';
    var p5 = core;
    p5.TableRow = function (str, separator) {
      var arr = [];
      var obj = {};
      if (str) {
        separator = separator || ',';
        arr = str.split(separator);
      }
      for (var i = 0; i < arr.length; i++) {
        var key = i;
        var val = arr[i];
        obj[key] = val;
      }
      this.arr = arr;
      this.obj = obj;
      this.table = null;
    };
    p5.TableRow.prototype.set = function (column, value) {
      if (typeof column === 'string') {
        var cPos = this.table.columns.indexOf(column);
        if (cPos >= 0) {
          this.obj[column] = value;
          this.arr[cPos] = value;
        } else {
          throw 'This table has no column named "' + column + '"';
        }
      } else {
        if (column < this.table.columns.length) {
          this.arr[column] = value;
          var cTitle = this.table.columns[column];
          this.obj[cTitle] = value;
        } else {
          throw 'Column #' + column + ' is out of the range of this table';
        }
      }
    };
    p5.TableRow.prototype.setNum = function (column, value) {
      var floatVal = parseFloat(value, 10);
      this.set(column, floatVal);
    };
    p5.TableRow.prototype.setString = function (column, value) {
      var stringVal = value.toString();
      this.set(column, stringVal);
    };
    p5.TableRow.prototype.get = function (column) {
      if (typeof column === 'string') {
        return this.obj[column];
      } else {
        return this.arr[column];
      }
    };
    p5.TableRow.prototype.getNum = function (column) {
      var ret;
      if (typeof column === 'string') {
        ret = parseFloat(this.obj[column], 10);
      } else {
        ret = parseFloat(this.arr[column], 10);
      }
      if (ret.toString() === 'NaN') {
        throw 'Error: ' + this.obj[column] + ' is NaN (Not a Number)';
      }
      return ret;
    };
    p5.TableRow.prototype.getString = function (column) {
      if (typeof column === 'string') {
        return this.obj[column].toString();
      } else {
        return this.arr[column].toString();
      }
    };
    return p5.TableRow;
  }({}, core);
var p5Table = function (require, core) {
    'use strict';
    var p5 = core;
    p5.Table = function (rows) {
      this.columns = [];
      this.rows = [];
    };
    p5.Table.prototype.addRow = function (row) {
      var r = row || new p5.TableRow();
      if (typeof r.arr === 'undefined' || typeof r.obj === 'undefined') {
        throw 'invalid TableRow: ' + r;
      }
      r.table = this;
      this.rows.push(r);
      return r;
    };
    p5.Table.prototype.removeRow = function (id) {
      this.rows[id].table = null;
      var chunk = this.rows.splice(id + 1, this.rows.length);
      this.rows.pop();
      this.rows = this.rows.concat(chunk);
    };
    p5.Table.prototype.getRow = function (r) {
      return this.rows[r];
    };
    p5.Table.prototype.getRows = function () {
      return this.rows;
    };
    p5.Table.prototype.findRow = function (value, column) {
      if (typeof column === 'string') {
        for (var i = 0; i < this.rows.length; i++) {
          if (this.rows[i].obj[column] === value) {
            return this.rows[i];
          }
        }
      } else {
        for (var j = 0; j < this.rows.length; j++) {
          if (this.rows[j].arr[column] === value) {
            return this.rows[j];
          }
        }
      }
      return null;
    };
    p5.Table.prototype.findRows = function (value, column) {
      var ret = [];
      if (typeof column === 'string') {
        for (var i = 0; i < this.rows.length; i++) {
          if (this.rows[i].obj[column] === value) {
            ret.push(this.rows[i]);
          }
        }
      } else {
        for (var j = 0; j < this.rows.length; j++) {
          if (this.rows[j].arr[column] === value) {
            ret.push(this.rows[j]);
          }
        }
      }
      return ret;
    };
    p5.Table.prototype.matchRow = function (regexp, column) {
      if (typeof column === 'number') {
        for (var j = 0; j < this.rows.length; j++) {
          if (this.rows[j].arr[column].match(regexp)) {
            return this.rows[j];
          }
        }
      } else {
        for (var i = 0; i < this.rows.length; i++) {
          if (this.rows[i].obj[column].match(regexp)) {
            return this.rows[i];
          }
        }
      }
      return null;
    };
    p5.Table.prototype.matchRows = function (regexp, column) {
      var ret = [];
      if (typeof column === 'number') {
        for (var j = 0; j < this.rows.length; j++) {
          if (this.rows[j].arr[column].match(regexp)) {
            ret.push(this.rows[j]);
          }
        }
      } else {
        for (var i = 0; i < this.rows.length; i++) {
          if (this.rows[i].obj[column].match(regexp)) {
            ret.push(this.rows[i]);
          }
        }
      }
      return ret;
    };
    p5.Table.prototype.getColumn = function (value) {
      var ret = [];
      if (typeof value === 'string') {
        for (var i = 0; i < this.rows.length; i++) {
          ret.push(this.rows[i].obj[value]);
        }
      } else {
        for (var j = 0; j < this.rows.length; j++) {
          ret.push(this.rows[j].arr[value]);
        }
      }
      return ret;
    };
    p5.Table.prototype.clearRows = function () {
      delete this.rows;
      this.rows = [];
    };
    p5.Table.prototype.addColumn = function (title) {
      var t = title || null;
      this.columns.push(t);
    };
    p5.Table.prototype.getColumnCount = function () {
      return this.columns.length;
    };
    p5.Table.prototype.getRowCount = function () {
      return this.rows.length;
    };
    p5.Table.prototype.removeTokens = function (chars, column) {
      var escape = function (s) {
        return s.replace(/[-\/\\^$*+?.()|[\]{}]/g, '\\$&');
      };
      var charArray = [];
      for (var i = 0; i < chars.length; i++) {
        charArray.push(escape(chars.charAt(i)));
      }
      var regex = new RegExp(charArray.join('|'), 'g');
      if (typeof column === 'undefined') {
        for (var c = 0; c < this.columns.length; c++) {
          for (var d = 0; d < this.rows.length; d++) {
            var s = this.rows[d].arr[c];
            s = s.replace(regex, '');
            this.rows[d].arr[c] = s;
            this.rows[d].obj[this.columns[c]] = s;
          }
        }
      } else if (typeof column === 'string') {
        for (var j = 0; j < this.rows.length; j++) {
          var val = this.rows[j].obj[column];
          val = val.replace(regex, '');
          this.rows[j].obj[column] = val;
          var pos = this.columns.indexOf(column);
          this.rows[j].arr[pos] = val;
        }
      } else {
        for (var k = 0; k < this.rows.length; k++) {
          var str = this.rows[k].arr[column];
          str = str.replace(regex, '');
          this.rows[k].arr[column] = str;
          this.rows[k].obj[this.columns[column]] = str;
        }
      }
    };
    p5.Table.prototype.trim = function (column) {
      var regex = new RegExp(' ', 'g');
      if (typeof column === 'undefined') {
        for (var c = 0; c < this.columns.length; c++) {
          for (var d = 0; d < this.rows.length; d++) {
            var s = this.rows[d].arr[c];
            s = s.replace(regex, '');
            this.rows[d].arr[c] = s;
            this.rows[d].obj[this.columns[c]] = s;
          }
        }
      } else if (typeof column === 'string') {
        for (var j = 0; j < this.rows.length; j++) {
          var val = this.rows[j].obj[column];
          val = val.replace(regex, '');
          this.rows[j].obj[column] = val;
          var pos = this.columns.indexOf(column);
          this.rows[j].arr[pos] = val;
        }
      } else {
        for (var k = 0; k < this.rows.length; k++) {
          var str = this.rows[k].arr[column];
          str = str.replace(regex, '');
          this.rows[k].arr[column] = str;
          this.rows[k].obj[this.columns[column]] = str;
        }
      }
    };
    p5.Table.prototype.removeColumn = function (c) {
      var cString;
      var cNumber;
      if (typeof c === 'string') {
        cString = c;
        cNumber = this.columns.indexOf(c);
        console.log('string');
      } else {
        cNumber = c;
        cString = this.columns[c];
      }
      var chunk = this.columns.splice(cNumber + 1, this.columns.length);
      this.columns.pop();
      this.columns = this.columns.concat(chunk);
      for (var i = 0; i < this.rows.length; i++) {
        var tempR = this.rows[i].arr;
        var chip = tempR.splice(cNumber + 1, tempR.length);
        tempR.pop();
        this.rows[i].arr = tempR.concat(chip);
        delete this.rows[i].obj[cString];
      }
    };
    return p5.Table;
  }({}, core);
var colorcreating_reading = function (require, core, p5Color) {
    'use strict';
    var p5 = core;
    p5.prototype.alpha = function (c) {
      if (c instanceof p5.Color) {
        return c.rgba[3];
      } else if (c instanceof Array) {
        return c[3];
      } else {
        throw new Error('Needs p5.Color or pixel array as argument.');
      }
    };
    p5.prototype.blue = function (c) {
      if (c instanceof Array) {
        return c[2];
      } else if (c instanceof p5.Color) {
        return c.rgba[2];
      } else {
        throw new Error('Needs p5.Color or pixel array as argument.');
      }
    };
    p5.prototype.brightness = function (c) {
      if (!c instanceof p5.Color) {
        throw new Error('Needs p5.Color as argument.');
      }
      if (!c.hsba) {
        c.hsba = p5.Color.getRGB(c.rgba);
        c.hsba = c.hsba.concat(c.rgba[3]);
      }
      return c.hsba[2];
    };
    p5.prototype.color = function () {
      if (arguments[0] instanceof Array) {
        return new p5.Color(this, arguments[0], true);
      } else {
        return new p5.Color(this, arguments);
      }
    };
    p5.prototype.green = function (c) {
      if (c instanceof Array) {
        return c[1];
      } else if (c instanceof p5.Color) {
        return c.rgba[1];
      } else {
        throw new Error('Needs p5.Color or pixel array as argument.');
      }
    };
    p5.prototype.hue = function (c) {
      if (!c instanceof p5.Color) {
        throw new Error('Needs p5.Color as argument.');
      }
      if (!c.hsba) {
        c.hsba = p5.Color.getRGB(c.rgba);
      }
      return c.hsba[0];
    };
    p5.prototype.lerpColor = function (c1, c2, amt) {
      if (c1 instanceof Array) {
        var c = [];
        for (var i = 0; i < c1.length; i++) {
          c.push(p5.prototype.lerp(c1[i], c2[i], amt));
        }
        return c;
      } else if (c1 instanceof p5.Color) {
        var pc = [];
        for (var j = 0; j < 4; j++) {
          pc.push(p5.prototype.lerp(c1.rgba[j], c2.rgba[j], amt));
        }
        return new p5.Color(this, pc);
      } else {
        return p5.prototype.lerp(c1, c2, amt);
      }
    };
    p5.prototype.red = function (c) {
      if (c instanceof Array) {
        return c[0];
      } else if (c instanceof p5.Color) {
        return c.rgba[0];
      } else {
        throw new Error('Needs p5.Color or pixel array as argument.');
      }
    };
    p5.prototype.saturation = function (c) {
      if (!c instanceof p5.Color) {
        throw new Error('Needs p5.Color as argument.');
      }
      if (!c.hsba) {
        c.hsba = p5.Color.getRGB(c.rgba);
        c.hsba = c.hsba.concat(c.rgba[3]);
      }
      return c.hsba[1];
    };
    return p5;
  }({}, core, p5Color);
var colorsetting = function (require, core, constants, p5Color) {
    'use strict';
    var p5 = core;
    var constants = constants;
    p5.prototype._doStroke = true;
    p5.prototype._doFill = true;
    p5.prototype._colorMode = constants.RGB;
    p5.prototype._maxRGB = [
      255,
      255,
      255,
      255
    ];
    p5.prototype._maxHSB = [
      255,
      255,
      255,
      255
    ];
    p5.prototype.background = function () {
      if (arguments[0] instanceof p5.Image) {
        this.image(arguments[0], 0, 0, this.width, this.height);
      } else {
        var curFill = this.drawingContext.fillStyle;
        var ctx = this.drawingContext;
        ctx.fillStyle = p5.Color._getCanvasColor.apply(this, arguments);
        ctx.fillRect(0, 0, this.width, this.height);
        ctx.fillStyle = curFill;
      }
    };
    p5.prototype.clear = function () {
      this.drawingContext.clearRect(0, 0, this.width, this.height);
    };
    p5.prototype.colorMode = function () {
      if (arguments[0] === constants.RGB || arguments[0] === constants.HSB) {
        this._colorMode = arguments[0];
        var isRGB = this._colorMode === constants.RGB;
        var maxArr = isRGB ? this._maxRGB : this._maxHSB;
        if (arguments.length === 2) {
          maxArr[0] = arguments[1];
          maxArr[1] = arguments[1];
          maxArr[2] = arguments[1];
        } else if (arguments.length > 2) {
          maxArr[0] = arguments[1];
          maxArr[1] = arguments[2];
          maxArr[2] = arguments[3];
        }
        if (arguments.length === 5) {
          maxArr[3] = arguments[4];
        }
      }
    };
    p5.prototype.fill = function () {
      this._setProperty('_doFill', true);
      var ctx = this.drawingContext;
      ctx.fillStyle = p5.Color._getCanvasColor.apply(this, arguments);
    };
    p5.prototype.noFill = function () {
      this._setProperty('_doFill', false);
    };
    p5.prototype.noStroke = function () {
      this._setProperty('_doStroke', false);
    };
    p5.prototype.stroke = function () {
      this._setProperty('_doStroke', true);
      var ctx = this.drawingContext;
      ctx.strokeStyle = p5.Color._getCanvasColor.apply(this, arguments);
    };
    return p5;
  }({}, core, constants, p5Color);
var dataconversion = function (require, core) {
    'use strict';
    var p5 = core;
    p5.prototype.float = function (str) {
      return parseFloat(str);
    };
    p5.prototype.int = function (n, radix) {
      if (typeof n === 'string') {
        radix = radix || 10;
        return parseInt(n, radix);
      } else if (typeof n === 'number') {
        return n | 0;
      } else if (typeof n === 'boolean') {
        return n ? 1 : 0;
      } else if (n instanceof Array) {
        return n.map(p5.prototype.int);
      }
    };
    return p5;
  }({}, core);
var dataarray_functions = function (require, core) {
    'use strict';
    var p5 = core;
    p5.prototype.append = function (array, value) {
      array.push(value);
      return array;
    };
    p5.prototype.arrayCopy = function (src, srcPosition, dst, dstPosition, length) {
      var start, end;
      if (typeof length !== 'undefined') {
        end = Math.min(length, src.length);
        start = dstPosition;
        src = src.slice(srcPosition, end + srcPosition);
      } else {
        if (typeof dst !== 'undefined') {
          end = dst;
          end = Math.min(end, src.length);
        } else {
          end = src.length;
        }
        start = 0;
        dst = srcPosition;
        src = src.slice(0, end);
      }
      Array.prototype.splice.apply(dst, [
        start,
        end
      ].concat(src));
    };
    p5.prototype.concat = function (list0, list1) {
      return list0.concat(list1);
    };
    p5.prototype.reverse = function (list) {
      return list.reverse();
    };
    p5.prototype.shorten = function (list) {
      list.pop();
      return list;
    };
    p5.prototype.sort = function (list, count) {
      var arr = count ? list.slice(0, Math.min(count, list.length)) : list;
      var rest = count ? list.slice(Math.min(count, list.length)) : [];
      if (typeof arr[0] === 'string') {
        arr = arr.sort();
      } else {
        arr = arr.sort(function (a, b) {
          return a - b;
        });
      }
      return arr.concat(rest);
    };
    p5.prototype.splice = function (list, value, index) {
      Array.prototype.splice.apply(list, [
        index,
        0
      ].concat(value));
      return list;
    };
    p5.prototype.subset = function (list, start, count) {
      if (typeof count !== 'undefined') {
        return list.slice(start, start + count);
      } else {
        return list.slice(start, list.length);
      }
    };
    return p5;
  }({}, core);
var datastring_functions = function (require, core) {
    'use strict';
    var p5 = core;
    p5.prototype.join = function (list, separator) {
      return list.join(separator);
    };
    p5.prototype.match = function (str, reg) {
      return str.match(reg);
    };
    p5.prototype.matchAll = function (str, reg) {
      var re = new RegExp(reg, 'g');
      var match = re.exec(str);
      var matches = [];
      while (match !== null) {
        matches.push(match);
        match = re.exec(str);
      }
      return matches;
    };
    p5.prototype.nf = function () {
      if (arguments[0] instanceof Array) {
        var a = arguments[1];
        var b = arguments[2];
        return arguments[0].map(function (x) {
          return doNf(x, a, b);
        });
      } else {
        return doNf.apply(this, arguments);
      }
    };
    function doNf() {
      var num = arguments[0];
      var neg = num < 0;
      var n = neg ? num.toString().substring(1) : num.toString();
      var decimalInd = n.indexOf('.');
      var intPart = decimalInd !== -1 ? n.substring(0, decimalInd) : n;
      var decPart = decimalInd !== -1 ? n.substring(decimalInd + 1) : '';
      var str = neg ? '-' : '';
      if (arguments.length === 3) {
        for (var i = 0; i < arguments[1] - intPart.length; i++) {
          str += '0';
        }
        str += intPart;
        str += '.';
        str += decPart;
        for (var j = 0; j < arguments[2] - decPart.length; j++) {
          str += '0';
        }
        return str;
      } else {
        for (var k = 0; k < Math.max(arguments[1] - intPart.length, 0); k++) {
          str += '0';
        }
        str += n;
        return str;
      }
    }
    p5.prototype.nfc = function () {
      if (arguments[0] instanceof Array) {
        var a = arguments[1];
        return arguments[0].map(function (x) {
          return doNfc(x, a);
        });
      } else {
        return doNfc.apply(this, arguments);
      }
    };
    function doNfc() {
      var num = arguments[0].toString();
      var dec = num.indexOf('.');
      var rem = dec !== -1 ? num.substring(dec) : '';
      var n = dec !== -1 ? num.substring(0, dec) : num;
      n = n.toString().replace(/\B(?=(\d{3})+(?!\d))/g, ',');
      if (arguments.length > 1) {
        rem = rem.substring(0, arguments[1] + 1);
      }
      return n + rem;
    }
    p5.prototype.nfp = function () {
      var nfRes = this.nf(arguments);
      if (nfRes instanceof Array) {
        return nfRes.map(addNfp);
      } else {
        return addNfp(nfRes);
      }
    };
    function addNfp() {
      return parseFloat(arguments[0]) > 0 ? '+' + arguments[0].toString() : arguments[0].toString();
    }
    p5.prototype.nfs = function () {
      var nfRes = this.nf(arguments);
      if (nfRes instanceof Array) {
        return nfRes.map(addNfs);
      } else {
        return addNfs(nfRes);
      }
    };
    function addNfs() {
      return parseFloat(arguments[0]) > 0 ? ' ' + arguments[0].toString() : arguments[0].toString();
    }
    p5.prototype.split = function (str, delim) {
      return str.split(delim);
    };
    p5.prototype.splitTokens = function () {
      var d = arguments.length > 0 ? arguments[1] : /\s/g;
      return arguments[0].split(d).filter(function (n) {
        return n;
      });
    };
    p5.prototype.trim = function (str) {
      if (str instanceof Array) {
        return str.map(this.trim);
      } else {
        return str.trim();
      }
    };
    return p5;
  }({}, core);
var environment = function (require, core, constants) {
    'use strict';
    var p5 = core;
    var C = constants;
    var standardCursors = [
        C.ARROW,
        C.CROSS,
        C.HAND,
        C.MOVE,
        C.TEXT,
        C.WAIT
      ];
    p5.prototype._frameRate = 0;
    p5.prototype._lastFrameTime = new Date().getTime();
    p5.prototype._targetFrameRate = 60;
    p5.prototype.frameCount = 0;
    p5.prototype.focused = true;
    p5.prototype.cursor = function (type, x, y) {
      var cursor = 'auto';
      var canvas = this._curElement.elt;
      if (standardCursors.indexOf(type) > -1) {
        cursor = type;
      } else if (typeof type === 'string') {
        var coords = '';
        if (x && y && (typeof x === 'number' && typeof y === 'number')) {
          coords = x + ' ' + y;
        }
        if (type.substring(0, 6) !== 'http://') {
          cursor = 'url(' + type + ') ' + coords + ', auto';
        } else if (/\.(cur|jpg|jpeg|gif|png|CUR|JPG|JPEG|GIF|PNG)$/.test(type)) {
          cursor = 'url(' + type + ') ' + coords + ', auto';
        } else {
          cursor = type;
        }
      }
      canvas.style.cursor = cursor;
    };
    p5.prototype.frameRate = function (fps) {
      if (typeof fps === 'undefined') {
        return this._frameRate;
      } else {
        this._setProperty('_targetFrameRate', fps);
        this._runFrames();
        return this;
      }
    };
    p5.prototype.getFrameRate = function () {
      return this.frameRate();
    };
    p5.prototype.setFrameRate = function (fps) {
      return this.frameRate(fps);
    };
    p5.prototype.noCursor = function () {
      this._curElement.elt.style.cursor = 'none';
    };
    p5.prototype.displayWidth = screen.width;
    p5.prototype.displayHeight = screen.height;
    p5.prototype.windowWidth = window.innerWidth;
    p5.prototype.windowHeight = window.innerHeight;
    p5.prototype.onresize = function (e) {
      this._setProperty('windowWidth', window.innerWidth);
      this._setProperty('windowHeight', window.innerHeight);
      var context = this._isGlobal ? window : this;
      var executeDefault;
      if (typeof context.windowResized === 'function') {
        executeDefault = context.windowResized(e);
        if (executeDefault !== undefined && !executeDefault) {
          e.preventDefault();
        }
      }
    };
    p5.prototype.width = 0;
    p5.prototype.height = 0;
    p5.prototype.fullscreen = function (val) {
      if (typeof val === 'undefined') {
        return document.fullscreenElement || document.webkitFullscreenElement || document.mozFullScreenElement || document.msFullscreenElement;
      } else {
        if (val) {
          launchFullscreen(document.documentElement);
        } else {
          exitFullscreen();
        }
      }
    };
    function launchFullscreen(element) {
      var enabled = document.fullscreenEnabled || document.webkitFullscreenEnabled || document.mozFullScreenEnabled || document.msFullscreenEnabled;
      if (!enabled) {
        throw new Error('Fullscreen not enabled in this browser.');
      }
      if (element.requestFullscreen) {
        element.requestFullscreen();
      } else if (element.mozRequestFullScreen) {
        element.mozRequestFullScreen();
      } else if (element.webkitRequestFullscreen) {
        element.webkitRequestFullscreen();
      } else if (element.msRequestFullscreen) {
        element.msRequestFullscreen();
      }
    }
    function exitFullscreen() {
      if (document.exitFullscreen) {
        document.exitFullscreen();
      } else if (document.mozCancelFullScreen) {
        document.mozCancelFullScreen();
      } else if (document.webkitExitFullscreen) {
        document.webkitExitFullscreen();
      }
    }
    return p5;
  }({}, core, constants);
var imageimage = function (require, core, constants) {
    'use strict';
    var p5 = core;
    var constants = constants;
    p5.prototype._imageMode = constants.CORNER;
    p5.prototype._tint = null;
    p5.prototype.createImage = function (width, height) {
      return new p5.Image(width, height);
    };
    return p5;
  }({}, core, constants);
var canvas = function (require, constants) {
    var constants = constants;
    return {
      modeAdjust: function (a, b, c, d, mode) {
        if (mode === constants.CORNER) {
          return {
            x: a,
            y: b,
            w: c,
            h: d
          };
        } else if (mode === constants.CORNERS) {
          return {
            x: a,
            y: b,
            w: c - a,
            h: d - b
          };
        } else if (mode === constants.RADIUS) {
          return {
            x: a - c,
            y: b - d,
            w: 2 * c,
            h: 2 * d
          };
        } else if (mode === constants.CENTER) {
          return {
            x: a - c * 0.5,
            y: b - d * 0.5,
            w: c,
            h: d
          };
        }
      },
      arcModeAdjust: function (a, b, c, d, mode) {
        if (mode === constants.CORNER) {
          return {
            x: a + c * 0.5,
            y: b + d * 0.5,
            w: c,
            h: d
          };
        } else if (mode === constants.CORNERS) {
          return {
            x: a,
            y: b,
            w: c + a,
            h: d + b
          };
        } else if (mode === constants.RADIUS) {
          return {
            x: a,
            y: b,
            w: 2 * c,
            h: 2 * d
          };
        } else if (mode === constants.CENTER) {
          return {
            x: a,
            y: b,
            w: c,
            h: d
          };
        }
      }
    };
  }({}, constants);
var imageloading_displaying = function (require, core, filters, canvas, constants) {
    'use strict';
    var p5 = core;
    var Filters = filters;
    var canvas = canvas;
    var constants = constants;
    p5.prototype.loadImage = function (path, callback) {
      var img = new Image();
      var pImg = new p5.Image(1, 1, this);
      img.onload = function () {
        pImg.width = pImg.canvas.width = img.width;
        pImg.height = pImg.canvas.height = img.height;
        pImg.canvas.getContext('2d').drawImage(img, 0, 0);
        if (typeof callback !== 'undefined') {
          callback(pImg);
        }
      };
      img.crossOrigin = 'Anonymous';
      img.src = path;
      return pImg;
    };
    p5.prototype.image = function (img, x, y, width, height) {
      var frame = img.canvas ? img.canvas : img.elt;
      if (width === undefined) {
        width = img.width;
      }
      if (height === undefined) {
        height = img.height;
      }
      var vals = canvas.modeAdjust(x, y, width, height, this._imageMode);
      if (this._tint && img.canvas) {
        this.drawingContext.drawImage(this._getTintedImageCanvas(img), vals.x, vals.y, vals.w, vals.h);
      } else {
        this.drawingContext.drawImage(frame, vals.x, vals.y, vals.w, vals.h);
      }
    };
    p5.prototype.tint = function () {
      var c = p5.Color._getFormattedColor.apply(this, arguments);
      c = p5.Color._normalizeColorArray.call(this, c);
      this._tint = c;
    };
    p5.prototype.noTint = function () {
      this._tint = null;
    };
    p5.prototype._getTintedImageCanvas = function (img) {
      if (!img.canvas) {
        return img;
      }
      var pixels = Filters._toPixels(img.canvas);
      var tmpCanvas = document.createElement('canvas');
      tmpCanvas.width = img.canvas.width;
      tmpCanvas.height = img.canvas.height;
      var tmpCtx = tmpCanvas.getContext('2d');
      var id = tmpCtx.createImageData(img.canvas.width, img.canvas.height);
      var newPixels = id.data;
      for (var i = 0; i < pixels.length; i += 4) {
        var r = pixels[i];
        var g = pixels[i + 1];
        var b = pixels[i + 2];
        var a = pixels[i + 3];
        newPixels[i] = r * this._tint[0] / 255;
        newPixels[i + 1] = g * this._tint[1] / 255;
        newPixels[i + 2] = b * this._tint[2] / 255;
        newPixels[i + 3] = a * this._tint[3] / 255;
      }
      tmpCtx.putImageData(id, 0, 0);
      return tmpCanvas;
    };
    p5.prototype.imageMode = function (m) {
      if (m === constants.CORNER || m === constants.CORNERS || m === constants.CENTER) {
        this._imageMode = m;
      }
    };
    return p5;
  }({}, core, filters, canvas, constants);
var imagepixels = function (require, core, filters, p5Color) {
    'use strict';
    var p5 = core;
    var Filters = filters;
    p5.prototype.pixels = [];
    p5.prototype.blend = function () {
      var currBlend = this.drawingContext.globalCompositeOperation;
      var blendMode = arguments[arguments.length - 1];
      var copyArgs = Array.prototype.slice.call(arguments, 0, arguments.length - 1);
      this.drawingContext.globalCompositeOperation = blendMode;
      this.copy.apply(this, copyArgs);
      this.drawingContext.globalCompositeOperation = currBlend;
    };
    p5.prototype.copy = function () {
      var srcImage, sx, sy, sw, sh, dx, dy, dw, dh;
      if (arguments.length === 9) {
        srcImage = arguments[0];
        sx = arguments[1];
        sy = arguments[2];
        sw = arguments[3];
        sh = arguments[4];
        dx = arguments[5];
        dy = arguments[6];
        dw = arguments[7];
        dh = arguments[8];
      } else if (arguments.length === 8) {
        sx = arguments[0];
        sy = arguments[1];
        sw = arguments[2];
        sh = arguments[3];
        dx = arguments[4];
        dy = arguments[5];
        dw = arguments[6];
        dh = arguments[7];
        srcImage = this;
      } else {
        throw new Error('Signature not supported');
      }
      this.drawingContext.drawImage(srcImage.canvas, sx, sy, sw, sh, dx, dy, dw, dh);
    };
    p5.prototype.filter = function (operation, value) {
      Filters.apply(this.canvas, Filters[operation.toLowerCase()], value);
    };
    p5.prototype.get = function (x, y, w, h) {
      if (x === undefined && y === undefined && w === undefined && h === undefined) {
        x = 0;
        y = 0;
        w = this.width;
        h = this.height;
      } else if (w === undefined && h === undefined) {
        w = 1;
        h = 1;
      }
      if (x > this.width || y > this.height || x < 0 || y < 0) {
        return [
          0,
          0,
          0,
          255
        ];
      }
      var imageData = this.drawingContext.getImageData(x, y, w, h);
      var data = imageData.data;
      if (w === 1 && h === 1) {
        var pixels = [];
        for (var i = 0; i < data.length; i += 4) {
          pixels.push(data[i], data[i + 1], data[i + 2], data[i + 3]);
        }
        return pixels;
      } else {
        w = Math.min(w, this.width);
        h = Math.min(h, this.height);
        var region = new p5.Image(w, h);
        region.canvas.getContext('2d').putImageData(imageData, 0, 0, 0, 0, w, h);
        return region;
      }
    };
    p5.prototype.loadPixels = function () {
      var width = this.width;
      var height = this.height;
      var imageData = this.drawingContext.getImageData(0, 0, width, height);
      this._setProperty('imageData', imageData);
      this._setProperty('pixels', imageData.data);
    };
    p5.prototype.set = function (x, y, imgOrCol) {
      if (imgOrCol instanceof p5.Image) {
        this.drawingContext.drawImage(imgOrCol.canvas, x, y);
        this.loadPixels.call(this);
      } else {
        var idx = 4 * (y * this.width + x);
        if (!this.imageData) {
          this.loadPixels.call(this);
        }
        if (typeof imgOrCol === 'number') {
          if (idx < this.pixels.length) {
            this.pixels[idx] = imgOrCol;
            this.pixels[idx + 1] = imgOrCol;
            this.pixels[idx + 2] = imgOrCol;
            this.pixels[idx + 3] = 255;
          }
        } else if (imgOrCol instanceof Array) {
          if (imgOrCol.length < 4) {
            throw new Error('pixel array must be of the form [R, G, B, A]');
          }
          if (idx < this.pixels.length) {
            this.pixels[idx] = imgOrCol[0];
            this.pixels[idx + 1] = imgOrCol[1];
            this.pixels[idx + 2] = imgOrCol[2];
            this.pixels[idx + 3] = imgOrCol[3];
          }
        } else if (imgOrCol instanceof p5.Color) {
          if (idx < this.pixels.length) {
            this.pixels[idx] = imgOrCol.rgba[0];
            this.pixels[idx + 1] = imgOrCol.rgba[1];
            this.pixels[idx + 2] = imgOrCol.rgba[2];
            this.pixels[idx + 3] = imgOrCol.rgba[3];
          }
        }
      }
    };
    p5.prototype.updatePixels = function (x, y, w, h) {
      if (x === undefined && y === undefined && w === undefined && h === undefined) {
        x = 0;
        y = 0;
        w = this.width;
        h = this.height;
      }
      this.drawingContext.putImageData(this.imageData, x, y, 0, 0, w, h);
    };
    return p5;
  }({}, core, filters, p5Color);
!function (name, context, definition) {
  if (typeof module != 'undefined' && module.exports)
    module.exports = definition();
  else if (typeof define == 'function' && define.amd)
    define('reqwest', definition);
  else
    context[name] = definition();
}('reqwest', this, function () {
  var win = window, doc = document, twoHundo = /^(20\d|1223)$/, byTag = 'getElementsByTagName', readyState = 'readyState', contentType = 'Content-Type', requestedWith = 'X-Requested-With', head = doc[byTag]('head')[0], uniqid = 0, callbackPrefix = 'reqwest_' + +new Date(), lastValue, xmlHttpRequest = 'XMLHttpRequest', xDomainRequest = 'XDomainRequest', noop = function () {
    }, isArray = typeof Array.isArray == 'function' ? Array.isArray : function (a) {
      return a instanceof Array;
    }, defaultHeaders = {
      'contentType': 'application/x-www-form-urlencoded',
      'requestedWith': xmlHttpRequest,
      'accept': {
        '*': 'text/javascript, text/html, application/xml, text/xml, */*',
        'xml': 'application/xml, text/xml',
        'html': 'text/html',
        'text': 'text/plain',
        'json': 'application/json, text/javascript',
        'js': 'application/javascript, text/javascript'
      }
    }, xhr = function (o) {
      if (o['crossOrigin'] === true) {
        var xhr = win[xmlHttpRequest] ? new XMLHttpRequest() : null;
        if (xhr && 'withCredentials' in xhr) {
          return xhr;
        } else if (win[xDomainRequest]) {
          return new XDomainRequest();
        } else {
          throw new Error('Browser does not support cross-origin requests');
        }
      } else if (win[xmlHttpRequest]) {
        return new XMLHttpRequest();
      } else {
        return new ActiveXObject('Microsoft.XMLHTTP');
      }
    }, globalSetupOptions = {
      dataFilter: function (data) {
        return data;
      }
    };
  function handleReadyState(r, success, error) {
    return function () {
      if (r._aborted)
        return error(r.request);
      if (r.request && r.request[readyState] == 4) {
        r.request.onreadystatechange = noop;
        if (twoHundo.test(r.request.status))
          success(r.request);
        else
          error(r.request);
      }
    };
  }
  function setHeaders(http, o) {
    var headers = o['headers'] || {}, h;
    headers['Accept'] = headers['Accept'] || defaultHeaders['accept'][o['type']] || defaultHeaders['accept']['*'];
    if (!o['crossOrigin'] && !headers[requestedWith])
      headers[requestedWith] = defaultHeaders['requestedWith'];
    if (!headers[contentType])
      headers[contentType] = o['contentType'] || defaultHeaders['contentType'];
    for (h in headers)
      headers.hasOwnProperty(h) && 'setRequestHeader' in http && http.setRequestHeader(h, headers[h]);
  }
  function setCredentials(http, o) {
    if (typeof o['withCredentials'] !== 'undefined' && typeof http.withCredentials !== 'undefined') {
      http.withCredentials = !!o['withCredentials'];
    }
  }
  function generalCallback(data) {
    lastValue = data;
  }
  function urlappend(url, s) {
    return url + (/\?/.test(url) ? '&' : '?') + s;
  }
  function handleJsonp(o, fn, err, url) {
    var reqId = uniqid++, cbkey = o['jsonpCallback'] || 'callback', cbval = o['jsonpCallbackName'] || reqwest.getcallbackPrefix(reqId), cbreg = new RegExp('((^|\\?|&)' + cbkey + ')=([^&]+)'), match = url.match(cbreg), script = doc.createElement('script'), loaded = 0, isIE10 = navigator.userAgent.indexOf('MSIE 10.0') !== -1;
    if (match) {
      if (match[3] === '?') {
        url = url.replace(cbreg, '$1=' + cbval);
      } else {
        cbval = match[3];
      }
    } else {
      url = urlappend(url, cbkey + '=' + cbval);
    }
    win[cbval] = generalCallback;
    script.type = 'text/javascript';
    script.src = url;
    script.async = true;
    if (typeof script.onreadystatechange !== 'undefined' && !isIE10) {
      script.event = 'onclick';
      script.htmlFor = script.id = '_reqwest_' + reqId;
    }
    script.onload = script.onreadystatechange = function () {
      if (script[readyState] && script[readyState] !== 'complete' && script[readyState] !== 'loaded' || loaded) {
        return false;
      }
      script.onload = script.onreadystatechange = null;
      script.onclick && script.onclick();
      fn(lastValue);
      lastValue = undefined;
      head.removeChild(script);
      loaded = 1;
    };
    head.appendChild(script);
    return {
      abort: function () {
        script.onload = script.onreadystatechange = null;
        err({}, 'Request is aborted: timeout', {});
        lastValue = undefined;
        head.removeChild(script);
        loaded = 1;
      }
    };
  }
  function getRequest(fn, err) {
    var o = this.o, method = (o['method'] || 'GET').toUpperCase(), url = typeof o === 'string' ? o : o['url'], data = o['processData'] !== false && o['data'] && typeof o['data'] !== 'string' ? reqwest.toQueryString(o['data']) : o['data'] || null, http, sendWait = false;
    if ((o['type'] == 'jsonp' || method == 'GET') && data) {
      url = urlappend(url, data);
      data = null;
    }
    if (o['type'] == 'jsonp')
      return handleJsonp(o, fn, err, url);
    http = o.xhr && o.xhr(o) || xhr(o);
    http.open(method, url, o['async'] === false ? false : true);
    setHeaders(http, o);
    setCredentials(http, o);
    if (win[xDomainRequest] && http instanceof win[xDomainRequest]) {
      http.onload = fn;
      http.onerror = err;
      http.onprogress = function () {
      };
      sendWait = true;
    } else {
      http.onreadystatechange = handleReadyState(this, fn, err);
    }
    o['before'] && o['before'](http);
    if (sendWait) {
      setTimeout(function () {
        http.send(data);
      }, 200);
    } else {
      http.send(data);
    }
    return http;
  }
  function Reqwest(o, fn) {
    this.o = o;
    this.fn = fn;
    init.apply(this, arguments);
  }
  function setType(url) {
    var m = url.match(/\.(json|jsonp|html|xml)(\?|$)/);
    return m ? m[1] : 'js';
  }
  function init(o, fn) {
    this.url = typeof o == 'string' ? o : o['url'];
    this.timeout = null;
    this._fulfilled = false;
    this._successHandler = function () {
    };
    this._fulfillmentHandlers = [];
    this._errorHandlers = [];
    this._completeHandlers = [];
    this._erred = false;
    this._responseArgs = {};
    var self = this, type = o['type'] || setType(this.url);
    fn = fn || function () {
    };
    if (o['timeout']) {
      this.timeout = setTimeout(function () {
        self.abort();
      }, o['timeout']);
    }
    if (o['success']) {
      this._successHandler = function () {
        o['success'].apply(o, arguments);
      };
    }
    if (o['error']) {
      this._errorHandlers.push(function () {
        o['error'].apply(o, arguments);
      });
    }
    if (o['complete']) {
      this._completeHandlers.push(function () {
        o['complete'].apply(o, arguments);
      });
    }
    function complete(resp) {
      o['timeout'] && clearTimeout(self.timeout);
      self.timeout = null;
      while (self._completeHandlers.length > 0) {
        self._completeHandlers.shift()(resp);
      }
    }
    function success(resp) {
      resp = type !== 'jsonp' ? self.request : resp;
      var filteredResponse = globalSetupOptions.dataFilter(resp.responseText, type), r = filteredResponse;
      try {
        resp.responseText = r;
      } catch (e) {
      }
      if (r) {
        switch (type) {
        case 'json':
          try {
            resp = win.JSON ? win.JSON.parse(r) : eval('(' + r + ')');
          } catch (err) {
            return error(resp, 'Could not parse JSON in response', err);
          }
          break;
        case 'js':
          resp = eval(r);
          break;
        case 'html':
          resp = r;
          break;
        case 'xml':
          resp = resp.responseXML && resp.responseXML.parseError && resp.responseXML.parseError.errorCode && resp.responseXML.parseError.reason ? null : resp.responseXML;
          break;
        }
      }
      self._responseArgs.resp = resp;
      self._fulfilled = true;
      fn(resp);
      self._successHandler(resp);
      while (self._fulfillmentHandlers.length > 0) {
        resp = self._fulfillmentHandlers.shift()(resp);
      }
      complete(resp);
    }
    function error(resp, msg, t) {
      resp = self.request;
      self._responseArgs.resp = resp;
      self._responseArgs.msg = msg;
      self._responseArgs.t = t;
      self._erred = true;
      while (self._errorHandlers.length > 0) {
        self._errorHandlers.shift()(resp, msg, t);
      }
      complete(resp);
    }
    this.request = getRequest.call(this, success, error);
  }
  Reqwest.prototype = {
    abort: function () {
      this._aborted = true;
      this.request.abort();
    },
    retry: function () {
      init.call(this, this.o, this.fn);
    },
    then: function (success, fail) {
      success = success || function () {
      };
      fail = fail || function () {
      };
      if (this._fulfilled) {
        this._responseArgs.resp = success(this._responseArgs.resp);
      } else if (this._erred) {
        fail(this._responseArgs.resp, this._responseArgs.msg, this._responseArgs.t);
      } else {
        this._fulfillmentHandlers.push(success);
        this._errorHandlers.push(fail);
      }
      return this;
    },
    always: function (fn) {
      if (this._fulfilled || this._erred) {
        fn(this._responseArgs.resp);
      } else {
        this._completeHandlers.push(fn);
      }
      return this;
    },
    fail: function (fn) {
      if (this._erred) {
        fn(this._responseArgs.resp, this._responseArgs.msg, this._responseArgs.t);
      } else {
        this._errorHandlers.push(fn);
      }
      return this;
    }
  };
  function reqwest(o, fn) {
    return new Reqwest(o, fn);
  }
  function normalize(s) {
    return s ? s.replace(/\r?\n/g, '\r\n') : '';
  }
  function serial(el, cb) {
    var n = el.name, t = el.tagName.toLowerCase(), optCb = function (o) {
        if (o && !o['disabled'])
          cb(n, normalize(o['attributes']['value'] && o['attributes']['value']['specified'] ? o['value'] : o['text']));
      }, ch, ra, val, i;
    if (el.disabled || !n)
      return;
    switch (t) {
    case 'input':
      if (!/reset|button|image|file/i.test(el.type)) {
        ch = /checkbox/i.test(el.type);
        ra = /radio/i.test(el.type);
        val = el.value;
        (!(ch || ra) || el.checked) && cb(n, normalize(ch && val === '' ? 'on' : val));
      }
      break;
    case 'textarea':
      cb(n, normalize(el.value));
      break;
    case 'select':
      if (el.type.toLowerCase() === 'select-one') {
        optCb(el.selectedIndex >= 0 ? el.options[el.selectedIndex] : null);
      } else {
        for (i = 0; el.length && i < el.length; i++) {
          el.options[i].selected && optCb(el.options[i]);
        }
      }
      break;
    }
  }
  function eachFormElement() {
    var cb = this, e, i, serializeSubtags = function (e, tags) {
        var i, j, fa;
        for (i = 0; i < tags.length; i++) {
          fa = e[byTag](tags[i]);
          for (j = 0; j < fa.length; j++)
            serial(fa[j], cb);
        }
      };
    for (i = 0; i < arguments.length; i++) {
      e = arguments[i];
      if (/input|select|textarea/i.test(e.tagName))
        serial(e, cb);
      serializeSubtags(e, [
        'input',
        'select',
        'textarea'
      ]);
    }
  }
  function serializeQueryString() {
    return reqwest.toQueryString(reqwest.serializeArray.apply(null, arguments));
  }
  function serializeHash() {
    var hash = {};
    eachFormElement.apply(function (name, value) {
      if (name in hash) {
        hash[name] && !isArray(hash[name]) && (hash[name] = [hash[name]]);
        hash[name].push(value);
      } else
        hash[name] = value;
    }, arguments);
    return hash;
  }
  reqwest.serializeArray = function () {
    var arr = [];
    eachFormElement.apply(function (name, value) {
      arr.push({
        name: name,
        value: value
      });
    }, arguments);
    return arr;
  };
  reqwest.serialize = function () {
    if (arguments.length === 0)
      return '';
    var opt, fn, args = Array.prototype.slice.call(arguments, 0);
    opt = args.pop();
    opt && opt.nodeType && args.push(opt) && (opt = null);
    opt && (opt = opt.type);
    if (opt == 'map')
      fn = serializeHash;
    else if (opt == 'array')
      fn = reqwest.serializeArray;
    else
      fn = serializeQueryString;
    return fn.apply(null, args);
  };
  reqwest.toQueryString = function (o, trad) {
    var prefix, i, traditional = trad || false, s = [], enc = encodeURIComponent, add = function (key, value) {
        value = 'function' === typeof value ? value() : value == null ? '' : value;
        s[s.length] = enc(key) + '=' + enc(value);
      };
    if (isArray(o)) {
      for (i = 0; o && i < o.length; i++)
        add(o[i]['name'], o[i]['value']);
    } else {
      for (prefix in o) {
        if (o.hasOwnProperty(prefix))
          buildParams(prefix, o[prefix], traditional, add);
      }
    }
    return s.join('&').replace(/%20/g, '+');
  };
  function buildParams(prefix, obj, traditional, add) {
    var name, i, v, rbracket = /\[\]$/;
    if (isArray(obj)) {
      for (i = 0; obj && i < obj.length; i++) {
        v = obj[i];
        if (traditional || rbracket.test(prefix)) {
          add(prefix, v);
        } else {
          buildParams(prefix + '[' + (typeof v === 'object' ? i : '') + ']', v, traditional, add);
        }
      }
    } else if (obj && obj.toString() === '[object Object]') {
      for (name in obj) {
        buildParams(prefix + '[' + name + ']', obj[name], traditional, add);
      }
    } else {
      add(prefix, obj);
    }
  }
  reqwest.getcallbackPrefix = function () {
    return callbackPrefix;
  };
  reqwest.compat = function (o, fn) {
    if (o) {
      o['type'] && (o['method'] = o['type']) && delete o['type'];
      o['dataType'] && (o['type'] = o['dataType']);
      o['jsonpCallback'] && (o['jsonpCallbackName'] = o['jsonpCallback']) && delete o['jsonpCallback'];
      o['jsonp'] && (o['jsonpCallback'] = o['jsonp']);
    }
    return new Reqwest(o, fn);
  };
  reqwest.ajaxSetup = function (options) {
    options = options || {};
    for (var k in options) {
      globalSetupOptions[k] = options[k];
    }
  };
  return reqwest;
});
var inputfiles = function (require, core, reqwest) {
    'use strict';
    var p5 = core;
    var reqwest = reqwest;
    p5.prototype.createInput = function () {
      throw 'not yet implemented';
    };
    p5.prototype.createReader = function () {
      throw 'not yet implemented';
    };
    p5.prototype.loadBytes = function () {
      throw 'not yet implemented';
    };
    p5.prototype.loadJSON = function (path, callback) {
      var ret = [];
      var t = path.indexOf('http') === -1 ? 'json' : 'jsonp';
      reqwest({
        url: path,
        type: t,
        crossOrigin: true
      }).then(function (resp) {
        for (var k in resp) {
          ret[k] = resp[k];
        }
        if (typeof callback !== 'undefined') {
          callback(ret);
        }
      });
      return ret;
    };
    p5.prototype.loadStrings = function (path, callback) {
      var ret = [];
      var req = new XMLHttpRequest();
      req.open('GET', path, true);
      req.onreadystatechange = function () {
        if (req.readyState === 4 && (req.status === 200 || req.status === 0)) {
          var arr = req.responseText.match(/[^\r\n]+/g);
          for (var k in arr) {
            ret[k] = arr[k];
          }
          if (typeof callback !== 'undefined') {
            callback(ret);
          }
        }
      };
      req.send(null);
      return ret;
    };
    p5.prototype.loadTable = function (path) {
      var callback = null;
      var options = [];
      var header = false;
      var sep = ',';
      for (var i = 1; i < arguments.length; i++) {
        if (typeof arguments[i] === 'function') {
          callback = arguments[i];
        } else if (typeof arguments[i] === 'string') {
          options.push(arguments[i]);
          if (arguments[i] === 'header') {
            header = true;
          }
          if (arguments[i] === 'csv') {
            sep = ',';
          } else if (arguments[i] === 'tsv') {
            sep = '\t';
          }
        }
      }
      var ret = [];
      var t = new p5.Table();
      var req = new XMLHttpRequest();
      req.open('GET', path, true);
      req.onreadystatechange = function () {
        if (req.readyState === 4 && (req.status === 200 || req.status === 0)) {
          var arr = req.responseText.match(/[^\r\n]+/g);
          for (var k in arr) {
            ret[k] = arr[k];
          }
          if (typeof callback !== 'undefined') {
            var i, row;
            if (header) {
              t.columns = new p5.TableRow(ret[0]).arr;
              for (i = 1; i < ret.length; i++) {
                row = new p5.TableRow(ret[i], sep);
                row.obj = makeObject(row.arr, t.columns);
                t.addRow(row);
              }
            } else {
              for (i = 0; i < ret[0].split(sep).length; i++) {
                t.columns[i] = i.toString();
              }
              for (i = 0; i < ret.length; i++) {
                row = new p5.TableRow(ret[i], sep);
                t.addRow(row);
              }
            }
            callback(t);
          }
        }
      };
      req.send(null);
      return t;
    };
    function makeObject(row, headers) {
      var ret = {};
      headers = headers || [];
      if (typeof headers === 'undefined') {
        for (var j = 0; j < row.length; j++) {
          headers[j.toString()] = j;
        }
      }
      for (var i = 0; i < headers.length; i++) {
        var key = headers[i];
        var val = row[i];
        ret[key] = val;
      }
      return ret;
    }
    p5.prototype.loadXML = function (path, callback) {
      var ret = [];
      reqwest({
        url: path,
        type: 'xml',
        crossOrigin: true
      }).then(function (resp) {
        callback(resp);
      });
      return ret;
    };
    p5.prototype.parseXML = function () {
      throw 'not yet implemented';
    };
    p5.prototype.selectFolder = function () {
      throw 'not yet implemented';
    };
    p5.prototype.selectInput = function () {
      throw 'not yet implemented';
    };
    return p5;
  }({}, core, reqwest);
var inputkeyboard = function (require, core) {
    'use strict';
    var p5 = core;
    p5.prototype.isKeyPressed = false;
    p5.prototype.keyIsPressed = false;
    p5.prototype.key = '';
    p5.prototype.keyCode = 0;
    p5.prototype.onkeydown = function (e) {
      this._setProperty('isKeyPressed', true);
      this._setProperty('keyIsPressed', true);
      this._setProperty('keyCode', e.which);
      var key = String.fromCharCode(e.which);
      if (!key) {
        key = e.which;
      }
      this._setProperty('key', key);
      var keyPressed = this.keyPressed || window.keyPressed;
      if (typeof keyPressed === 'function' && !e.charCode) {
        var executeDefault = keyPressed(e);
        if (executeDefault === false) {
          e.preventDefault();
        }
      }
    };
    p5.prototype.onkeyup = function (e) {
      var keyReleased = this.keyReleased || window.keyReleased;
      this._setProperty('isKeyPressed', false);
      this._setProperty('keyIsPressed', false);
      var key = String.fromCharCode(e.which);
      if (!key) {
        key = e.which;
      }
      this._setProperty('key', key);
      this._setProperty('keyCode', e.which);
      if (typeof keyReleased === 'function') {
        var executeDefault = keyReleased(e);
        if (executeDefault === false) {
          e.preventDefault();
        }
      }
    };
    p5.prototype.onkeypress = function (e) {
      this._setProperty('keyCode', e.which);
      this._setProperty('key', String.fromCharCode(e.which));
      var keyTyped = this.keyTyped || window.keyTyped;
      if (typeof keyTyped === 'function') {
        var executeDefault = keyTyped(e);
        if (executeDefault === false) {
          e.preventDefault();
        }
      }
    };
    return p5;
  }({}, core);
var inputmouse = function (require, core, constants) {
    'use strict';
    var p5 = core;
    var constants = constants;
    p5.prototype.mouseX = 0;
    p5.prototype.mouseY = 0;
    p5.prototype.pmouseX = 0;
    p5.prototype.pmouseY = 0;
    p5.prototype.winMouseX = 0;
    p5.prototype.winMouseY = 0;
    p5.prototype.pwinMouseX = 0;
    p5.prototype.pwinMouseY = 0;
    p5.prototype.mouseButton = 0;
    p5.prototype.mouseIsPressed = false;
    p5.prototype.isMousePressed = false;
    p5.prototype._updateMouseCoords = function (e) {
      if (e.type === 'touchstart' || e.type === 'touchmove' || e.type === 'touchend') {
        this._setProperty('mouseX', this.touchX);
        this._setProperty('mouseY', this.touchY);
      } else {
        var mousePos = getMousePos(this._curElement.elt, e);
        this._setProperty('mouseX', mousePos.x);
        this._setProperty('mouseY', mousePos.y);
      }
      this._setProperty('winMouseX', e.pageX);
      this._setProperty('winMouseY', e.pageY);
    };
    p5.prototype._updatePMouseCoords = function (e) {
      this._setProperty('pmouseX', this.mouseX);
      this._setProperty('pmouseY', this.mouseY);
      this._setProperty('pwinMouseX', this.winMouseX);
      this._setProperty('pwinMouseY', this.winMouseY);
    };
    function getMousePos(canvas, evt) {
      var rect = canvas.getBoundingClientRect();
      return {
        x: evt.clientX - rect.left,
        y: evt.clientY - rect.top
      };
    }
    p5.prototype._setMouseButton = function (e) {
      if (e.button === 1) {
        this._setProperty('mouseButton', constants.CENTER);
      } else if (e.button === 2) {
        this._setProperty('mouseButton', constants.RIGHT);
      } else {
        this._setProperty('mouseButton', constants.LEFT);
        if (e.type === 'touchstart' || e.type === 'touchmove') {
          this._setProperty('mouseX', this.touchX);
          this._setProperty('mouseY', this.touchY);
        }
      }
    };
    p5.prototype.onmousemove = function (e) {
      var context = this._isGlobal ? window : this;
      var executeDefault;
      this._updateMouseCoords(e);
      if (!this.isMousePressed) {
        if (typeof context.mouseMoved === 'function') {
          executeDefault = context.mouseMoved(e);
          if (executeDefault === false) {
            e.preventDefault();
          }
        }
      } else {
        if (typeof context.mouseDragged === 'function') {
          executeDefault = context.mouseDragged(e);
          if (executeDefault === false) {
            e.preventDefault();
          }
        } else if (typeof context.touchMoved === 'function') {
          executeDefault = context.touchMoved(e);
          if (executeDefault === false) {
            e.preventDefault();
          }
          this._updateTouchCoords(e);
        }
      }
    };
    p5.prototype.onmousedown = function (e) {
      var context = this._isGlobal ? window : this;
      var executeDefault;
      this._setProperty('isMousePressed', true);
      this._setProperty('mouseIsPressed', true);
      this._setMouseButton(e);
      this._updateMouseCoords(e);
      if (typeof context.mousePressed === 'function') {
        executeDefault = context.mousePressed(e);
        if (executeDefault === false) {
          e.preventDefault();
        }
      } else if (typeof context.touchStarted === 'function') {
        executeDefault = context.touchStarted(e);
        if (executeDefault === false) {
          e.preventDefault();
        }
        this._updateTouchCoords(e);
      }
    };
    p5.prototype.onmouseup = function (e) {
      var context = this._isGlobal ? window : this;
      var executeDefault;
      this._setProperty('isMousePressed', false);
      this._setProperty('mouseIsPressed', false);
      if (typeof context.mouseReleased === 'function') {
        executeDefault = context.mouseReleased(e);
        if (executeDefault === false) {
          e.preventDefault();
        }
      } else if (typeof context.touchEnded === 'function') {
        executeDefault = context.touchEnded(e);
        if (executeDefault === false) {
          e.preventDefault();
        }
        this._updateTouchCoords(e);
      }
    };
    p5.prototype.onclick = function (e) {
      var context = this._isGlobal ? window : this;
      if (typeof context.mouseClicked === 'function') {
        var executeDefault = context.mouseClicked(e);
        if (executeDefault === false) {
          e.preventDefault();
        }
      }
    };
    p5.prototype.onmousewheel = function (e) {
      var context = this._isGlobal ? window : this;
      if (typeof context.mouseWheel === 'function') {
        var executeDefault = context.mouseWheel(e);
        if (executeDefault === false) {
          e.preventDefault();
        }
      }
    };
    return p5;
  }({}, core, constants);
var inputtime_date = function (require, core) {
    'use strict';
    var p5 = core;
    p5.prototype.day = function () {
      return new Date().getDate();
    };
    p5.prototype.hour = function () {
      return new Date().getHours();
    };
    p5.prototype.minute = function () {
      return new Date().getMinutes();
    };
    p5.prototype.millis = function () {
      return new Date().getTime() - this._startTime;
    };
    p5.prototype.month = function () {
      return new Date().getMonth() + 1;
    };
    p5.prototype.second = function () {
      return new Date().getSeconds();
    };
    p5.prototype.year = function () {
      return new Date().getFullYear();
    };
    return p5;
  }({}, core);
var inputtouch = function (require, core) {
    'use strict';
    var p5 = core;
    p5.prototype.touchX = 0;
    p5.prototype.touchY = 0;
    p5.prototype.ptouchX = 0;
    p5.prototype.ptouchY = 0;
    p5.prototype.touches = [];
    p5.prototype._updateTouchCoords = function (e) {
      if (e.type === 'mousedown' || e.type === 'mousemove' || e.type === 'mouseup') {
        this._setProperty('touchX', this.mouseX);
        this._setProperty('touchY', this.mouseY);
      } else {
        this._setProperty('touchX', e.changedTouches[0].pageX);
        this._setProperty('touchY', e.changedTouches[0].pageY);
        var touches = [];
        for (var i = 0; i < e.changedTouches.length; i++) {
          var ct = e.changedTouches[i];
          touches[i] = {
            x: ct.pageX,
            y: ct.pageY
          };
        }
        this._setProperty('touches', touches);
      }
    };
    p5.prototype._updatePTouchCoords = function () {
      this._setProperty('ptouchX', this.touchX);
      this._setProperty('ptouchY', this.touchY);
    };
    p5.prototype.ontouchstart = function (e) {
      var context = this._isGlobal ? window : this;
      var executeDefault;
      this._updateTouchCoords(e);
      if (typeof context.touchStarted === 'function') {
        executeDefault = context.touchStarted(e);
        if (executeDefault === false) {
          e.preventDefault();
        }
      } else if (typeof context.mousePressed === 'function') {
        executeDefault = context.mousePressed(e);
        if (executeDefault === false) {
          e.preventDefault();
        }
      }
    };
    p5.prototype.ontouchmove = function (e) {
      var context = this._isGlobal ? window : this;
      var executeDefault;
      this._updateTouchCoords(e);
      if (typeof context.touchMoved === 'function') {
        executeDefault = context.touchMoved(e);
        if (executeDefault === false) {
          e.preventDefault();
        }
      } else if (typeof context.mouseDragged === 'function') {
        executeDefault = context.mouseDragged(e);
        if (executeDefault === false) {
          e.preventDefault();
        }
        this._updateMouseCoords(e);
      }
    };
    p5.prototype.ontouchend = function (e) {
      this._updateTouchCoords(e);
      var context = this._isGlobal ? window : this;
      var executeDefault;
      if (typeof context.touchEnded === 'function') {
        executeDefault = context.touchEnded(e);
        if (executeDefault === false) {
          e.preventDefault();
        }
      } else if (typeof context.mouseReleased === 'function') {
        executeDefault = context.mouseReleased(e);
        if (executeDefault === false) {
          e.preventDefault();
        }
        this._updateMouseCoords(e);
      }
    };
    return p5;
  }({}, core);
var mathmath = function (require, core) {
    'use strict';
    var p5 = core;
    p5.prototype.createVector = function () {
      return new p5.Vector(this, arguments);
    };
    return p5;
  }({}, core);
var mathcalculation = function (require, core) {
    'use strict';
    var p5 = core;
    p5.prototype.abs = Math.abs;
    p5.prototype.ceil = Math.ceil;
    p5.prototype.constrain = function (n, low, high) {
      return Math.max(Math.min(n, high), low);
    };
    p5.prototype.dist = function (x1, y1, x2, y2) {
      return Math.sqrt((x2 - x1) * (x2 - x1) + (y2 - y1) * (y2 - y1));
    };
    p5.prototype.exp = Math.exp;
    p5.prototype.floor = Math.floor;
    p5.prototype.lerp = function (start, stop, amt) {
      return amt * (stop - start) + start;
    };
    p5.prototype.log = Math.log;
    p5.prototype.mag = function (x, y) {
      return Math.sqrt(x * x + y * y);
    };
    p5.prototype.map = function (n, start1, stop1, start2, stop2) {
      return (n - start1) / (stop1 - start1) * (stop2 - start2) + start2;
    };
    p5.prototype.max = function () {
      if (arguments[0] instanceof Array) {
        return Math.max.apply(null, arguments[0]);
      } else {
        return Math.max.apply(null, arguments);
      }
    };
    p5.prototype.min = function () {
      if (arguments[0] instanceof Array) {
        return Math.min.apply(null, arguments[0]);
      } else {
        return Math.min.apply(null, arguments);
      }
    };
    p5.prototype.norm = function (n, start, stop) {
      return this.map(n, start, stop, 0, 1);
    };
    p5.prototype.pow = Math.pow;
    p5.prototype.round = Math.round;
    p5.prototype.sq = function (n) {
      return n * n;
    };
    p5.prototype.sqrt = Math.sqrt;
    return p5;
  }({}, core);
var mathrandom = function (require, core) {
    'use strict';
    var p5 = core;
    var seeded = false;
    var lcg = function () {
        var m = 4294967296, a = 1664525, c = 1013904223, seed, z;
        return {
          setSeed: function (val) {
            z = seed = val || Math.round(Math.random() * m);
          },
          getSeed: function () {
            return seed;
          },
          rand: function () {
            z = (a * z + c) % m;
            return z / m;
          }
        };
      }();
    p5.prototype.randomSeed = function (seed) {
      lcg.setSeed(seed);
      seeded = true;
    };
    p5.prototype.random = function (min, max) {
      var rand;
      if (seeded) {
        rand = lcg.rand();
      } else {
        rand = Math.random();
      }
      if (arguments.length === 0) {
        return rand;
      } else if (arguments.length === 1) {
        return rand * min;
      } else {
        if (min > max) {
          var tmp = min;
          min = max;
          max = tmp;
        }
        return rand * (max - min) + min;
      }
    };
    var y2;
    var previous = false;
    p5.prototype.randomGaussian = function (mean, sd) {
      var y1, x1, x2, w;
      if (previous) {
        y1 = y2;
        previous = false;
      } else {
        do {
          x1 = this.random(2) - 1;
          x2 = this.random(2) - 1;
          w = x1 * x1 + x2 * x2;
        } while (w >= 1);
        w = Math.sqrt(-2 * Math.log(w) / w);
        y1 = x1 * w;
        y2 = x2 * w;
        previous = true;
      }
      var m = mean || 0;
      var s = sd || 1;
      return y1 * s + m;
    };
    return p5;
  }({}, core);
var mathnoise = function (require, core) {
    'use strict';
    var p5 = core;
    var PERLIN_YWRAPB = 4;
    var PERLIN_YWRAP = 1 << PERLIN_YWRAPB;
    var PERLIN_ZWRAPB = 8;
    var PERLIN_ZWRAP = 1 << PERLIN_ZWRAPB;
    var PERLIN_SIZE = 4095;
    var perlin_octaves = 4;
    var perlin_amp_falloff = 0.5;
    var SINCOS_PRECISION = 0.5;
    var SINCOS_LENGTH = Math.floor(360 / SINCOS_PRECISION);
    var sinLUT = new Array(SINCOS_LENGTH);
    var cosLUT = new Array(SINCOS_LENGTH);
    var DEG_TO_RAD = Math.PI / 180;
    for (var i = 0; i < SINCOS_LENGTH; i++) {
      sinLUT[i] = Math.sin(i * DEG_TO_RAD * SINCOS_PRECISION);
      cosLUT[i] = Math.cos(i * DEG_TO_RAD * SINCOS_PRECISION);
    }
    var perlin_PI = SINCOS_LENGTH;
    perlin_PI >>= 1;
    var perlin;
    p5.prototype.noise = function (x, y, z) {
      y = y || 0;
      z = z || 0;
      if (perlin == null) {
        perlin = new Array(PERLIN_SIZE + 1);
        for (var i = 0; i < PERLIN_SIZE + 1; i++) {
          perlin[i] = Math.random();
        }
      }
      if (x < 0) {
        x = -x;
      }
      if (y < 0) {
        y = -y;
      }
      if (z < 0) {
        z = -z;
      }
      var xi = Math.floor(x), yi = Math.floor(y), zi = Math.floor(z);
      var xf = x - xi;
      var yf = y - yi;
      var zf = z - zi;
      var rxf, ryf;
      var r = 0;
      var ampl = 0.5;
      var n1, n2, n3;
      var noise_fsc = function (i) {
        return 0.5 * (1 - cosLUT[Math.floor(i * perlin_PI) % SINCOS_LENGTH]);
      };
      for (var o = 0; o < perlin_octaves; o++) {
        var of = xi + (yi << PERLIN_YWRAPB) + (zi << PERLIN_ZWRAPB);
        rxf = noise_fsc(xf);
        ryf = noise_fsc(yf);
        n1 = perlin[of & PERLIN_SIZE];
        n1 += rxf * (perlin[of + 1 & PERLIN_SIZE] - n1);
        n2 = perlin[of + PERLIN_YWRAP & PERLIN_SIZE];
        n2 += rxf * (perlin[of + PERLIN_YWRAP + 1 & PERLIN_SIZE] - n2);
        n1 += ryf * (n2 - n1);
        of += PERLIN_ZWRAP;
        n2 = perlin[of & PERLIN_SIZE];
        n2 += rxf * (perlin[of + 1 & PERLIN_SIZE] - n2);
        n3 = perlin[of + PERLIN_YWRAP & PERLIN_SIZE];
        n3 += rxf * (perlin[of + PERLIN_YWRAP + 1 & PERLIN_SIZE] - n3);
        n2 += ryf * (n3 - n2);
        n1 += noise_fsc(zf) * (n2 - n1);
        r += n1 * ampl;
        ampl *= perlin_amp_falloff;
        xi <<= 1;
        xf *= 2;
        yi <<= 1;
        yf *= 2;
        zi <<= 1;
        zf *= 2;
        if (xf >= 1) {
          xi++;
          xf--;
        }
        if (yf >= 1) {
          yi++;
          yf--;
        }
        if (zf >= 1) {
          zi++;
          zf--;
        }
      }
      return r;
    };
    p5.prototype.noiseDetail = function (lod, falloff) {
      if (lod > 0) {
        perlin_octaves = lod;
      }
      if (falloff > 0) {
        perlin_amp_falloff = falloff;
      }
    };
    p5.prototype.noiseSeed = function (seed) {
      var lcg = function () {
          var m = 4294967296, a = 1664525, c = 1013904223, seed, z;
          return {
            setSeed: function (val) {
              z = seed = val || Math.round(Math.random() * m);
            },
            getSeed: function () {
              return seed;
            },
            rand: function () {
              z = (a * z + c) % m;
              return z / m;
            }
          };
        }();
      lcg.setSeed(seed);
      perlin = new Array(PERLIN_SIZE + 1);
      for (var i = 0; i < PERLIN_SIZE + 1; i++) {
        perlin[i] = lcg.rand();
      }
    };
    return p5;
  }({}, core);
var mathtrigonometry = function (require, core, polargeometry, constants) {
    'use strict';
    var p5 = core;
    var polarGeometry = polargeometry;
    var constants = constants;
    p5.prototype._angleMode = constants.RADIANS;
    p5.prototype.acos = function (ratio) {
      if (this._angleMode === constants.RADIANS) {
        return Math.acos(ratio);
      } else {
        return polarGeometry.radiansToDegrees(Math.acos(ratio));
      }
    };
    p5.prototype.asin = function (ratio) {
      if (this._angleMode === constants.RADIANS) {
        return Math.asin(ratio);
      } else {
        return polarGeometry.radiansToDegrees(Math.asin(ratio));
      }
    };
    p5.prototype.atan = function (ratio) {
      if (this._angleMode === constants.RADIANS) {
        return Math.atan(ratio);
      } else {
        return polarGeometry.radiansToDegrees(Math.atan(ratio));
      }
    };
    p5.prototype.atan2 = function (y, x) {
      if (this._angleMode === constants.RADIANS) {
        return Math.atan2(y, x);
      } else {
        return polarGeometry.radiansToDegrees(Math.atan2(y, x));
      }
    };
    p5.prototype.cos = function (angle) {
      if (this._angleMode === constants.RADIANS) {
        return Math.cos(angle);
      } else {
        return Math.cos(this.radians(angle));
      }
    };
    p5.prototype.sin = function (angle) {
      if (this._angleMode === constants.RADIANS) {
        return Math.sin(angle);
      } else {
        return Math.sin(this.radians(angle));
      }
    };
    p5.prototype.tan = function (angle) {
      if (this._angleMode === constants.RADIANS) {
        return Math.tan(angle);
      } else {
        return Math.tan(this.radians(angle));
      }
    };
    p5.prototype.degrees = function (angle) {
      return polarGeometry.radiansToDegrees(angle);
    };
    p5.prototype.radians = function (angle) {
      return polarGeometry.degreesToRadians(angle);
    };
    p5.prototype.angleMode = function (mode) {
      if (mode === constants.DEGREES || mode === constants.RADIANS) {
        this._angleMode = mode;
      }
    };
    return p5;
  }({}, core, polargeometry, constants);
var outputfiles = function (require, core) {
    'use strict';
    var p5 = core;
    window.URL = window.URL || window.webkitURL;
    p5.prototype._pWriters = [];
    p5.prototype.beginRaw = function () {
      throw 'not yet implemented';
    };
    p5.prototype.beginRecord = function () {
      throw 'not yet implemented';
    };
    p5.prototype.createOutput = function () {
      throw 'not yet implemented';
    };
    p5.prototype.createWriter = function (name, extension) {
      var newPW;
      for (var i in p5.prototype._pWriters) {
        if (p5.prototype._pWriters[i].name === name) {
          newPW = new p5.PrintWriter(name + window.millis(), extension);
          p5.prototype._pWriters.push(newPW);
          return newPW;
        }
      }
      newPW = new p5.PrintWriter(name, extension);
      p5.prototype._pWriters.push(newPW);
      return newPW;
    };
    p5.prototype.endRaw = function () {
      throw 'not yet implemented';
    };
    p5.prototype.endRecord = function () {
      throw 'not yet implemented';
    };
    p5.prototype.escape = function (content) {
      return content.replace(/&/g, '&amp;').replace(/</g, '&lt;').replace(/>/g, '&gt;').replace(/"/g, '&quot;').replace(/'/g, '&#039;');
    };
    p5.PrintWriter = function (filename, extension) {
      var self = this;
      this.name = filename;
      this.content = '';
      this.print = function (data) {
        this.content += data;
      };
      this.println = function (data) {
        this.content += data + '\n';
      };
      this.flush = function () {
        this.content = '';
      };
      this.close = function () {
        var arr = [];
        arr.push(this.content);
        p5.prototype.writeFile(arr, filename, extension);
        for (var i in p5.prototype._pWriters) {
          if (p5.prototype._pWriters[i].name === this.name) {
            p5.prototype._pWriters.splice(i, 1);
          }
        }
        self.flush();
        self = {};
      };
    };
    p5.prototype.saveBytes = function () {
      throw 'not yet implemented';
    };
    p5.prototype.save = function (object, _filename, _options) {
      var args = arguments;
      var cnv = this._curElement.elt;
      if (args.length === 0) {
        p5.prototype.saveCanvas(cnv);
        return;
      } else if (args[0] instanceof p5.Graphics) {
        p5.prototype.saveCanvas(args[0].elt, args[1], args[2]);
        return;
      } else if (typeof args[0] === 'string') {
        p5.prototype.saveCanvas(cnv, args[0]);
      } else {
        var extension = _checkFileExtension(args[1], args[2])[1];
        switch (extension) {
        case 'json':
          p5.prototype.saveJSON(args[0], args[1], args[2]);
          break;
        case 'txt':
          p5.prototype.saveStrings(args[0], args[1], args[2]);
          break;
        default:
          if (args[0] instanceof Array) {
            p5.prototype.saveStrings(args[0], args[1], args[2]);
          } else if (args[0] instanceof p5.Table) {
            p5.prototype.saveTable(args[0], args[1], args[2], args[3]);
          } else if (args[0] instanceof p5.Image) {
            p5.prototype.saveCanvas(args[0].canvas, args[1]);
          } else if (args[0] instanceof p5.SoundFile) {
            p5.prototype.saveSound(args[0], args[1], args[2], args[3]);
          } else if (args[0] instanceof Object) {
            p5.prototype.saveJSON(args[0], args[1], args[2]);
          }
        }
      }
    };
    p5.prototype.saveJSON = function (json, filename, opt) {
      var stringify;
      if (opt) {
        stringify = JSON.stringify(json);
      } else {
        stringify = JSON.stringify(json, undefined, 2);
      }
      this.saveStrings(stringify.split('\n'), filename, 'json');
    };
    p5.prototype.saveJSONObject = p5.prototype.saveJSON;
    p5.prototype.saveJSONArray = p5.prototype.saveJSON;
    p5.prototype.saveStream = function () {
      throw 'not yet implemented';
    };
    p5.prototype.saveStrings = function (list, filename, extension) {
      var ext = extension || 'txt';
      var pWriter = this.createWriter(filename, ext);
      for (var i in list) {
        if (i < list.length - 1) {
          pWriter.println(list[i]);
        } else {
          pWriter.print(list[i]);
        }
      }
      pWriter.close();
      pWriter.flush();
    };
    p5.prototype.saveXML = function () {
      throw 'not yet implemented';
    };
    p5.prototype.selectOutput = function () {
      throw 'not yet implemented';
    };
    p5.prototype.saveTable = function (table, filename, options) {
      var pWriter = this.createWriter(filename, options);
      var header = table.columns;
      var sep = ',';
      if (options === 'tsv') {
        sep = '\t';
      }
      if (options !== 'html') {
        if (header[0] !== '0') {
          for (var h = 0; h < header.length; h++) {
            if (h < header.length - 1) {
              pWriter.print(header[h] + sep);
            } else {
              pWriter.println(header[h]);
            }
          }
        }
        for (var i = 0; i < table.rows.length; i++) {
          var j;
          for (j = 0; j < table.rows[i].arr.length; j++) {
            if (j < table.rows[i].arr.length - 1) {
              pWriter.print(table.rows[i].arr[j] + sep);
            } else if (i < table.rows.length - 1) {
              pWriter.println(table.rows[i].arr[j]);
            } else {
              pWriter.print(table.rows[i].arr[j]);
            }
          }
        }
      } else {
        pWriter.println('<html>');
        pWriter.println('<head>');
        var str = '  <meta http-equiv="content-type" content';
        str += '="text/html;charset=utf-8" />';
        pWriter.println(str);
        pWriter.println('</head>');
        pWriter.println('<body>');
        pWriter.println('  <table>');
        if (header[0] !== '0') {
          pWriter.println('    <tr>');
          for (var k = 0; k < header.length; k++) {
            var e = p5.prototype.escape(header[k]);
            pWriter.println('      <td>' + e);
            pWriter.println('      </td>');
          }
          pWriter.println('    </tr>');
        }
        for (var row = 0; row < table.rows.length; row++) {
          pWriter.println('    <tr>');
          for (var col = 0; col < table.columns.length; col++) {
            var entry = table.rows[row].getString(col);
            var htmlEntry = p5.prototype.escape(entry);
            pWriter.println('      <td>' + htmlEntry);
            pWriter.println('      </td>');
          }
          pWriter.println('    </tr>');
        }
        pWriter.println('  </table>');
        pWriter.println('</body>');
        pWriter.print('</html>');
      }
      pWriter.close();
      pWriter.flush();
    };
    p5.prototype.writeFile = function (dataToDownload, filename, extension) {
      var type = 'application/octet-stream';
      if (p5.prototype._isSafari()) {
        type = 'text/plain';
      }
      var blob = new Blob(dataToDownload, { 'type': type });
      var href = window.URL.createObjectURL(blob);
      p5.prototype.downloadFile(href, filename, extension);
    };
    p5.prototype.downloadFile = function (href, fName, extension) {
      var fx = _checkFileExtension(fName, extension);
      var filename = fx[0];
      var ext = fx[1];
      var a = document.createElement('a');
      a.href = href;
      a.download = filename;
      a.onclick = destroyClickedElement;
      a.style.display = 'none';
      document.body.appendChild(a);
      if (p5.prototype._isSafari()) {
        var aText = 'Hello, Safari user! To download this file...\n';
        aText += '1. Go to File --> Save As.\n';
        aText += '2. Choose "Page Source" as the Format.\n';
        aText += '3. Name it with this extension: ."' + ext + '"';
        alert(aText);
      }
      a.click();
      href = null;
    };
    function _checkFileExtension(filename, extension) {
      if (!extension) {
        extension = '';
      }
      if (!filename) {
        filename = 'untitled';
      }
      var ext = '';
      if (filename && filename.indexOf('.') > -1) {
        ext = filename.split('.').pop();
      }
      if (extension) {
        if (ext !== extension) {
          ext = extension;
          filename = filename + '.' + ext;
        }
      }
      return [
        filename,
        ext
      ];
    }
    p5.prototype._checkFileExtension = _checkFileExtension;
    p5.prototype._isSafari = function () {
      var x = Object.prototype.toString.call(window.HTMLElement);
      return x.indexOf('Constructor') > 0;
    };
    function destroyClickedElement(event) {
      document.body.removeChild(event.target);
    }
    return p5;
  }({}, core);
var outputimage = function (require, core) {
    'use strict';
    var p5 = core;
    var frames = [];
    p5.prototype.saveCanvas = function (_cnv, filename, extension) {
      if (!extension) {
        extension = p5.prototype._checkFileExtension(filename, extension)[1];
        if (extension === '') {
          extension = 'png';
        }
      }
      var cnv;
      if (_cnv) {
        cnv = _cnv;
      } else if (this._curElement && this._curElement.elt) {
        cnv = this._curElement.elt;
      }
      if (p5.prototype._isSafari()) {
        var aText = 'Hello, Safari user!\n';
        aText += 'Now capturing a screenshot...\n';
        aText += 'To save this image,\n';
        aText += 'go to File --> Save As.\n';
        alert(aText);
        window.location.href = cnv.toDataURL();
      } else {
        var mimeType;
        if (typeof extension === 'undefined') {
          extension = 'png';
          mimeType = 'image/png';
        } else {
          switch (extension) {
          case 'png':
            mimeType = 'image/png';
            break;
          case 'jpeg':
            mimeType = 'image/jpeg';
            break;
          case 'jpg':
            mimeType = 'image/jpeg';
            break;
          default:
            mimeType = 'image/png';
            break;
          }
        }
        var downloadMime = 'image/octet-stream';
        var imageData = cnv.toDataURL(mimeType);
        imageData = imageData.replace(mimeType, downloadMime);
        p5.prototype.downloadFile(imageData, filename, extension);
      }
    };
    p5.prototype.saveFrames = function (fName, ext, _duration, _fps, callback) {
      var duration = _duration || 3;
      duration = p5.prototype.constrain(duration, 0, 15);
      duration = duration * 1000;
      var fps = _fps || 15;
      fps = p5.prototype.constrain(fps, 0, 22);
      var count = 0;
      var makeFrame = p5.prototype._makeFrame;
      var cnv = this._curElement.elt;
      var frameFactory = setInterval(function () {
          makeFrame(fName + count, ext, cnv);
          count++;
        }, 1000 / fps);
      setTimeout(function () {
        clearInterval(frameFactory);
        if (callback) {
          callback(frames);
        } else {
          for (var i = 0; i < frames.length; i++) {
            var f = frames[i];
            p5.prototype.downloadFile(f.imageData, f.filename, f.ext);
          }
        }
        frames = [];
      }, duration + 0.01);
    };
    p5.prototype._makeFrame = function (filename, extension, _cnv) {
      var cnv;
      if (this) {
        cnv = this._curElement.elt;
      } else {
        cnv = _cnv;
      }
      var mimeType;
      if (!extension) {
        extension = 'png';
        mimeType = 'image/png';
      } else {
        switch (extension.toLowerCase()) {
        case 'png':
          mimeType = 'image/png';
          break;
        case 'jpeg':
          mimeType = 'image/jpeg';
          break;
        case 'jpg':
          mimeType = 'image/jpeg';
          break;
        default:
          mimeType = 'image/png';
          break;
        }
      }
      var downloadMime = 'image/octet-stream';
      var imageData = cnv.toDataURL(mimeType);
      imageData = imageData.replace(mimeType, downloadMime);
      var thisFrame = {};
      thisFrame.imageData = imageData;
      thisFrame.filename = filename;
      thisFrame.ext = extension;
      frames.push(thisFrame);
    };
    return p5;
  }({}, core);
var outputtext_area = function (require, core) {
    'use strict';
    var p5 = core;
    if (window.console && console.log) {
      p5.prototype.print = console.log.bind(console);
    } else {
      p5.prototype.print = function () {
      };
    }
    p5.prototype.println = p5.prototype.print;
    return p5;
  }({}, core);
var renderingrendering = function (require, core, constants) {
    var p5 = core;
    var constants = constants;
    p5.prototype.createCanvas = function (w, h, isDefault) {
      var c;
      if (isDefault) {
        c = document.createElement('canvas');
        c.id = 'defaultCanvas';
      } else {
        c = this.canvas;
      }
      if (!this._setupDone) {
        c.className += ' p5_hidden';
        c.style.visibility = 'hidden';
      }
      if (this._userNode) {
        this._userNode.appendChild(c);
      } else {
        document.body.appendChild(c);
      }
      if (!this._defaultGraphics) {
        this._defaultGraphics = new p5.Graphics(c, this, true);
        this._elements.push(this._defaultGraphics);
      }
      this._defaultGraphics.resize(w, h);
      this._defaultGraphics._applyDefaults();
      return this._defaultGraphics;
    };
    p5.prototype.resizeCanvas = function (w, h) {
      if (this._defaultGraphics) {
        this._defaultGraphics.resize(w, h);
        this._defaultGraphics._applyDefaults();
        this.redraw();
      }
    };
    p5.prototype.noCanvas = function () {
      if (this.canvas) {
        this.canvas.parentNode.removeChild(this.canvas);
      }
    };
    p5.prototype.createGraphics = function (w, h) {
      var c = document.createElement('canvas');
      var node = this._userNode || document.body;
      node.appendChild(c);
      var pg = new p5.Graphics(c, this, false);
      this._elements.push(pg);
      for (var p in p5.prototype) {
        if (!pg.hasOwnProperty(p)) {
          if (typeof p5.prototype[p] === 'function') {
            pg[p] = p5.prototype[p].bind(pg);
          } else {
            pg[p] = p5.prototype[p];
          }
        }
      }
      pg.resize(w, h);
      pg._applyDefaults();
      return pg;
    };
    p5.prototype.blendMode = function (mode) {
      if (mode === constants.BLEND || mode === constants.DARKEST || mode === constants.LIGHTEST || mode === constants.DIFFERENCE || mode === constants.MULTIPLY || mode === constants.EXCLUSION || mode === constants.SCREEN || mode === constants.REPLACE || mode === constants.OVERLAY || mode === constants.HARD_LIGHT || mode === constants.SOFT_LIGHT || mode === constants.DODGE || mode === constants.BURN || mode === constants.ADDITIVE || mode === constants.NORMAL) {
        this.drawingContext.globalCompositeOperation = mode;
      } else {
        throw new Error('Mode ' + mode + ' not recognized.');
      }
    };
    return p5;
  }({}, core, constants);
var shape2d_primitives = function (require, core, canvas, constants) {
    'use strict';
    var p5 = core;
    var canvas = canvas;
    var constants = constants;
    p5.prototype.arc = function (x, y, width, height, start, stop, mode) {
      if (!this._doStroke && !this._doFill) {
        return;
      }
      if (this._angleMode === constants.DEGREES) {
        start = this.radians(start);
        stop = this.radians(stop);
      }
      var ctx = this.drawingContext;
      var vals = canvas.arcModeAdjust(x, y, width, height, this._ellipseMode);
      var radius = vals.h > vals.w ? vals.h / 2 : vals.w / 2, xScale = vals.h > vals.w ? vals.w / vals.h : 1, yScale = vals.h > vals.w ? 1 : vals.h / vals.w;
      ctx.scale(xScale, yScale);
      ctx.beginPath();
      ctx.arc(vals.x, vals.y, radius, start, stop);
      if (this._doStroke) {
        ctx.stroke();
      }
      if (mode === constants.CHORD || mode === constants.OPEN) {
        ctx.closePath();
      } else if (mode === constants.PIE || mode === undefined) {
        ctx.lineTo(vals.x, vals.y);
        ctx.closePath();
      }
      if (this._doFill) {
        ctx.fill();
      }
      if (this._doStroke && mode !== constants.OPEN && mode !== undefined) {
        ctx.stroke();
      }
      return this;
    };
    p5.prototype.ellipse = function (x, y, w, h) {
      if (!this._doStroke && !this._doFill) {
        return;
      }
      var ctx = this.drawingContext;
      var vals = canvas.modeAdjust(x, y, w, h, this._ellipseMode);
      ctx.beginPath();
      if (w === h) {
        ctx.arc(vals.x + vals.w / 2, vals.y + vals.w / 2, vals.w / 2, 0, 2 * Math.PI, false);
      } else {
        var kappa = 0.5522848, ox = vals.w / 2 * kappa, oy = vals.h / 2 * kappa, xe = vals.x + vals.w, ye = vals.y + vals.h, xm = vals.x + vals.w / 2, ym = vals.y + vals.h / 2;
        ctx.moveTo(vals.x, ym);
        ctx.bezierCurveTo(vals.x, ym - oy, xm - ox, vals.y, xm, vals.y);
        ctx.bezierCurveTo(xm + ox, vals.y, xe, ym - oy, xe, ym);
        ctx.bezierCurveTo(xe, ym + oy, xm + ox, ye, xm, ye);
        ctx.bezierCurveTo(xm - ox, ye, vals.x, ym + oy, vals.x, ym);
        ctx.closePath();
      }
      if (this._doFill) {
        ctx.fill();
      }
      if (this._doStroke) {
        ctx.stroke();
      }
      return this;
    };
    p5.prototype.line = function (x1, y1, x2, y2) {
      if (!this._doStroke) {
        return;
      }
      var ctx = this.drawingContext;
      if (ctx.strokeStyle === 'rgba(0,0,0,0)') {
        return;
      }
      ctx.beginPath();
      ctx.moveTo(x1, y1);
      ctx.lineTo(x2, y2);
      ctx.stroke();
      return this;
    };
    p5.prototype.point = function (x, y) {
      if (!this._doStroke) {
        return;
      }
      var ctx = this.drawingContext;
      var s = ctx.strokeStyle;
      var f = ctx.fillStyle;
      if (s === 'rgba(0,0,0,0)') {
        return;
      }
      x = Math.round(x);
      y = Math.round(y);
      ctx.fillStyle = s;
      if (ctx.lineWidth > 1) {
        ctx.beginPath();
        ctx.arc(x, y, ctx.lineWidth / 2, 0, constants.TWO_PI, false);
        ctx.fill();
      } else {
        ctx.fillRect(x, y, 1, 1);
      }
      ctx.fillStyle = f;
      return this;
    };
    p5.prototype.quad = function (x1, y1, x2, y2, x3, y3, x4, y4) {
      if (!this._doStroke && !this._doFill) {
        return;
      }
      var ctx = this.drawingContext;
      ctx.beginPath();
      ctx.moveTo(x1, y1);
      ctx.lineTo(x2, y2);
      ctx.lineTo(x3, y3);
      ctx.lineTo(x4, y4);
      ctx.closePath();
      if (this._doFill) {
        ctx.fill();
      }
      if (this._doStroke) {
        ctx.stroke();
      }
      return this;
    };
    p5.prototype.rect = function (a, b, c, d) {
      if (!this._doStroke && !this._doFill) {
        return;
      }
      var vals = canvas.modeAdjust(a, b, c, d, this._rectMode);
      var ctx = this.drawingContext;
      if (this._doStroke && ctx.lineWidth % 2 === 1) {
        ctx.translate(0.5, 0.5);
      }
      ctx.beginPath();
      ctx.rect(vals.x, vals.y, vals.w, vals.h);
      if (this._doFill) {
        ctx.fill();
      }
      if (this._doStroke) {
        ctx.stroke();
      }
      if (this._doStroke && ctx.lineWidth % 2 === 1) {
        ctx.translate(-0.5, -0.5);
      }
      return this;
    };
    p5.prototype.triangle = function (x1, y1, x2, y2, x3, y3) {
      if (!this._doStroke && !this._doFill) {
        return;
      }
      var ctx = this.drawingContext;
      ctx.beginPath();
      ctx.moveTo(x1, y1);
      ctx.lineTo(x2, y2);
      ctx.lineTo(x3, y3);
      ctx.closePath();
      if (this._doFill) {
        ctx.fill();
      }
      if (this._doStroke) {
        ctx.stroke();
      }
      return this;
    };
    return p5;
  }({}, core, canvas, constants);
var shapeattributes = function (require, core, constants) {
    'use strict';
    var p5 = core;
    var constants = constants;
    p5.prototype._rectMode = constants.CORNER;
    p5.prototype._ellipseMode = constants.CENTER;
    p5.prototype.ellipseMode = function (m) {
      if (m === constants.CORNER || m === constants.CORNERS || m === constants.RADIUS || m === constants.CENTER) {
        this._ellipseMode = m;
      }
      return this;
    };
    p5.prototype.noSmooth = function () {
      this.drawingContext.mozImageSmoothingEnabled = false;
      this.drawingContext.webkitImageSmoothingEnabled = false;
      return this;
    };
    p5.prototype.rectMode = function (m) {
      if (m === constants.CORNER || m === constants.CORNERS || m === constants.RADIUS || m === constants.CENTER) {
        this._rectMode = m;
      }
      return this;
    };
    p5.prototype.smooth = function () {
      this.drawingContext.mozImageSmoothingEnabled = true;
      this.drawingContext.webkitImageSmoothingEnabled = true;
      return this;
    };
    p5.prototype.strokeCap = function (cap) {
      if (cap === constants.ROUND || cap === constants.SQUARE || cap === constants.PROJECT) {
        this.drawingContext.lineCap = cap;
      }
      return this;
    };
    p5.prototype.strokeJoin = function (join) {
      if (join === constants.ROUND || join === constants.BEVEL || join === constants.MITER) {
        this.drawingContext.lineJoin = join;
      }
      return this;
    };
    p5.prototype.strokeWeight = function (w) {
      if (typeof w === 'undefined' || w === 0) {
        this.drawingContext.lineWidth = 0.0001;
      } else {
        this.drawingContext.lineWidth = w;
      }
      return this;
    };
    return p5;
  }({}, core, constants);
var shapecurves = function (require, core) {
    'use strict';
    var p5 = core;
    p5.prototype._bezierDetail = 20;
    p5.prototype._curveDetail = 20;
    p5.prototype.bezier = function (x1, y1, x2, y2, x3, y3, x4, y4) {
      if (!this._doStroke) {
        return;
      }
      var ctx = this.drawingContext;
      ctx.beginPath();
      ctx.moveTo(x1, y1);
      for (var i = 0; i <= this._bezierDetail; i++) {
        var t = i / parseFloat(this._bezierDetail);
        var x = p5.prototype.bezierPoint(x1, x2, x3, x4, t);
        var y = p5.prototype.bezierPoint(y1, y2, y3, y4, t);
        ctx.lineTo(x, y);
      }
      ctx.stroke();
      return this;
    };
    p5.prototype.bezierDetail = function (d) {
      this._setProperty('_bezierDetail', d);
      return this;
    };
    p5.prototype.bezierPoint = function (a, b, c, d, t) {
      var adjustedT = 1 - t;
      return Math.pow(adjustedT, 3) * a + 3 * Math.pow(adjustedT, 2) * t * b + 3 * adjustedT * Math.pow(t, 2) * c + Math.pow(t, 3) * d;
    };
    p5.prototype.bezierTangent = function (a, b, c, d, t) {
      var adjustedT = 1 - t;
      return 3 * d * Math.pow(t, 2) - 3 * c * Math.pow(t, 2) + 6 * c * adjustedT * t - 6 * b * adjustedT * t + 3 * b * Math.pow(adjustedT, 2) - 3 * a * Math.pow(adjustedT, 2);
    };
    p5.prototype.curve = function (x1, y1, x2, y2, x3, y3, x4, y4) {
      if (!this._doStroke) {
        return;
      }
      var ctx = this.drawingContext;
      ctx.moveTo(x1, y1);
      ctx.beginPath();
      for (var i = 0; i <= this._curveDetail; i++) {
        var t = parseFloat(i / this._curveDetail);
        var x = p5.prototype.curvePoint(x1, x2, x3, x4, t);
        var y = p5.prototype.curvePoint(y1, y2, y3, y4, t);
        ctx.lineTo(x, y);
      }
      ctx.stroke();
      ctx.closePath();
      return this;
    };
    p5.prototype.curveDetail = function (d) {
      this._setProperty('_curveDetail', d);
      return this;
    };
    p5.prototype.curvePoint = function (a, b, c, d, t) {
      var t3 = t * t * t, t2 = t * t, f1 = -0.5 * t3 + t2 - 0.5 * t, f2 = 1.5 * t3 - 2.5 * t2 + 1, f3 = -1.5 * t3 + 2 * t2 + 0.5 * t, f4 = 0.5 * t3 - 0.5 * t2;
      return a * f1 + b * f2 + c * f3 + d * f4;
    };
    p5.prototype.curveTangent = function (a, b, c, d, t) {
      var t2 = t * t, f1 = -3 * t2 / 2 + 2 * t - 0.5, f2 = 9 * t2 / 2 - 5 * t, f3 = -9 * t2 / 2 + 4 * t + 0.5, f4 = 3 * t2 / 2 - t;
      return a * f1 + b * f2 + c * f3 + d * f4;
    };
    p5.prototype.curveTightness = function () {
      throw 'not yet implemented';
    };
    return p5;
  }({}, core);
var shapevertex = function (require, core, constants) {
    'use strict';
    var p5 = core;
    var constants = constants;
    p5.prototype._shapeKind = null;
    p5.prototype._shapeInited = false;
    p5.prototype._contourInited = false;
    p5.prototype._contourVertices = [];
    p5.prototype._curveVertices = [];
    p5.prototype.beginContour = function () {
      this._contourVertices = [];
      this._contourInited = true;
      return this;
    };
    p5.prototype.beginShape = function (kind) {
      if (kind === constants.POINTS || kind === constants.LINES || kind === constants.TRIANGLES || kind === constants.TRIANGLE_FAN || kind === constants.TRIANGLE_STRIP || kind === constants.QUADS || kind === constants.QUAD_STRIP) {
        this._shapeKind = kind;
      } else {
        this._shapeKind = null;
      }
      this._shapeInited = true;
      this.drawingContext.beginPath();
      return this;
    };
    p5.prototype.bezierVertex = function (x2, y2, x3, y3, x4, y4) {
      if (this._contourInited) {
        var pt = {};
        pt.x = x2;
        pt.y = y2;
        pt.x3 = x3;
        pt.y3 = y3;
        pt.x4 = x4;
        pt.y4 = y4;
        pt.type = constants.BEZIER;
        this._contourVertices.push(pt);
        return this;
      }
      this.drawingContext.bezierCurveTo(x2, y2, x3, y3, x4, y4);
      return this;
    };
    p5.prototype.curveVertex = function (x, y) {
      var pt = {};
      pt.x = x;
      pt.y = y;
      this._curveVertices.push(pt);
      if (this._curveVertices.length >= 4) {
        this.curve(this._curveVertices[0].x, this._curveVertices[0].y, this._curveVertices[1].x, this._curveVertices[1].y, this._curveVertices[2].x, this._curveVertices[2].y, this._curveVertices[3].x, this._curveVertices[3].y);
        this._curveVertices.shift();
      }
      return this;
    };
    p5.prototype.endContour = function () {
      this._contourVertices.reverse();
      this.drawingContext.moveTo(this._contourVertices[0].x, this._contourVertices[0].y);
      var ctx = this.drawingContext;
      this._contourVertices.slice(1).forEach(function (pt, i) {
        switch (pt.type) {
        case constants.LINEAR:
          ctx.lineTo(pt.x, pt.y);
          break;
        case constants.QUADRATIC:
          ctx.quadraticCurveTo(pt.x, pt.y, pt.x3, pt.y3);
          break;
        case constants.BEZIER:
          ctx.bezierCurveTo(pt.x, pt.y, pt.x3, pt.y3, pt.x4, pt.y4);
          break;
        case constants.CURVE:
          break;
        }
      });
      this.drawingContext.closePath();
      this._contourInited = false;
      return this;
    };
    p5.prototype.endShape = function (mode) {
      if (mode === constants.CLOSE) {
        this.drawingContext.closePath();
        if (this._doFill) {
          this.drawingContext.fill();
        }
      }
      if (this._doStroke && this._curveVertices.length <= 0) {
        this.drawingContext.stroke();
      } else {
        this._curveVertices = [];
      }
      return this;
    };
    p5.prototype.quadraticVertex = function (cx, cy, x3, y3) {
      if (this._contourInited) {
        var pt = {};
        pt.x = cx;
        pt.y = cy;
        pt.x3 = x3;
        pt.y3 = y3;
        pt.type = constants.QUADRATIC;
        this._contourVertices.push(pt);
        return this;
      }
      this.drawingContext.quadraticCurveTo(cx, cy, x3, y3);
      return this;
    };
    p5.prototype.vertex = function (x, y) {
      if (this._contourInited) {
        var pt = {};
        pt.x = x;
        pt.y = y;
        pt.type = constants.LINEAR;
        this._contourVertices.push(pt);
        return this;
      }
      if (this._shapeInited) {
        this.drawingContext.moveTo(x, y);
      } else {
        this.drawingContext.lineTo(x, y);
      }
      this._shapeInited = false;
      return this;
    };
    return p5;
  }({}, core, constants);
var structure = function (require, core) {
    'use strict';
    var p5 = core;
    p5.prototype.exit = function () {
      throw 'exit() not implemented, see remove()';
    };
    p5.prototype.noLoop = function () {
      this._loop = false;
      if (this._drawInterval) {
        clearInterval(this._drawInterval);
      }
    };
    p5.prototype.loop = function () {
      this._loop = true;
      this._draw();
    };
    p5.prototype.push = function () {
      this.drawingContext.save();
      this._styles.push({
        doStroke: this._doStroke,
        doFill: this._doFill,
        tint: this._tint,
        imageMode: this._imageMode,
        rectMode: this._rectMode,
        ellipseMode: this._ellipseMode,
        colorMode: this._colorMode,
        textFont: this.textFont,
        textLeading: this.textLeading,
        textSize: this.textSize,
        textStyle: this.textStyle
      });
    };
    p5.prototype.pop = function () {
      this.drawingContext.restore();
      var lastS = this._styles.pop();
      this._doStroke = lastS.doStroke;
      this._doFill = lastS.doFill;
      this._tint = lastS.tint;
      this._imageMode = lastS.imageMode;
      this._rectMode = lastS.rectMode;
      this._ellipseMode = lastS.ellipseMode;
      this._colorMode = lastS.colorMode;
      this.textFont = lastS.textFont;
      this.textLeading = lastS.textLeading;
      this.textSize = lastS.textSize;
      this.textStyle = lastS.textStyle;
    };
    p5.prototype.pushStyle = function () {
      throw new Error('pushStyle() not used, see push()');
    };
    p5.prototype.popStyle = function () {
      throw new Error('popStyle() not used, see pop()');
    };
    p5.prototype.redraw = function () {
      var context = this._isGlobal ? window : this;
      if (context.draw) {
        context.draw();
      }
    };
    p5.prototype.size = function () {
      throw 'size() not implemented, see createCanvas()';
    };
    return p5;
  }({}, core);
var transform = function (require, core, constants, outputtext_area) {
    'use strict';
    var p5 = core;
    var constants = constants;
    p5.prototype.applyMatrix = function (n00, n01, n02, n10, n11, n12) {
      this.drawingContext.transform(n00, n01, n02, n10, n11, n12);
      return this;
    };
    p5.prototype.popMatrix = function () {
      throw new Error('popMatrix() not used, see pop()');
    };
    p5.prototype.printMatrix = function () {
      throw new Error('printMatrix() not implemented');
    };
    p5.prototype.pushMatrix = function () {
      throw new Error('pushMatrix() not used, see push()');
    };
    p5.prototype.resetMatrix = function () {
      this.drawingContext.setTransform();
      return this;
    };
    p5.prototype.rotate = function (r) {
      if (this._angleMode === constants.DEGREES) {
        r = this.radians(r);
      }
      this.drawingContext.rotate(r);
      return this;
    };
    p5.prototype.rotateX = function () {
      throw 'not yet implemented';
    };
    p5.prototype.rotateY = function () {
      throw 'not yet implemented';
    };
    p5.prototype.scale = function () {
      var x = 1, y = 1;
      if (arguments.length === 1) {
        x = y = arguments[0];
      } else {
        x = arguments[0];
        y = arguments[1];
      }
      this.drawingContext.scale(x, y);
      return this;
    };
    p5.prototype.shearX = function (angle) {
      if (this._angleMode === constants.DEGREES) {
        angle = this.radians(angle);
      }
      this.drawingContext.transform(1, 0, this.tan(angle), 1, 0, 0);
      return this;
    };
    p5.prototype.shearY = function (angle) {
      if (this._angleMode === constants.DEGREES) {
        angle = this.radians(angle);
      }
      this.drawingContext.transform(1, this.tan(angle), 0, 1, 0, 0);
      return this;
    };
    p5.prototype.translate = function (x, y) {
      this.drawingContext.translate(x, y);
      return this;
    };
    return p5;
  }({}, core, constants, outputtext_area);
var typographyattributes = function (require, core, constants) {
    'use strict';
    var p5 = core;
    var constants = constants;
    p5.prototype._textLeading = 15;
    p5.prototype._textFont = 'sans-serif';
    p5.prototype._textSize = 12;
    p5.prototype._textStyle = constants.NORMAL;
    p5.prototype._textAscent = null;
    p5.prototype._textDescent = null;
    p5.prototype.textAlign = function (a) {
      if (a === constants.LEFT || a === constants.RIGHT || a === constants.CENTER) {
        this.drawingContext.textAlign = a;
      }
    };
    p5.prototype.textLeading = function (l) {
      this._setProperty('_textLeading', l);
    };
    p5.prototype.textSize = function (s) {
      this._setProperty('_textSize', s);
      this._applyTextProperties();
    };
    p5.prototype.textStyle = function (s) {
      if (s === constants.NORMAL || s === constants.ITALIC || s === constants.BOLD) {
        this._setProperty('_textStyle', s);
        this._applyTextProperties();
      }
    };
    p5.prototype.textWidth = function (s) {
      return this.drawingContext.measureText(s).width;
    };
    p5.prototype.textAscent = function () {
      if (this._textAscent == null) {
        this._updateTextMetrics();
      }
      return this._textAscent;
    };
    p5.prototype.textDescent = function () {
      if (this._textDescent == null) {
        this._updateTextMetrics();
      }
      return this._textDescent;
    };
    p5.prototype._applyTextProperties = function () {
      this._setProperty('_textAscent', null);
      this._setProperty('_textDescent', null);
      var str = this._textStyle + ' ' + this._textSize + 'px ' + this._textFont;
      this.drawingContext.font = str;
    };
    p5.prototype._updateTextMetrics = function () {
      var text = document.createElement('span');
      text.style.fontFamily = this._textFont;
      text.style.fontSize = this._textSize + 'px';
      text.innerHTML = 'ABCjgq|';
      var block = document.createElement('div');
      block.style.display = 'inline-block';
      block.style.width = '1px';
      block.style.height = '0px';
      var container = document.createElement('div');
      container.appendChild(text);
      container.appendChild(block);
      container.style.height = '0px';
      container.style.overflow = 'hidden';
      document.body.appendChild(container);
      block.style.verticalAlign = 'baseline';
      var blockOffset = this._calculateOffset(block);
      var textOffset = this._calculateOffset(text);
      var ascent = blockOffset[1] - textOffset[1];
      block.style.verticalAlign = 'bottom';
      blockOffset = this._calculateOffset(block);
      textOffset = this._calculateOffset(text);
      var height = blockOffset[1] - textOffset[1];
      var descent = height - ascent;
      document.body.removeChild(container);
      this._setProperty('_textAscent', ascent);
      this._setProperty('_textDescent', descent);
    };
    p5.prototype._calculateOffset = function (object) {
      var currentLeft = 0, currentTop = 0;
      if (object.offsetParent) {
        do {
          currentLeft += object.offsetLeft;
          currentTop += object.offsetTop;
        } while (object = object.offsetParent);
      } else {
        currentLeft += object.offsetLeft;
        currentTop += object.offsetTop;
      }
      return [
        currentLeft,
        currentTop
      ];
    };
    return p5;
  }({}, core, constants);
var typographyloading_displaying = function (require, core, canvas) {
    'use strict';
    var p5 = core;
    var canvas = canvas;
    p5.prototype.text = function () {
      if (arguments.length === 3) {
        if (this._doFill) {
          this.drawingContext.fillText(arguments[0], arguments[1], arguments[2]);
        }
        if (this._doStroke) {
          this.drawingContext.strokeText(arguments[0], arguments[1], arguments[2]);
        }
      } else if (arguments.length === 5) {
        var words = arguments[0].split(' ');
        var line = '';
        var vals = canvas.modeAdjust(arguments[1], arguments[2], arguments[3], arguments[4], this._rectMode);
        var y = vals.y + this._textLeading;
        for (var n = 0; n < words.length; n++) {
          var testLine = line + words[n] + ' ';
          var metrics = this.drawingContext.measureText(testLine);
          var testWidth = metrics.width;
          if (y > vals.y + vals.h) {
            break;
          } else if (testWidth > vals.w && n > 0) {
            if (this._doFill) {
              this.drawingContext.fillText(line, vals.x, y);
            }
            if (this._doStroke) {
              this.drawingContext.strokeText(line, vals.x, y);
            }
            line = words[n] + ' ';
            y += this._textLeading;
          } else {
            line = testLine;
          }
        }
        if (y <= vals.y + vals.h) {
          if (this._doFill) {
            this.drawingContext.fillText(line, vals.x, y);
          }
          if (this._doStroke) {
            this.drawingContext.strokeText(line, vals.x, y);
          }
        }
      }
    };
    p5.prototype.textFont = function (str) {
      this._setProperty('_textFont', str);
      this._applyTextProperties();
    };
    return p5;
  }({}, core, canvas);
var src_app = function (require, core, p5Color, p5Element, p5Graphics, p5Image, p5Vector, p5TableRow, p5Table, colorcreating_reading, colorsetting, constants, dataconversion, dataarray_functions, datastring_functions, environment, imageimage, imageloading_displaying, imagepixels, inputfiles, inputkeyboard, inputmouse, inputtime_date, inputtouch, mathmath, mathcalculation, mathrandom, mathnoise, mathtrigonometry, outputfiles, outputimage, outputtext_area, renderingrendering, shape2d_primitives, shapeattributes, shapecurves, shapevertex, structure, transform, typographyattributes, typographyloading_displaying) {
    'use strict';
    var p5 = core;
    var _globalInit = function () {
      if (!window.PHANTOMJS) {
        if (window.setup && typeof window.setup === 'function' || window.draw && typeof window.draw === 'function') {
          new p5();
        }
      }
    };
    if (document.readyState === 'complete') {
      _globalInit();
    } else {
      window.addEventListener('load', _globalInit, false);
    }
    window.p5 = p5;
    return p5;
  }({}, core, p5Color, p5Element, p5Graphics, p5Image, p5Vector, p5TableRow, p5Table, colorcreating_reading, colorsetting, constants, dataconversion, dataarray_functions, datastring_functions, environment, imageimage, imageloading_displaying, imagepixels, inputfiles, inputkeyboard, inputmouse, inputtime_date, inputtouch, mathmath, mathcalculation, mathrandom, mathnoise, mathtrigonometry, outputfiles, outputimage, outputtext_area, renderingrendering, shape2d_primitives, shapeattributes, shapecurves, shapevertex, structure, transform, typographyattributes, typographyloading_displaying);<|MERGE_RESOLUTION|>--- conflicted
+++ resolved
@@ -1,8 +1,4 @@
-<<<<<<< HEAD
-/*! p5.js v0.3.9 November 05, 2014 */
-=======
-/*! p5.js v0.3.11 November 03, 2014 */
->>>>>>> 5165045f
+/*! p5.js v0.3.11 November 05, 2014 */
 var shim = function (require) {
     window.requestDraw = function () {
       return window.requestAnimationFrame || window.webkitRequestAnimationFrame || window.mozRequestAnimationFrame || window.oRequestAnimationFrame || window.msRequestAnimationFrame || function (callback, element) {
