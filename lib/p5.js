<<<<<<< HEAD
/*! p5.js v0.4.4 May 27, 2015 */
=======
/*! p5.js v0.4.5 May 27, 2015 */
>>>>>>> 3e6e316f
(function (root, factory) {
  if (typeof define === 'function' && define.amd)
    define('p5', [], function () { return (root.returnExportsGlobal = factory());});
  else if (typeof exports === 'object')
    module.exports = factory();
  else
    root['p5'] = factory();
}(this, function () {
var amdclean = {};
amdclean['shim'] = function (require) {
  window.requestDraw = function () {
    return window.requestAnimationFrame || window.webkitRequestAnimationFrame || window.mozRequestAnimationFrame || window.oRequestAnimationFrame || window.msRequestAnimationFrame || function (callback, element) {
      window.setTimeout(callback, 1000 / 60);
    };
  }();
}({});
amdclean['constants'] = function (require) {
  var PI = Math.PI;
  return {
    ARROW: 'default',
    CROSS: 'crosshair',
    HAND: 'pointer',
    MOVE: 'move',
    TEXT: 'text',
    WAIT: 'wait',
    HALF_PI: PI / 2,
    PI: PI,
    QUARTER_PI: PI / 4,
    TAU: PI * 2,
    TWO_PI: PI * 2,
    DEGREES: 'degrees',
    RADIANS: 'radians',
    CORNER: 'corner',
    CORNERS: 'corners',
    RADIUS: 'radius',
    RIGHT: 'right',
    LEFT: 'left',
    CENTER: 'center',
    TOP: 'top',
    BOTTOM: 'bottom',
    BASELINE: 'alphabetic',
    POINTS: 'points',
    LINES: 'lines',
    TRIANGLES: 'triangles',
    TRIANGLE_FAN: 'triangles_fan',
    TRIANGLE_STRIP: 'triangles_strip',
    QUADS: 'quads',
    QUAD_STRIP: 'quad_strip',
    CLOSE: 'close',
    OPEN: 'open',
    CHORD: 'chord',
    PIE: 'pie',
    PROJECT: 'square',
    SQUARE: 'butt',
    ROUND: 'round',
    BEVEL: 'bevel',
    MITER: 'miter',
    RGB: 'rgb',
    HSB: 'hsb',
    AUTO: 'auto',
    ALT: 18,
    BACKSPACE: 8,
    CONTROL: 17,
    DELETE: 46,
    DOWN_ARROW: 40,
    ENTER: 13,
    ESCAPE: 27,
    LEFT_ARROW: 37,
    OPTION: 18,
    RETURN: 13,
    RIGHT_ARROW: 39,
    SHIFT: 16,
    TAB: 9,
    UP_ARROW: 38,
    BLEND: 'normal',
    ADD: 'lighter',
    DARKEST: 'darken',
    LIGHTEST: 'lighten',
    DIFFERENCE: 'difference',
    EXCLUSION: 'exclusion',
    MULTIPLY: 'multiply',
    SCREEN: 'screen',
    REPLACE: 'source-over',
    OVERLAY: 'overlay',
    HARD_LIGHT: 'hard-light',
    SOFT_LIGHT: 'soft-light',
    DODGE: 'color-dodge',
    BURN: 'color-burn',
    THRESHOLD: 'threshold',
    GRAY: 'gray',
    OPAQUE: 'opaque',
    INVERT: 'invert',
    POSTERIZE: 'posterize',
    DILATE: 'dilate',
    ERODE: 'erode',
    BLUR: 'blur',
    NORMAL: 'normal',
    ITALIC: 'italic',
    BOLD: 'bold',
    LINEAR: 'linear',
    QUADRATIC: 'quadratic',
    BEZIER: 'bezier',
    CURVE: 'curve'
  };
}({});
amdclean['core'] = function (require, shim, constants) {
  'use strict';
  var constants = constants;
  var p5 = function (sketch, node, sync) {
    if (arguments.length === 2 && typeof node === 'boolean') {
      sync = node;
      node = undefined;
    }
    this._setupDone = false;
    this._pixelDensity = window.devicePixelRatio || 1;
    this._startTime = new Date().getTime();
    this._userNode = node;
    this._curElement = null;
    this._elements = [];
    this._preloadCount = 0;
    this._updateInterval = 0;
    this._isGlobal = false;
    this._loop = true;
    this._styles = [];
    this._defaultCanvasSize = {
      width: 100,
      height: 100
    };
    this._events = {
      'mousemove': null,
      'mousedown': null,
      'mouseup': null,
      'click': null,
      'mouseover': null,
      'mouseout': null,
      'keydown': null,
      'keyup': null,
      'keypress': null,
      'touchstart': null,
      'touchmove': null,
      'touchend': null,
      'resize': null,
      'blur': null
    };
    if (window.DeviceOrientationEvent) {
      this._events.deviceorientation = null;
    } else if (window.DeviceMotionEvent) {
      this._events.devicemotion = null;
    } else {
      this._events.MozOrientation = null;
    }
    if (/Firefox/i.test(navigator.userAgent)) {
      this._events.DOMMouseScroll = null;
    } else {
      this._events.mousewheel = null;
    }
    this._loadingScreenId = 'p5_loading';
    this._start = function () {
      if (this._userNode) {
        if (typeof this._userNode === 'string') {
          this._userNode = document.getElementById(this._userNode);
        }
      }
      this._loadingScreen = document.getElementById(this._loadingScreenId);
      if (!this._loadingScreen) {
        this._loadingScreen = document.createElement('loadingDiv');
        this._loadingScreen.innerHTML = 'loading...';
        this._loadingScreen.style.position = 'absolute';
        var node = this._userNode || document.body;
        node.appendChild(this._loadingScreen);
      }
      this.createCanvas(this._defaultCanvasSize.width, this._defaultCanvasSize.height, true);
      var userPreload = this.preload || window.preload;
      var context = this._isGlobal ? window : this;
      if (userPreload) {
        this._preloadMethods.forEach(function (f) {
          context[f] = function () {
            var argsArray = Array.prototype.slice.call(arguments);
            return context._preload(f, argsArray);
          };
        });
        userPreload();
        if (this._preloadCount === 0) {
          this._setup();
          this._runFrames();
          this._draw();
        }
      } else {
        this._setup();
        this._runFrames();
        this._draw();
      }
    }.bind(this);
    this._preload = function (func, args) {
      var context = this._isGlobal ? window : this;
      context._setProperty('_preloadCount', context._preloadCount + 1);
      var preloadCallback = function (resp) {
        context._setProperty('_preloadCount', context._preloadCount - 1);
        if (context._preloadCount === 0) {
          context._setup();
          context._runFrames();
          context._draw();
        }
      };
      args.push(preloadCallback);
      return p5.prototype[func].apply(context, args);
    }.bind(this);
    this._setup = function () {
      var context = this._isGlobal ? window : this;
      if (typeof context.preload === 'function') {
        this._preloadMethods.forEach(function (f) {
          context[f] = p5.prototype[f];
        });
      }
      if (typeof context.setup === 'function') {
        context.setup();
      }
      this.canvas.style.visibility = '';
      this.canvas.className = this.canvas.className.replace('p5_hidden', '');
      this._setupDone = true;
      this._loadingScreen.parentNode.removeChild(this._loadingScreen);
    }.bind(this);
    this._draw = function () {
      var now = new Date().getTime();
      this._frameRate = 1000 / (now - this._lastFrameTime);
      this._lastFrameTime = now;
      this._setProperty('frameCount', this.frameCount + 1);
      if (this._loop) {
        if (this._drawInterval) {
          clearInterval(this._drawInterval);
        }
        this._drawInterval = setTimeout(function () {
          window.requestDraw(this._draw.bind(this));
        }.bind(this), 1000 / this._targetFrameRate);
      }
      this.redraw();
      this._updatePAccelerations();
      this._updatePMouseCoords();
      this._updatePTouchCoords();
    }.bind(this);
    this._runFrames = function () {
      if (this._updateInterval) {
        clearInterval(this._updateInterval);
      }
    }.bind(this);
    this._setProperty = function (prop, value) {
      this[prop] = value;
      if (this._isGlobal) {
        window[prop] = value;
      }
    }.bind(this);
    this.remove = function () {
      if (this._curElement) {
        this._loop = false;
        if (this._drawInterval) {
          clearTimeout(this._drawInterval);
        }
        if (this._updateInterval) {
          clearTimeout(this._updateInterval);
        }
        for (var ev in this._events) {
          window.removeEventListener(ev, this._events[ev]);
        }
        for (var i = 0; i < this._elements.length; i++) {
          var e = this._elements[i];
          if (e.elt.parentNode) {
            e.elt.parentNode.removeChild(e.elt);
          }
          for (var elt_ev in e._events) {
            e.elt.removeEventListener(elt_ev, e._events[elt_ev]);
          }
        }
        var self = this;
        this._registeredMethods.remove.forEach(function (f) {
          if (typeof f !== 'undefined') {
            f.call(self);
          }
        });
        if (this._isGlobal) {
          for (var p in p5.prototype) {
            try {
              delete window[p];
            } catch (x) {
              window[p] = undefined;
            }
          }
          for (var p2 in this) {
            if (this.hasOwnProperty(p2)) {
              try {
                delete window[p2];
              } catch (x) {
                window[p2] = undefined;
              }
            }
          }
        }
      }
    }.bind(this);
    for (var k in constants) {
      p5.prototype[k] = constants[k];
    }
    if (!sketch) {
      this._isGlobal = true;
      for (var p in p5.prototype) {
        if (typeof p5.prototype[p] === 'function') {
          var ev = p.substring(2);
          if (!this._events.hasOwnProperty(ev)) {
            window[p] = p5.prototype[p].bind(this);
          }
        } else {
          window[p] = p5.prototype[p];
        }
      }
      for (var p2 in this) {
        if (this.hasOwnProperty(p2)) {
          window[p2] = this[p2];
        }
      }
    } else {
      sketch(this);
    }
    for (var e in this._events) {
      var f = this['_on' + e];
      if (f) {
        var m = f.bind(this);
        window.addEventListener(e, m);
        this._events[e] = m;
      }
    }
    var self = this;
    window.addEventListener('focus', function () {
      self._setProperty('focused', true);
    });
    window.addEventListener('blur', function () {
      self._setProperty('focused', false);
    });
    if (sync) {
      this._start();
    } else {
      if (document.readyState === 'complete') {
        this._start();
      } else {
        window.addEventListener('load', this._start.bind(this), false);
      }
    }
  };
  p5.prototype._preloadMethods = [
    'loadJSON',
    'loadImage',
    'loadStrings',
    'loadXML',
    'loadShape',
    'loadTable'
  ];
  p5.prototype._registeredMethods = {
    pre: [],
    post: [],
    remove: []
  };
  p5.prototype.registerPreloadMethod = function (m) {
    p5.prototype._preloadMethods.push(m);
  }.bind(this);
  p5.prototype.registerMethod = function (name, m) {
    if (!p5.prototype._registeredMethods.hasOwnProperty(name)) {
      p5.prototype._registeredMethods[name] = [];
    }
    p5.prototype._registeredMethods[name].push(m);
  }.bind(this);
  return p5;
}({}, amdclean['shim'], amdclean['constants']);
amdclean['utilscolor_utils'] = function (require, core) {
  var p5 = core;
  p5.ColorUtils = {};
  p5.ColorUtils.hsbaToRGBA = function (hsba) {
    var h = hsba[0];
    var s = hsba[1];
    var v = hsba[2];
    h /= 255;
    s /= 255;
    v /= 255;
    var RGBA = [];
    if (s === 0) {
      RGBA = [
        Math.round(v * 255),
        Math.round(v * 255),
        Math.round(v * 255),
        hsba[3]
      ];
    } else {
      var var_h = h * 6;
      if (var_h === 6) {
        var_h = 0;
      }
      var var_i = Math.floor(var_h);
      var var_1 = v * (1 - s);
      var var_2 = v * (1 - s * (var_h - var_i));
      var var_3 = v * (1 - s * (1 - (var_h - var_i)));
      var var_r;
      var var_g;
      var var_b;
      if (var_i === 0) {
        var_r = v;
        var_g = var_3;
        var_b = var_1;
      } else if (var_i === 1) {
        var_r = var_2;
        var_g = v;
        var_b = var_1;
      } else if (var_i === 2) {
        var_r = var_1;
        var_g = v;
        var_b = var_3;
      } else if (var_i === 3) {
        var_r = var_1;
        var_g = var_2;
        var_b = v;
      } else if (var_i === 4) {
        var_r = var_3;
        var_g = var_1;
        var_b = v;
      } else {
        var_r = v;
        var_g = var_1;
        var_b = var_2;
      }
      RGBA = [
        Math.round(var_r * 255),
        Math.round(var_g * 255),
        Math.round(var_b * 255),
        hsba[3]
      ];
    }
    return RGBA;
  };
  p5.ColorUtils.rgbaToHSBA = function (rgba) {
    var var_R = rgba[0] / 255;
    var var_G = rgba[1] / 255;
    var var_B = rgba[2] / 255;
    var var_Min = Math.min(var_R, var_G, var_B);
    var var_Max = Math.max(var_R, var_G, var_B);
    var del_Max = var_Max - var_Min;
    var H;
    var S;
    var V = var_Max;
    if (del_Max === 0) {
      H = 0;
      S = 0;
    } else {
      S = del_Max / var_Max;
      var del_R = ((var_Max - var_R) / 6 + del_Max / 2) / del_Max;
      var del_G = ((var_Max - var_G) / 6 + del_Max / 2) / del_Max;
      var del_B = ((var_Max - var_B) / 6 + del_Max / 2) / del_Max;
      if (var_R === var_Max) {
        H = del_B - del_G;
      } else if (var_G === var_Max) {
        H = 1 / 3 + del_R - del_B;
      } else if (var_B === var_Max) {
        H = 2 / 3 + del_G - del_R;
      }
      if (H < 0) {
        H += 1;
      }
      if (H > 1) {
        H -= 1;
      }
    }
    return [
      Math.round(H * 255),
      Math.round(S * 255),
      Math.round(V * 255),
      rgba[3]
    ];
  };
  return p5.ColorUtils;
}({}, amdclean['core']);
amdclean['p5Color'] = function (require, core, utilscolor_utils, constants) {
  var p5 = core;
  var color_utils = utilscolor_utils;
  var constants = constants;
  p5.Color = function (pInst, vals) {
    this.color_array = p5.Color._getFormattedColor.apply(pInst, vals);
    this._normalizeColorArray(pInst);
    if (pInst._colorMode === constants.HSB) {
      this.hsba = this.color_array;
      this.rgba = color_utils.hsbaToRGBA(this.hsba);
    } else {
      this.rgba = this.color_array;
      this.hsba = color_utils.rgbaToHSBA(this.rgba);
    }
    return this;
  };
  p5.Color.prototype._normalizeColorArray = function (pInst) {
    var isRGB = pInst._colorMode === constants.RGB;
    var maxArr = isRGB ? pInst._maxRGB : pInst._maxHSB;
    var arr = this.color_array;
    arr[0] *= 255 / maxArr[0];
    arr[1] *= 255 / maxArr[1];
    arr[2] *= 255 / maxArr[2];
    arr[3] *= 255 / maxArr[3];
    return arr;
  };
  p5.Color.prototype.getHue = function () {
    return this.hsba[0];
  };
  p5.Color.prototype.getSaturation = function () {
    return this.hsba[1];
  };
  p5.Color.prototype.getBrightness = function () {
    return this.hsba[2];
  };
  p5.Color.prototype.getRed = function () {
    return this.rgba[0];
  };
  p5.Color.prototype.getGreen = function () {
    return this.rgba[1];
  };
  p5.Color.prototype.getBlue = function () {
    return this.rgba[2];
  };
  p5.Color.prototype.getAlpha = function () {
    return this.rgba[3];
  };
  p5.Color.prototype.toString = function () {
    var a = this.rgba;
    for (var i = 0; i < 3; i++) {
      a[i] = Math.floor(a[i]);
    }
    var alpha = typeof a[3] !== 'undefined' ? a[3] / 255 : 1;
    return 'rgba(' + a[0] + ',' + a[1] + ',' + a[2] + ',' + alpha + ')';
  };
  var WHITESPACE = /\s*/;
  var INTEGER = /(\d{1,3})/;
  var DECIMAL = /((?:\d+(?:\.\d+)?)|(?:\.\d+))/;
  var PERCENT = new RegExp(DECIMAL.source + '%');
  var namedColors = {
      aliceblue: '#f0f8ff',
      antiquewhite: '#faebd7',
      aqua: '#00ffff',
      aquamarine: '#7fffd4',
      azure: '#f0ffff',
      beige: '#f5f5dc',
      bisque: '#ffe4c4',
      black: '#000000',
      blanchedalmond: '#ffebcd',
      blue: '#0000ff',
      blueviolet: '#8a2be2',
      brown: '#a52a2a',
      burlywood: '#deb887',
      cadetblue: '#5f9ea0',
      chartreuse: '#7fff00',
      chocolate: '#d2691e',
      coral: '#ff7f50',
      cornflowerblue: '#6495ed',
      cornsilk: '#fff8dc',
      crimson: '#dc143c',
      cyan: '#00ffff',
      darkblue: '#00008b',
      darkcyan: '#008b8b',
      darkgoldenrod: '#b8860b',
      darkgray: '#a9a9a9',
      darkgreen: '#006400',
      darkgrey: '#a9a9a9',
      darkkhaki: '#bdb76b',
      darkmagenta: '#8b008b',
      darkolivegreen: '#556b2f',
      darkorange: '#ff8c00',
      darkorchid: '#9932cc',
      darkred: '#8b0000',
      darksalmon: '#e9967a',
      darkseagreen: '#8fbc8f',
      darkslateblue: '#483d8b',
      darkslategray: '#2f4f4f',
      darkslategrey: '#2f4f4f',
      darkturquoise: '#00ced1',
      darkviolet: '#9400d3',
      deeppink: '#ff1493',
      deepskyblue: '#00bfff',
      dimgray: '#696969',
      dimgrey: '#696969',
      dodgerblue: '#1e90ff',
      firebrick: '#b22222',
      floralwhite: '#fffaf0',
      forestgreen: '#228b22',
      fuchsia: '#ff00ff',
      gainsboro: '#dcdcdc',
      ghostwhite: '#f8f8ff',
      gold: '#ffd700',
      goldenrod: '#daa520',
      gray: '#808080',
      green: '#008000',
      greenyellow: '#adff2f',
      grey: '#808080',
      honeydew: '#f0fff0',
      hotpink: '#ff69b4',
      indianred: '#cd5c5c',
      indigo: '#4b0082',
      ivory: '#fffff0',
      khaki: '#f0e68c',
      lavender: '#e6e6fa',
      lavenderblush: '#fff0f5',
      lawngreen: '#7cfc00',
      lemonchiffon: '#fffacd',
      lightblue: '#add8e6',
      lightcoral: '#f08080',
      lightcyan: '#e0ffff',
      lightgoldenrodyellow: '#fafad2',
      lightgray: '#d3d3d3',
      lightgreen: '#90ee90',
      lightgrey: '#d3d3d3',
      lightpink: '#ffb6c1',
      lightsalmon: '#ffa07a',
      lightseagreen: '#20b2aa',
      lightskyblue: '#87cefa',
      lightslategray: '#778899',
      lightslategrey: '#778899',
      lightsteelblue: '#b0c4de',
      lightyellow: '#ffffe0',
      lime: '#00ff00',
      limegreen: '#32cd32',
      linen: '#faf0e6',
      magenta: '#ff00ff',
      maroon: '#800000',
      mediumaquamarine: '#66cdaa',
      mediumblue: '#0000cd',
      mediumorchid: '#ba55d3',
      mediumpurple: '#9370db',
      mediumseagreen: '#3cb371',
      mediumslateblue: '#7b68ee',
      mediumspringgreen: '#00fa9a',
      mediumturquoise: '#48d1cc',
      mediumvioletred: '#c71585',
      midnightblue: '#191970',
      mintcream: '#f5fffa',
      mistyrose: '#ffe4e1',
      moccasin: '#ffe4b5',
      navajowhite: '#ffdead',
      navy: '#000080',
      oldlace: '#fdf5e6',
      olive: '#808000',
      olivedrab: '#6b8e23',
      orange: '#ffa500',
      orangered: '#ff4500',
      orchid: '#da70d6',
      palegoldenrod: '#eee8aa',
      palegreen: '#98fb98',
      paleturquoise: '#afeeee',
      palevioletred: '#db7093',
      papayawhip: '#ffefd5',
      peachpuff: '#ffdab9',
      peru: '#cd853f',
      pink: '#ffc0cb',
      plum: '#dda0dd',
      powderblue: '#b0e0e6',
      purple: '#800080',
      red: '#ff0000',
      rosybrown: '#bc8f8f',
      royalblue: '#4169e1',
      saddlebrown: '#8b4513',
      salmon: '#fa8072',
      sandybrown: '#f4a460',
      seagreen: '#2e8b57',
      seashell: '#fff5ee',
      sienna: '#a0522d',
      silver: '#c0c0c0',
      skyblue: '#87ceeb',
      slateblue: '#6a5acd',
      slategray: '#708090',
      slategrey: '#708090',
      snow: '#fffafa',
      springgreen: '#00ff7f',
      steelblue: '#4682b4',
      tan: '#d2b48c',
      teal: '#008080',
      thistle: '#d8bfd8',
      tomato: '#ff6347',
      turquoise: '#40e0d0',
      violet: '#ee82ee',
      wheat: '#f5deb3',
      white: '#ffffff',
      whitesmoke: '#f5f5f5',
      yellow: '#ffff00',
      yellowgreen: '#9acd32'
    };
  var colorPatterns = {
      HEX3: /^#([a-f0-9])([a-f0-9])([a-f0-9])$/i,
      HEX6: /^#([a-f0-9]{2})([a-f0-9]{2})([a-f0-9]{2})$/i,
      RGB: new RegExp([
        '^rgb\\(',
        INTEGER.source,
        ',',
        INTEGER.source,
        ',',
        INTEGER.source,
        '\\)$'
      ].join(WHITESPACE.source), 'i'),
      RGB_PERCENT: new RegExp([
        '^rgb\\(',
        PERCENT.source,
        ',',
        PERCENT.source,
        ',',
        PERCENT.source,
        '\\)$'
      ].join(WHITESPACE.source), 'i'),
      RGBA: new RegExp([
        '^rgba\\(',
        INTEGER.source,
        ',',
        INTEGER.source,
        ',',
        INTEGER.source,
        ',',
        DECIMAL.source,
        '\\)$'
      ].join(WHITESPACE.source), 'i'),
      RGBA_PERCENT: new RegExp([
        '^rgba\\(',
        PERCENT.source,
        ',',
        PERCENT.source,
        ',',
        PERCENT.source,
        ',',
        DECIMAL.source,
        '\\)$'
      ].join(WHITESPACE.source), 'i')
    };
  p5.Color._getFormattedColor = function () {
    var r, g, b, a, str, vals;
    if (arguments.length >= 3) {
      r = arguments[0];
      g = arguments[1];
      b = arguments[2];
      a = typeof arguments[3] === 'number' ? arguments[3] : 255;
    } else if (typeof arguments[0] === 'string') {
      str = arguments[0].trim().toLowerCase();
      if (namedColors[str]) {
        return p5.Color._getFormattedColor.apply(this, [namedColors[str]]);
      }
      if (colorPatterns.HEX3.test(str)) {
        vals = colorPatterns.HEX3.exec(str).slice(1).map(function (color) {
          return parseInt(color + color, 16);
        });
      } else if (colorPatterns.HEX6.test(str)) {
        vals = colorPatterns.HEX6.exec(str).slice(1).map(function (color) {
          return parseInt(color, 16);
        });
      } else if (colorPatterns.RGB.test(str)) {
        vals = colorPatterns.RGB.exec(str).slice(1).map(function (color) {
          return parseInt(color, 10);
        });
      } else if (colorPatterns.RGB_PERCENT.test(str)) {
        vals = colorPatterns.RGB_PERCENT.exec(str).slice(1).map(function (color) {
          return parseInt(parseFloat(color) / 100 * 255, 10);
        });
      } else if (colorPatterns.RGBA.test(str)) {
        vals = colorPatterns.RGBA.exec(str).slice(1).map(function (color, idx) {
          if (idx === 3) {
            return parseInt(parseFloat(color) * 255, 10);
          }
          return parseInt(color, 10);
        });
      } else if (colorPatterns.RGBA_PERCENT.test(str)) {
        vals = colorPatterns.RGBA_PERCENT.exec(str).slice(1).map(function (color, idx) {
          if (idx === 3) {
            return parseInt(parseFloat(color) * 255, 10);
          }
          return parseInt(parseFloat(color) / 100 * 255, 10);
        });
      } else {
        vals = [255];
      }
      return p5.Color._getFormattedColor.apply(this, vals);
    } else {
      if (this._colorMode === constants.RGB) {
        r = g = b = arguments[0];
      } else {
        r = b = arguments[0];
        g = 0;
      }
      a = typeof arguments[1] === 'number' ? arguments[1] : 255;
    }
    return [
      r,
      g,
      b,
      a
    ];
  };
  return p5.Color;
}({}, amdclean['core'], amdclean['utilscolor_utils'], amdclean['constants']);
amdclean['p5Element'] = function (require, core) {
  var p5 = core;
  p5.Element = function (elt, pInst) {
    this.elt = elt;
    this._pInst = pInst;
    this._events = {};
    this.width = this.elt.offsetWidth;
    this.height = this.elt.offsetHeight;
  };
  p5.Element.prototype.parent = function (p) {
    if (typeof p === 'string') {
      p = document.getElementById(p);
    } else if (p instanceof p5.Element) {
      p = p.elt;
    }
    p.appendChild(this.elt);
    return this;
  };
  p5.Element.prototype.id = function (id) {
    this.elt.id = id;
    return this;
  };
  p5.Element.prototype.class = function (c) {
    this.elt.className += ' ' + c;
    return this;
  };
  p5.Element.prototype.mousePressed = function (fxn) {
    attachListener('mousedown', fxn, this);
    attachListener('touchstart', fxn, this);
    return this;
  };
  p5.Element.prototype.mouseWheel = function (fxn) {
    attachListener('mousewheel', fxn, this);
    return this;
  };
  p5.Element.prototype.mouseReleased = function (fxn) {
    attachListener('mouseup', fxn, this);
    attachListener('touchend', fxn, this);
    return this;
  };
  p5.Element.prototype.mouseClicked = function (fxn) {
    attachListener('click', fxn, this);
    return this;
  };
  p5.Element.prototype.mouseMoved = function (fxn) {
    attachListener('mousemove', fxn, this);
    attachListener('touchmove', fxn, this);
    return this;
  };
  p5.Element.prototype.mouseOver = function (fxn) {
    attachListener('mouseover', fxn, this);
    return this;
  };
  p5.Element.prototype.mouseOut = function (fxn) {
    attachListener('mouseout', fxn, this);
    return this;
  };
  p5.Element.prototype.touchStarted = function (fxn) {
    attachListener('touchstart', fxn, this);
    attachListener('mousedown', fxn, this);
    return this;
  };
  p5.Element.prototype.touchMoved = function (fxn) {
    attachListener('touchmove', fxn, this);
    attachListener('mousemove', fxn, this);
    return this;
  };
  p5.Element.prototype.touchEnded = function (fxn) {
    attachListener('touchend', fxn, this);
    attachListener('mouseup', fxn, this);
    return this;
  };
  p5.Element.prototype.dragOver = function (fxn) {
    attachListener('dragover', fxn, this);
    return this;
  };
  p5.Element.prototype.dragLeave = function (fxn) {
    attachListener('dragleave', fxn, this);
    return this;
  };
  p5.Element.prototype.drop = function (callback, fxn) {
    function makeLoader(theFile) {
      var p5file = new p5.File(theFile);
      return function (e) {
        p5file.data = e.target.result;
        callback(p5file);
      };
    }
    if (window.File && window.FileReader && window.FileList && window.Blob) {
      attachListener('dragover', function (evt) {
        evt.stopPropagation();
        evt.preventDefault();
      }, this);
      attachListener('dragleave', function (evt) {
        evt.stopPropagation();
        evt.preventDefault();
      }, this);
      if (arguments.length > 1) {
        attachListener('drop', fxn, this);
      }
      attachListener('drop', function (evt) {
        evt.stopPropagation();
        evt.preventDefault();
        var files = evt.dataTransfer.files;
        for (var i = 0; i < files.length; i++) {
          var f = files[i];
          var reader = new FileReader();
          reader.onload = makeLoader(f);
          if (f.type === 'text') {
            reader.readAsText(f);
          } else {
            reader.readAsDataURL(f);
          }
        }
      }, this);
    } else {
      console.log('The File APIs are not fully supported in this browser.');
    }
    return this;
  };
  function attachListener(ev, fxn, ctx) {
    var f = fxn.bind(ctx);
    ctx.elt.addEventListener(ev, f, false);
    ctx._events[ev] = f;
  }
  p5.Element.prototype._setProperty = function (prop, value) {
    this[prop] = value;
  };
  return p5.Element;
}({}, amdclean['core']);
amdclean['p5Graphics'] = function (require, core, constants) {
  var p5 = core;
  var constants = constants;
  p5.Graphics = function (elt, pInst, isMainCanvas) {
    p5.Element.call(this, elt, pInst);
    this.canvas = elt;
    this.drawingContext = this.canvas.getContext('2d');
    this._pInst = pInst;
    if (isMainCanvas) {
      this._isMainCanvas = true;
      this._pInst._setProperty('_curElement', this);
      this._pInst._setProperty('canvas', this.canvas);
      this._pInst._setProperty('drawingContext', this.drawingContext);
      this._pInst._setProperty('width', this.width);
      this._pInst._setProperty('height', this.height);
    } else {
      this.canvas.style.display = 'none';
      this._styles = [];
    }
  };
  p5.Graphics.prototype = Object.create(p5.Element.prototype);
  p5.Graphics.prototype._applyDefaults = function () {
    this.drawingContext.fillStyle = '#FFFFFF';
    this.drawingContext.strokeStyle = '#000000';
    this.drawingContext.lineCap = constants.ROUND;
    this.drawingContext.font = 'normal 12px sans-serif';
  };
  p5.Graphics.prototype.resize = function (w, h) {
    this.width = w;
    this.height = h;
    this.elt.width = w * this._pInst._pixelDensity;
    this.elt.height = h * this._pInst._pixelDensity;
    this.elt.style.width = w + 'px';
    this.elt.style.height = h + 'px';
    if (this._isMainCanvas) {
      this._pInst._setProperty('width', this.width);
      this._pInst._setProperty('height', this.height);
    }
    this.drawingContext.scale(this._pInst._pixelDensity, this._pInst._pixelDensity);
  };
  return p5.Graphics;
}({}, amdclean['core'], amdclean['constants']);
amdclean['filters'] = function (require) {
  'use strict';
  var Filters = {};
  Filters._toPixels = function (canvas) {
    if (canvas instanceof ImageData) {
      return canvas.data;
    } else {
      return canvas.getContext('2d').getImageData(0, 0, canvas.width, canvas.height).data;
    }
  };
  Filters._getARGB = function (data, i) {
    var offset = i * 4;
    return data[offset + 3] << 24 & 4278190080 | data[offset] << 16 & 16711680 | data[offset + 1] << 8 & 65280 | data[offset + 2] & 255;
  };
  Filters._setPixels = function (pixels, data) {
    var offset = 0;
    for (var i = 0, al = pixels.length; i < al; i++) {
      offset = i * 4;
      pixels[offset + 0] = (data[i] & 16711680) >>> 16;
      pixels[offset + 1] = (data[i] & 65280) >>> 8;
      pixels[offset + 2] = data[i] & 255;
      pixels[offset + 3] = (data[i] & 4278190080) >>> 24;
    }
  };
  Filters._toImageData = function (canvas) {
    if (canvas instanceof ImageData) {
      return canvas;
    } else {
      return canvas.getContext('2d').getImageData(0, 0, canvas.width, canvas.height);
    }
  };
  Filters._createImageData = function (width, height) {
    Filters._tmpCanvas = document.createElement('canvas');
    Filters._tmpCtx = Filters._tmpCanvas.getContext('2d');
    return this._tmpCtx.createImageData(width, height);
  };
  Filters.apply = function (canvas, func, filterParam) {
    var ctx = canvas.getContext('2d');
    var imageData = ctx.getImageData(0, 0, canvas.width, canvas.height);
    var newImageData = func(imageData, filterParam);
    if (newImageData instanceof ImageData) {
      ctx.putImageData(newImageData, 0, 0, 0, 0, canvas.width, canvas.height);
    } else {
      ctx.putImageData(imageData, 0, 0, 0, 0, canvas.width, canvas.height);
    }
  };
  Filters.threshold = function (canvas, level) {
    var pixels = Filters._toPixels(canvas);
    if (level === undefined) {
      level = 0.5;
    }
    var thresh = Math.floor(level * 255);
    for (var i = 0; i < pixels.length; i += 4) {
      var r = pixels[i];
      var g = pixels[i + 1];
      var b = pixels[i + 2];
      var grey = 0.2126 * r + 0.7152 * g + 0.0722 * b;
      var val;
      if (grey >= thresh) {
        val = 255;
      } else {
        val = 0;
      }
      pixels[i] = pixels[i + 1] = pixels[i + 2] = val;
    }
  };
  Filters.gray = function (canvas) {
    var pixels = Filters._toPixels(canvas);
    for (var i = 0; i < pixels.length; i += 4) {
      var r = pixels[i];
      var g = pixels[i + 1];
      var b = pixels[i + 2];
      var gray = 0.2126 * r + 0.7152 * g + 0.0722 * b;
      pixels[i] = pixels[i + 1] = pixels[i + 2] = gray;
    }
  };
  Filters.opaque = function (canvas) {
    var pixels = Filters._toPixels(canvas);
    for (var i = 0; i < pixels.length; i += 4) {
      pixels[i + 3] = 255;
    }
    return pixels;
  };
  Filters.invert = function (canvas) {
    var pixels = Filters._toPixels(canvas);
    for (var i = 0; i < pixels.length; i += 4) {
      pixels[i] = 255 - pixels[i];
      pixels[i + 1] = 255 - pixels[i + 1];
      pixels[i + 2] = 255 - pixels[i + 2];
    }
  };
  Filters.posterize = function (canvas, level) {
    var pixels = Filters._toPixels(canvas);
    if (level < 2 || level > 255) {
      throw new Error('Level must be greater than 2 and less than 255 for posterize');
    }
    var levels1 = level - 1;
    for (var i = 0; i < pixels.length; i += 4) {
      var rlevel = pixels[i];
      var glevel = pixels[i + 1];
      var blevel = pixels[i + 2];
      pixels[i] = (rlevel * level >> 8) * 255 / levels1;
      pixels[i + 1] = (glevel * level >> 8) * 255 / levels1;
      pixels[i + 2] = (blevel * level >> 8) * 255 / levels1;
    }
  };
  Filters.dilate = function (canvas) {
    var pixels = Filters._toPixels(canvas);
    var currIdx = 0;
    var maxIdx = pixels.length ? pixels.length / 4 : 0;
    var out = new Int32Array(maxIdx);
    var currRowIdx, maxRowIdx, colOrig, colOut, currLum;
    var idxRight, idxLeft, idxUp, idxDown, colRight, colLeft, colUp, colDown, lumRight, lumLeft, lumUp, lumDown;
    while (currIdx < maxIdx) {
      currRowIdx = currIdx;
      maxRowIdx = currIdx + canvas.width;
      while (currIdx < maxRowIdx) {
        colOrig = colOut = Filters._getARGB(pixels, currIdx);
        idxLeft = currIdx - 1;
        idxRight = currIdx + 1;
        idxUp = currIdx - canvas.width;
        idxDown = currIdx + canvas.width;
        if (idxLeft < currRowIdx) {
          idxLeft = currIdx;
        }
        if (idxRight >= maxRowIdx) {
          idxRight = currIdx;
        }
        if (idxUp < 0) {
          idxUp = 0;
        }
        if (idxDown >= maxIdx) {
          idxDown = currIdx;
        }
        colUp = Filters._getARGB(pixels, idxUp);
        colLeft = Filters._getARGB(pixels, idxLeft);
        colDown = Filters._getARGB(pixels, idxDown);
        colRight = Filters._getARGB(pixels, idxRight);
        currLum = 77 * (colOrig >> 16 & 255) + 151 * (colOrig >> 8 & 255) + 28 * (colOrig & 255);
        lumLeft = 77 * (colLeft >> 16 & 255) + 151 * (colLeft >> 8 & 255) + 28 * (colLeft & 255);
        lumRight = 77 * (colRight >> 16 & 255) + 151 * (colRight >> 8 & 255) + 28 * (colRight & 255);
        lumUp = 77 * (colUp >> 16 & 255) + 151 * (colUp >> 8 & 255) + 28 * (colUp & 255);
        lumDown = 77 * (colDown >> 16 & 255) + 151 * (colDown >> 8 & 255) + 28 * (colDown & 255);
        if (lumLeft > currLum) {
          colOut = colLeft;
          currLum = lumLeft;
        }
        if (lumRight > currLum) {
          colOut = colRight;
          currLum = lumRight;
        }
        if (lumUp > currLum) {
          colOut = colUp;
          currLum = lumUp;
        }
        if (lumDown > currLum) {
          colOut = colDown;
          currLum = lumDown;
        }
        out[currIdx++] = colOut;
      }
    }
    Filters._setPixels(pixels, out);
  };
  Filters.erode = function (canvas) {
    var pixels = Filters._toPixels(canvas);
    var currIdx = 0;
    var maxIdx = pixels.length ? pixels.length / 4 : 0;
    var out = new Int32Array(maxIdx);
    var currRowIdx, maxRowIdx, colOrig, colOut, currLum;
    var idxRight, idxLeft, idxUp, idxDown, colRight, colLeft, colUp, colDown, lumRight, lumLeft, lumUp, lumDown;
    while (currIdx < maxIdx) {
      currRowIdx = currIdx;
      maxRowIdx = currIdx + canvas.width;
      while (currIdx < maxRowIdx) {
        colOrig = colOut = Filters._getARGB(pixels, currIdx);
        idxLeft = currIdx - 1;
        idxRight = currIdx + 1;
        idxUp = currIdx - canvas.width;
        idxDown = currIdx + canvas.width;
        if (idxLeft < currRowIdx) {
          idxLeft = currIdx;
        }
        if (idxRight >= maxRowIdx) {
          idxRight = currIdx;
        }
        if (idxUp < 0) {
          idxUp = 0;
        }
        if (idxDown >= maxIdx) {
          idxDown = currIdx;
        }
        colUp = Filters._getARGB(pixels, idxUp);
        colLeft = Filters._getARGB(pixels, idxLeft);
        colDown = Filters._getARGB(pixels, idxDown);
        colRight = Filters._getARGB(pixels, idxRight);
        currLum = 77 * (colOrig >> 16 & 255) + 151 * (colOrig >> 8 & 255) + 28 * (colOrig & 255);
        lumLeft = 77 * (colLeft >> 16 & 255) + 151 * (colLeft >> 8 & 255) + 28 * (colLeft & 255);
        lumRight = 77 * (colRight >> 16 & 255) + 151 * (colRight >> 8 & 255) + 28 * (colRight & 255);
        lumUp = 77 * (colUp >> 16 & 255) + 151 * (colUp >> 8 & 255) + 28 * (colUp & 255);
        lumDown = 77 * (colDown >> 16 & 255) + 151 * (colDown >> 8 & 255) + 28 * (colDown & 255);
        if (lumLeft < currLum) {
          colOut = colLeft;
          currLum = lumLeft;
        }
        if (lumRight < currLum) {
          colOut = colRight;
          currLum = lumRight;
        }
        if (lumUp < currLum) {
          colOut = colUp;
          currLum = lumUp;
        }
        if (lumDown < currLum) {
          colOut = colDown;
          currLum = lumDown;
        }
        out[currIdx++] = colOut;
      }
    }
    Filters._setPixels(pixels, out);
  };
  var blurRadius;
  var blurKernelSize;
  var blurKernel;
  var blurMult;
  function buildBlurKernel(r) {
    var radius = r * 3.5 | 0;
    radius = radius < 1 ? 1 : radius < 248 ? radius : 248;
    if (blurRadius !== radius) {
      blurRadius = radius;
      blurKernelSize = 1 + blurRadius << 1;
      blurKernel = new Int32Array(blurKernelSize);
      blurMult = new Array(blurKernelSize);
      for (var l = 0; l < blurKernelSize; l++) {
        blurMult[l] = new Int32Array(256);
      }
      var bk, bki;
      var bm, bmi;
      for (var i = 1, radiusi = radius - 1; i < radius; i++) {
        blurKernel[radius + i] = blurKernel[radiusi] = bki = radiusi * radiusi;
        bm = blurMult[radius + i];
        bmi = blurMult[radiusi--];
        for (var j = 0; j < 256; j++) {
          bm[j] = bmi[j] = bki * j;
        }
      }
      bk = blurKernel[radius] = radius * radius;
      bm = blurMult[radius];
      for (var k = 0; k < 256; k++) {
        bm[k] = bk * k;
      }
    }
  }
  function blurARGB(canvas, radius) {
    var pixels = Filters._toPixels(canvas);
    var width = canvas.width;
    var height = canvas.height;
    var numPackedPixels = width * height;
    var argb = new Int32Array(numPackedPixels);
    for (var j = 0; j < numPackedPixels; j++) {
      argb[j] = Filters._getARGB(pixels, j);
    }
    var sum, cr, cg, cb, ca;
    var read, ri, ym, ymi, bk0;
    var a2 = new Int32Array(numPackedPixels);
    var r2 = new Int32Array(numPackedPixels);
    var g2 = new Int32Array(numPackedPixels);
    var b2 = new Int32Array(numPackedPixels);
    var yi = 0;
    buildBlurKernel(radius);
    var x, y, i;
    var bm;
    for (y = 0; y < height; y++) {
      for (x = 0; x < width; x++) {
        cb = cg = cr = ca = sum = 0;
        read = x - blurRadius;
        if (read < 0) {
          bk0 = -read;
          read = 0;
        } else {
          if (read >= width) {
            break;
          }
          bk0 = 0;
        }
        for (i = bk0; i < blurKernelSize; i++) {
          if (read >= width) {
            break;
          }
          var c = argb[read + yi];
          bm = blurMult[i];
          ca += bm[(c & -16777216) >>> 24];
          cr += bm[(c & 16711680) >> 16];
          cg += bm[(c & 65280) >> 8];
          cb += bm[c & 255];
          sum += blurKernel[i];
          read++;
        }
        ri = yi + x;
        a2[ri] = ca / sum;
        r2[ri] = cr / sum;
        g2[ri] = cg / sum;
        b2[ri] = cb / sum;
      }
      yi += width;
    }
    yi = 0;
    ym = -blurRadius;
    ymi = ym * width;
    for (y = 0; y < height; y++) {
      for (x = 0; x < width; x++) {
        cb = cg = cr = ca = sum = 0;
        if (ym < 0) {
          bk0 = ri = -ym;
          read = x;
        } else {
          if (ym >= height) {
            break;
          }
          bk0 = 0;
          ri = ym;
          read = x + ymi;
        }
        for (i = bk0; i < blurKernelSize; i++) {
          if (ri >= height) {
            break;
          }
          bm = blurMult[i];
          ca += bm[a2[read]];
          cr += bm[r2[read]];
          cg += bm[g2[read]];
          cb += bm[b2[read]];
          sum += blurKernel[i];
          ri++;
          read += width;
        }
        argb[x + yi] = ca / sum << 24 | cr / sum << 16 | cg / sum << 8 | cb / sum;
      }
      yi += width;
      ymi += width;
      ym++;
    }
    Filters._setPixels(pixels, argb);
  }
  Filters.blur = function (canvas, radius) {
    blurARGB(canvas, radius);
  };
  return Filters;
}({});
amdclean['p5Image'] = function (require, core, filters) {
  'use strict';
  var p5 = core;
  var Filters = filters;
  p5.Image = function (width, height) {
    this.width = width;
    this.height = height;
    this.canvas = document.createElement('canvas');
    this.canvas.width = this.width;
    this.canvas.height = this.height;
    this.drawingContext = this.canvas.getContext('2d');
    this.pixels = [];
  };
  p5.Image.prototype._setProperty = function (prop, value) {
    this[prop] = value;
  };
  p5.Image.prototype.loadPixels = function () {
    p5.prototype.loadPixels.call(this);
  };
  p5.Image.prototype.updatePixels = function (x, y, w, h) {
    p5.prototype.updatePixels.call(this, x, y, w, h);
  };
  p5.Image.prototype.get = function (x, y, w, h) {
    return p5.prototype.get.call(this, x, y, w, h);
  };
  p5.Image.prototype.set = function (x, y, imgOrCol) {
    p5.prototype.set.call(this, x, y, imgOrCol);
  };
  p5.Image.prototype.resize = function (width, height) {
    width = width || this.canvas.width;
    height = height || this.canvas.height;
    var tempCanvas = document.createElement('canvas');
    tempCanvas.width = width;
    tempCanvas.height = height;
    tempCanvas.getContext('2d').drawImage(this.canvas, 0, 0, this.canvas.width, this.canvas.height, 0, 0, tempCanvas.width, tempCanvas.height);
    this.canvas.width = this.width = width;
    this.canvas.height = this.height = height;
    this.drawingContext.drawImage(tempCanvas, 0, 0, width, height, 0, 0, width, height);
    if (this.pixels.length > 0) {
      this.loadPixels();
    }
  };
  p5.Image.prototype.copy = function () {
    p5.prototype.copy.apply(this, arguments);
  };
  p5.Image.prototype.mask = function (p5Image) {
    if (p5Image === undefined) {
      p5Image = this;
    }
    var currBlend = this.drawingContext.globalCompositeOperation;
    var scaleFactor = 1;
    if (p5Image instanceof p5.Graphics) {
      scaleFactor = p5Image._pInst._pixelDensity;
    }
    var copyArgs = [
        p5Image,
        0,
        0,
        scaleFactor * p5Image.width,
        scaleFactor * p5Image.height,
        0,
        0,
        this.width,
        this.height
      ];
    this.drawingContext.globalCompositeOperation = 'destination-in';
    this.copy.apply(this, copyArgs);
    this.drawingContext.globalCompositeOperation = currBlend;
  };
  p5.Image.prototype.filter = function (operation, value) {
    Filters.apply(this.canvas, Filters[operation.toLowerCase()], value);
  };
  p5.Image.prototype.blend = function () {
    p5.prototype.blend.apply(this, arguments);
  };
  p5.Image.prototype.save = function (filename, extension) {
    var mimeType;
    if (!extension) {
      extension = 'png';
      mimeType = 'image/png';
    } else {
      switch (extension.toLowerCase()) {
      case 'png':
        mimeType = 'image/png';
        break;
      case 'jpeg':
        mimeType = 'image/jpeg';
        break;
      case 'jpg':
        mimeType = 'image/jpeg';
        break;
      default:
        mimeType = 'image/png';
        break;
      }
    }
    var downloadMime = 'image/octet-stream';
    var imageData = this.canvas.toDataURL(mimeType);
    imageData = imageData.replace(mimeType, downloadMime);
    p5.prototype.downloadFile(imageData, filename, extension);
  };
  return p5.Image;
}({}, amdclean['core'], amdclean['filters']);
amdclean['p5File'] = function (require, core) {
  var p5 = core;
  p5.File = function (file, pInst) {
    this.file = file;
    this._pInst = pInst;
    var typeList = file.type.split('/');
    this.type = typeList[0];
    this.subtype = typeList[1];
    this.name = file.name;
    this.size = file.size;
    this.data = undefined;
  };
  return p5.File;
}({}, amdclean['core']);
amdclean['polargeometry'] = function (require) {
  return {
    degreesToRadians: function (x) {
      return 2 * Math.PI * x / 360;
    },
    radiansToDegrees: function (x) {
      return 360 * x / (2 * Math.PI);
    }
  };
}({});
amdclean['p5Vector'] = function (require, core, polargeometry, constants) {
  'use strict';
  var p5 = core;
  var polarGeometry = polargeometry;
  var constants = constants;
  p5.Vector = function () {
    var x, y, z;
    if (arguments[0] instanceof p5) {
      this.p5 = arguments[0];
      x = arguments[1][0] || 0;
      y = arguments[1][1] || 0;
      z = arguments[1][2] || 0;
    } else {
      x = arguments[0] || 0;
      y = arguments[1] || 0;
      z = arguments[2] || 0;
    }
    this.x = x;
    this.y = y;
    this.z = z;
  };
  p5.Vector.prototype.set = function (x, y, z) {
    if (x instanceof p5.Vector) {
      this.x = x.x || 0;
      this.y = x.y || 0;
      this.z = x.z || 0;
      return this;
    }
    if (x instanceof Array) {
      this.x = x[0] || 0;
      this.y = x[1] || 0;
      this.z = x[2] || 0;
      return this;
    }
    this.x = x || 0;
    this.y = y || 0;
    this.z = z || 0;
    return this;
  };
  p5.Vector.prototype.copy = function () {
    if (this.p5) {
      return new p5.Vector(this.p5, [
        this.x,
        this.y,
        this.z
      ]);
    } else {
      return new p5.Vector(this.x, this.y, this.z);
    }
  };
  p5.Vector.prototype.add = function (x, y, z) {
    if (x instanceof p5.Vector) {
      this.x += x.x || 0;
      this.y += x.y || 0;
      this.z += x.z || 0;
      return this;
    }
    if (x instanceof Array) {
      this.x += x[0] || 0;
      this.y += x[1] || 0;
      this.z += x[2] || 0;
      return this;
    }
    this.x += x || 0;
    this.y += y || 0;
    this.z += z || 0;
    return this;
  };
  p5.Vector.prototype.sub = function (x, y, z) {
    if (x instanceof p5.Vector) {
      this.x -= x.x || 0;
      this.y -= x.y || 0;
      this.z -= x.z || 0;
      return this;
    }
    if (x instanceof Array) {
      this.x -= x[0] || 0;
      this.y -= x[1] || 0;
      this.z -= x[2] || 0;
      return this;
    }
    this.x -= x || 0;
    this.y -= y || 0;
    this.z -= z || 0;
    return this;
  };
  p5.Vector.prototype.mult = function (n) {
    this.x *= n || 0;
    this.y *= n || 0;
    this.z *= n || 0;
    return this;
  };
  p5.Vector.prototype.div = function (n) {
    this.x /= n;
    this.y /= n;
    this.z /= n;
    return this;
  };
  p5.Vector.prototype.mag = function () {
    return Math.sqrt(this.magSq());
  };
  p5.Vector.prototype.magSq = function () {
    var x = this.x, y = this.y, z = this.z;
    return x * x + y * y + z * z;
  };
  p5.Vector.prototype.dot = function (x, y, z) {
    if (x instanceof p5.Vector) {
      return this.dot(x.x, x.y, x.z);
    }
    return this.x * (x || 0) + this.y * (y || 0) + this.z * (z || 0);
  };
  p5.Vector.prototype.cross = function (v) {
    var x = this.y * v.z - this.z * v.y;
    var y = this.z * v.x - this.x * v.z;
    var z = this.x * v.y - this.y * v.x;
    if (this.p5) {
      return new p5.Vector(this.p5, [
        x,
        y,
        z
      ]);
    } else {
      return new p5.Vector(x, y, z);
    }
  };
  p5.Vector.prototype.dist = function (v) {
    var d = v.copy().sub(this);
    return d.mag();
  };
  p5.Vector.prototype.normalize = function () {
    return this.div(this.mag());
  };
  p5.Vector.prototype.limit = function (l) {
    var mSq = this.magSq();
    if (mSq > l * l) {
      this.div(Math.sqrt(mSq));
      this.mult(l);
    }
    return this;
  };
  p5.Vector.prototype.setMag = function (n) {
    return this.normalize().mult(n);
  };
  p5.Vector.prototype.heading = function () {
    var h = Math.atan2(this.y, this.x);
    if (this.p5) {
      if (this.p5._angleMode === constants.RADIANS) {
        return h;
      } else {
        return polarGeometry.radiansToDegrees(h);
      }
    } else {
      return h;
    }
  };
  p5.Vector.prototype.rotate = function (a) {
    if (this.p5) {
      if (this.p5._angleMode === constants.DEGREES) {
        a = polarGeometry.degreesToRadians(a);
      }
    }
    var newHeading = this.heading() + a;
    var mag = this.mag();
    this.x = Math.cos(newHeading) * mag;
    this.y = Math.sin(newHeading) * mag;
    return this;
  };
  p5.Vector.prototype.lerp = function (x, y, z, amt) {
    if (x instanceof p5.Vector) {
      return this.lerp(x.x, x.y, x.z, y);
    }
    this.x += (x - this.x) * amt || 0;
    this.y += (y - this.y) * amt || 0;
    this.z += (z - this.z) * amt || 0;
    return this;
  };
  p5.Vector.prototype.array = function () {
    return [
      this.x || 0,
      this.y || 0,
      this.z || 0
    ];
  };
  p5.Vector.prototype.equals = function (x, y, z) {
    if (x instanceof p5.Vector) {
      x = x.x || 0;
      y = x.y || 0;
      z = x.z || 0;
    } else if (x instanceof Array) {
      x = x[0] || 0;
      y = x[1] || 0;
      z = x[2] || 0;
    } else {
      x = x || 0;
      y = y || 0;
      z = z || 0;
    }
    return this.x === x && this.y === y && this.z === z;
  };
  p5.Vector.fromAngle = function (angle) {
    if (this.p5) {
      if (this.p5._angleMode === constants.DEGREES) {
        angle = polarGeometry.degreesToRadians(angle);
      }
    }
    if (this.p5) {
      return new p5.Vector(this.p5, [
        Math.cos(angle),
        Math.sin(angle),
        0
      ]);
    } else {
      return new p5.Vector(Math.cos(angle), Math.sin(angle), 0);
    }
  };
  p5.Vector.random2D = function () {
    var angle;
    if (this.p5) {
      if (this.p5._angleMode === constants.DEGREES) {
        angle = this.p5.random(360);
      } else {
        angle = this.p5.random(constants.TWO_PI);
      }
    } else {
      angle = Math.random() * Math.PI * 2;
    }
    return this.fromAngle(angle);
  };
  p5.Vector.random3D = function () {
    var angle, vz;
    if (this.p5) {
      angle = this.p5.random(0, constants.TWO_PI);
      vz = this.p5.random(-1, 1);
    } else {
      angle = Math.random() * Math.PI * 2;
      vz = Math.random() * 2 - 1;
    }
    var vx = Math.sqrt(1 - vz * vz) * Math.cos(angle);
    var vy = Math.sqrt(1 - vz * vz) * Math.sin(angle);
    if (this.p5) {
      return new p5.Vector(this.p5, [
        vx,
        vy,
        vz
      ]);
    } else {
      return new p5.Vector(vx, vy, vz);
    }
  };
  p5.Vector.add = function (v1, v2, target) {
    if (!target) {
      target = v1.copy();
    } else {
      target.set(v1);
    }
    target.add(v2);
    return target;
  };
  p5.Vector.sub = function (v1, v2, target) {
    if (!target) {
      target = v1.copy();
    } else {
      target.set(v1);
    }
    target.sub(v2);
    return target;
  };
  p5.Vector.mult = function (v, n, target) {
    if (!target) {
      target = v.copy();
    } else {
      target.set(v);
    }
    target.mult(n);
    return target;
  };
  p5.Vector.div = function (v, n, target) {
    if (!target) {
      target = v.copy();
    } else {
      target.set(v);
    }
    target.div(n);
    return target;
  };
  p5.Vector.dot = function (v1, v2) {
    return v1.dot(v2);
  };
  p5.Vector.cross = function (v1, v2) {
    return v1.cross(v2);
  };
  p5.Vector.dist = function (v1, v2) {
    return v1.dist(v2);
  };
  p5.Vector.lerp = function (v1, v2, amt, target) {
    if (!target) {
      target = v1.copy();
    } else {
      target.set(v1);
    }
    target.lerp(v2, amt);
    return target;
  };
  p5.Vector.angleBetween = function (v1, v2) {
    var angle = Math.acos(v1.dot(v2) / (v1.mag() * v2.mag()));
    if (this.p5) {
      if (this.p5._angleMode === constants.DEGREES) {
        angle = polarGeometry.radiansToDegrees(angle);
      }
    }
    return angle;
  };
  return p5.Vector;
}({}, amdclean['core'], amdclean['polargeometry'], amdclean['constants']);
amdclean['p5TableRow'] = function (require, core) {
  'use strict';
  var p5 = core;
  p5.TableRow = function (str, separator) {
    var arr = [];
    var obj = {};
    if (str) {
      separator = separator || ',';
      arr = str.split(separator);
    }
    for (var i = 0; i < arr.length; i++) {
      var key = i;
      var val = arr[i];
      obj[key] = val;
    }
    this.arr = arr;
    this.obj = obj;
    this.table = null;
  };
  p5.TableRow.prototype.set = function (column, value) {
    if (typeof column === 'string') {
      var cPos = this.table.columns.indexOf(column);
      if (cPos >= 0) {
        this.obj[column] = value;
        this.arr[cPos] = value;
      } else {
        throw 'This table has no column named "' + column + '"';
      }
    } else {
      if (column < this.table.columns.length) {
        this.arr[column] = value;
        var cTitle = this.table.columns[column];
        this.obj[cTitle] = value;
      } else {
        throw 'Column #' + column + ' is out of the range of this table';
      }
    }
  };
  p5.TableRow.prototype.setNum = function (column, value) {
    var floatVal = parseFloat(value, 10);
    this.set(column, floatVal);
  };
  p5.TableRow.prototype.setString = function (column, value) {
    var stringVal = value.toString();
    this.set(column, stringVal);
  };
  p5.TableRow.prototype.get = function (column) {
    if (typeof column === 'string') {
      return this.obj[column];
    } else {
      return this.arr[column];
    }
  };
  p5.TableRow.prototype.getNum = function (column) {
    var ret;
    if (typeof column === 'string') {
      ret = parseFloat(this.obj[column], 10);
    } else {
      ret = parseFloat(this.arr[column], 10);
    }
    if (ret.toString() === 'NaN') {
      throw 'Error: ' + this.obj[column] + ' is NaN (Not a Number)';
    }
    return ret;
  };
  p5.TableRow.prototype.getString = function (column) {
    if (typeof column === 'string') {
      return this.obj[column].toString();
    } else {
      return this.arr[column].toString();
    }
  };
  return p5.TableRow;
}({}, amdclean['core']);
amdclean['p5Table'] = function (require, core) {
  'use strict';
  var p5 = core;
  p5.Table = function (rows) {
    this.columns = [];
    this.rows = [];
  };
  p5.Table.prototype.addRow = function (row) {
    var r = row || new p5.TableRow();
    if (typeof r.arr === 'undefined' || typeof r.obj === 'undefined') {
      throw 'invalid TableRow: ' + r;
    }
    r.table = this;
    this.rows.push(r);
    return r;
  };
  p5.Table.prototype.removeRow = function (id) {
    this.rows[id].table = null;
    var chunk = this.rows.splice(id + 1, this.rows.length);
    this.rows.pop();
    this.rows = this.rows.concat(chunk);
  };
  p5.Table.prototype.getRow = function (r) {
    return this.rows[r];
  };
  p5.Table.prototype.getRows = function () {
    return this.rows;
  };
  p5.Table.prototype.findRow = function (value, column) {
    if (typeof column === 'string') {
      for (var i = 0; i < this.rows.length; i++) {
        if (this.rows[i].obj[column] === value) {
          return this.rows[i];
        }
      }
    } else {
      for (var j = 0; j < this.rows.length; j++) {
        if (this.rows[j].arr[column] === value) {
          return this.rows[j];
        }
      }
    }
    return null;
  };
  p5.Table.prototype.findRows = function (value, column) {
    var ret = [];
    if (typeof column === 'string') {
      for (var i = 0; i < this.rows.length; i++) {
        if (this.rows[i].obj[column] === value) {
          ret.push(this.rows[i]);
        }
      }
    } else {
      for (var j = 0; j < this.rows.length; j++) {
        if (this.rows[j].arr[column] === value) {
          ret.push(this.rows[j]);
        }
      }
    }
    return ret;
  };
  p5.Table.prototype.matchRow = function (regexp, column) {
    if (typeof column === 'number') {
      for (var j = 0; j < this.rows.length; j++) {
        if (this.rows[j].arr[column].match(regexp)) {
          return this.rows[j];
        }
      }
    } else {
      for (var i = 0; i < this.rows.length; i++) {
        if (this.rows[i].obj[column].match(regexp)) {
          return this.rows[i];
        }
      }
    }
    return null;
  };
  p5.Table.prototype.matchRows = function (regexp, column) {
    var ret = [];
    if (typeof column === 'number') {
      for (var j = 0; j < this.rows.length; j++) {
        if (this.rows[j].arr[column].match(regexp)) {
          ret.push(this.rows[j]);
        }
      }
    } else {
      for (var i = 0; i < this.rows.length; i++) {
        if (this.rows[i].obj[column].match(regexp)) {
          ret.push(this.rows[i]);
        }
      }
    }
    return ret;
  };
  p5.Table.prototype.getColumn = function (value) {
    var ret = [];
    if (typeof value === 'string') {
      for (var i = 0; i < this.rows.length; i++) {
        ret.push(this.rows[i].obj[value]);
      }
    } else {
      for (var j = 0; j < this.rows.length; j++) {
        ret.push(this.rows[j].arr[value]);
      }
    }
    return ret;
  };
  p5.Table.prototype.clearRows = function () {
    delete this.rows;
    this.rows = [];
  };
  p5.Table.prototype.addColumn = function (title) {
    var t = title || null;
    this.columns.push(t);
  };
  p5.Table.prototype.getColumnCount = function () {
    return this.columns.length;
  };
  p5.Table.prototype.getRowCount = function () {
    return this.rows.length;
  };
  p5.Table.prototype.removeTokens = function (chars, column) {
    var escape = function (s) {
      return s.replace(/[-\/\\^$*+?.()|[\]{}]/g, '\\$&');
    };
    var charArray = [];
    for (var i = 0; i < chars.length; i++) {
      charArray.push(escape(chars.charAt(i)));
    }
    var regex = new RegExp(charArray.join('|'), 'g');
    if (typeof column === 'undefined') {
      for (var c = 0; c < this.columns.length; c++) {
        for (var d = 0; d < this.rows.length; d++) {
          var s = this.rows[d].arr[c];
          s = s.replace(regex, '');
          this.rows[d].arr[c] = s;
          this.rows[d].obj[this.columns[c]] = s;
        }
      }
    } else if (typeof column === 'string') {
      for (var j = 0; j < this.rows.length; j++) {
        var val = this.rows[j].obj[column];
        val = val.replace(regex, '');
        this.rows[j].obj[column] = val;
        var pos = this.columns.indexOf(column);
        this.rows[j].arr[pos] = val;
      }
    } else {
      for (var k = 0; k < this.rows.length; k++) {
        var str = this.rows[k].arr[column];
        str = str.replace(regex, '');
        this.rows[k].arr[column] = str;
        this.rows[k].obj[this.columns[column]] = str;
      }
    }
  };
  p5.Table.prototype.trim = function (column) {
    var regex = new RegExp(' ', 'g');
    if (typeof column === 'undefined') {
      for (var c = 0; c < this.columns.length; c++) {
        for (var d = 0; d < this.rows.length; d++) {
          var s = this.rows[d].arr[c];
          s = s.replace(regex, '');
          this.rows[d].arr[c] = s;
          this.rows[d].obj[this.columns[c]] = s;
        }
      }
    } else if (typeof column === 'string') {
      for (var j = 0; j < this.rows.length; j++) {
        var val = this.rows[j].obj[column];
        val = val.replace(regex, '');
        this.rows[j].obj[column] = val;
        var pos = this.columns.indexOf(column);
        this.rows[j].arr[pos] = val;
      }
    } else {
      for (var k = 0; k < this.rows.length; k++) {
        var str = this.rows[k].arr[column];
        str = str.replace(regex, '');
        this.rows[k].arr[column] = str;
        this.rows[k].obj[this.columns[column]] = str;
      }
    }
  };
  p5.Table.prototype.removeColumn = function (c) {
    var cString;
    var cNumber;
    if (typeof c === 'string') {
      cString = c;
      cNumber = this.columns.indexOf(c);
      console.log('string');
    } else {
      cNumber = c;
      cString = this.columns[c];
    }
    var chunk = this.columns.splice(cNumber + 1, this.columns.length);
    this.columns.pop();
    this.columns = this.columns.concat(chunk);
    for (var i = 0; i < this.rows.length; i++) {
      var tempR = this.rows[i].arr;
      var chip = tempR.splice(cNumber + 1, tempR.length);
      tempR.pop();
      this.rows[i].arr = tempR.concat(chip);
      delete this.rows[i].obj[cString];
    }
  };
  p5.Table.prototype.set = function (row, column, value) {
    this.rows[row].set(column, value);
  };
  p5.Table.prototype.setNum = function (row, column, value) {
    this.rows[row].set(column, value);
  };
  p5.Table.prototype.setString = function (row, column, value) {
    this.rows[row].set(column, value);
  };
  p5.Table.prototype.get = function (row, column) {
    return this.rows[row].get(column);
  };
  p5.Table.prototype.getNum = function (row, column) {
    return this.rows[row].getNum(column);
  };
  p5.Table.prototype.getString = function (row, column) {
    return this.rows[row].getString(column);
  };
  return p5.Table;
}({}, amdclean['core']);
amdclean['colorcreating_reading'] = function (require, core, p5Color) {
  'use strict';
  var p5 = core;
  p5.prototype.alpha = function (c) {
    if (c instanceof p5.Color || c instanceof Array) {
      return this.color(c).getAlpha();
    } else {
      throw new Error('Needs p5.Color or pixel array as argument.');
    }
  };
  p5.prototype.blue = function (c) {
    if (c instanceof p5.Color || c instanceof Array) {
      return this.color(c).getBlue();
    } else {
      throw new Error('Needs p5.Color or pixel array as argument.');
    }
  };
  p5.prototype.brightness = function (c) {
    if (!c instanceof p5.Color) {
      throw new Error('Needs p5.Color as argument.');
    }
    return c.getBrightness();
  };
  p5.prototype.color = function () {
    if (arguments[0] instanceof p5.Color) {
      return arguments[0];
    } else if (arguments[0] instanceof Array) {
      return new p5.Color(this, arguments[0]);
    } else {
      var args = Array.prototype.slice.call(arguments);
      return new p5.Color(this, args);
    }
  };
  p5.prototype.green = function (c) {
    if (c instanceof p5.Color || c instanceof Array) {
      return this.color(c).getGreen();
    } else {
      throw new Error('Needs p5.Color or pixel array as argument.');
    }
  };
  p5.prototype.hue = function (c) {
    if (!c instanceof p5.Color) {
      throw new Error('Needs p5.Color as argument.');
    }
    return c.getHue();
  };
  p5.prototype.lerpColor = function (c1, c2, amt) {
    amt = Math.max(Math.min(amt, 1), 0);
    if (c1 instanceof Array) {
      var c = [];
      for (var i = 0; i < c1.length; i++) {
        c.push(Math.sqrt(p5.prototype.lerp(c1[i] * c1[i], c2[i] * c2[i], amt)));
      }
      return c;
    } else if (c1 instanceof p5.Color) {
      var pc = [];
      for (var j = 0; j < 4; j++) {
        pc.push(Math.sqrt(p5.prototype.lerp(c1.rgba[j] * c1.rgba[j], c2.rgba[j] * c2.rgba[j], amt)));
      }
      return new p5.Color(this, pc);
    } else {
      return Math.sqrt(p5.prototype.lerp(c1 * c1, c2 * c2, amt));
    }
  };
  p5.prototype.red = function (c) {
    if (c instanceof p5.Color || c instanceof Array) {
      return this.color(c).getRed();
    } else {
      throw new Error('Needs p5.Color or pixel array as argument.');
    }
  };
  p5.prototype.saturation = function (c) {
    if (!c instanceof p5.Color) {
      throw new Error('Needs p5.Color as argument.');
    }
    return c.getSaturation();
  };
  return p5;
}({}, amdclean['core'], amdclean['p5Color']);
amdclean['colorsetting'] = function (require, core, constants, p5Color) {
  'use strict';
  var p5 = core;
  var constants = constants;
  p5.prototype._doStroke = true;
  p5.prototype._doFill = true;
  p5.prototype._colorMode = constants.RGB;
  p5.prototype._maxRGB = [
    255,
    255,
    255,
    255
  ];
  p5.prototype._maxHSB = [
    255,
    255,
    255,
    255
  ];
  p5.prototype.background = function () {
    this.drawingContext.save();
    this.drawingContext.setTransform(1, 0, 0, 1, 0, 0);
    this.drawingContext.scale(this._pixelDensity, this._pixelDensity);
    if (arguments[0] instanceof p5.Image) {
      this.image(arguments[0], 0, 0, this.width, this.height);
    } else {
      var curFill = this.drawingContext.fillStyle;
      var color = this.color.apply(this, arguments);
      var newFill = color.toString();
      this.drawingContext.fillStyle = newFill;
      this.drawingContext.fillRect(0, 0, this.width, this.height);
      this.drawingContext.fillStyle = curFill;
    }
    this.drawingContext.restore();
  };
  p5.prototype.clear = function () {
    this.drawingContext.clearRect(0, 0, this.width, this.height);
  };
  p5.prototype.colorMode = function () {
    if (arguments[0] === constants.RGB || arguments[0] === constants.HSB) {
      this._colorMode = arguments[0];
      var isRGB = this._colorMode === constants.RGB;
      var maxArr = isRGB ? this._maxRGB : this._maxHSB;
      if (arguments.length === 2) {
        maxArr[0] = arguments[1];
        maxArr[1] = arguments[1];
        maxArr[2] = arguments[1];
        maxArr[3] = arguments[1];
      } else if (arguments.length > 2) {
        maxArr[0] = arguments[1];
        maxArr[1] = arguments[2];
        maxArr[2] = arguments[3];
      }
      if (arguments.length === 5) {
        maxArr[3] = arguments[4];
      }
    }
  };
  p5.prototype.fill = function () {
    this._setProperty('_doFill', true);
    var ctx = this.drawingContext;
    var color = this.color.apply(this, arguments);
    ctx.fillStyle = color.toString();
  };
  p5.prototype.noFill = function () {
    this._setProperty('_doFill', false);
  };
  p5.prototype.noStroke = function () {
    this._setProperty('_doStroke', false);
  };
  p5.prototype.stroke = function () {
    this._setProperty('_doStroke', true);
    var ctx = this.drawingContext;
    var color = this.color.apply(this, arguments);
    ctx.strokeStyle = color.toString();
  };
  return p5;
}({}, amdclean['core'], amdclean['constants'], amdclean['p5Color']);
amdclean['dataconversion'] = function (require, core) {
  'use strict';
  var p5 = core;
  p5.prototype.float = function (str) {
    return parseFloat(str);
  };
  p5.prototype.int = function (n, radix) {
    if (typeof n === 'string') {
      radix = radix || 10;
      return parseInt(n, radix);
    } else if (typeof n === 'number') {
      return n | 0;
    } else if (typeof n === 'boolean') {
      return n ? 1 : 0;
    } else if (n instanceof Array) {
      return n.map(function (n) {
        return p5.prototype.int(n, radix);
      });
    }
  };
  p5.prototype.str = function (n) {
    if (n instanceof Array) {
      return n.map(p5.prototype.str);
    } else {
      return String(n);
    }
  };
  p5.prototype.boolean = function (n) {
    if (typeof n === 'number') {
      return n !== 0;
    } else if (typeof n === 'string') {
      return n.toLowerCase() === 'true';
    } else if (typeof n === 'boolean') {
      return n;
    } else if (n instanceof Array) {
      return n.map(p5.prototype.boolean);
    }
  };
  p5.prototype.byte = function (n) {
    var nn = p5.prototype.int(n, 10);
    if (typeof nn === 'number') {
      return (nn + 128) % 256 - 128;
    } else if (nn instanceof Array) {
      return nn.map(p5.prototype.byte);
    }
  };
  p5.prototype.char = function (n) {
    if (typeof n === 'number' && !isNaN(n)) {
      return String.fromCharCode(n);
    } else if (n instanceof Array) {
      return n.map(p5.prototype.char);
    } else if (typeof n === 'string') {
      return p5.prototype.char(parseInt(n, 10));
    }
  };
  p5.prototype.unchar = function (n) {
    if (typeof n === 'string' && n.length === 1) {
      return n.charCodeAt(0);
    } else if (n instanceof Array) {
      return n.map(p5.prototype.unchar);
    }
  };
  p5.prototype.hex = function (n, digits) {
    digits = digits === undefined || digits === null ? digits = 8 : digits;
    if (n instanceof Array) {
      return n.map(function (n) {
        return p5.prototype.hex(n, digits);
      });
    } else if (typeof n === 'number') {
      if (n < 0) {
        n = 4294967295 + n + 1;
      }
      var hex = Number(n).toString(16).toUpperCase();
      while (hex.length < digits) {
        hex = '0' + hex;
      }
      if (hex.length >= digits) {
        hex = hex.substring(hex.length - digits, hex.length);
      }
      return hex;
    }
  };
  p5.prototype.unhex = function (n) {
    if (n instanceof Array) {
      return n.map(p5.prototype.unhex);
    } else {
      return parseInt('0x' + n, 16);
    }
  };
  return p5;
}({}, amdclean['core']);
amdclean['dataarray_functions'] = function (require, core) {
  'use strict';
  var p5 = core;
  p5.prototype.append = function (array, value) {
    array.push(value);
    return array;
  };
  p5.prototype.arrayCopy = function (src, srcPosition, dst, dstPosition, length) {
    var start, end;
    if (typeof length !== 'undefined') {
      end = Math.min(length, src.length);
      start = dstPosition;
      src = src.slice(srcPosition, end + srcPosition);
    } else {
      if (typeof dst !== 'undefined') {
        end = dst;
        end = Math.min(end, src.length);
      } else {
        end = src.length;
      }
      start = 0;
      dst = srcPosition;
      src = src.slice(0, end);
    }
    Array.prototype.splice.apply(dst, [
      start,
      end
    ].concat(src));
  };
  p5.prototype.concat = function (list0, list1) {
    return list0.concat(list1);
  };
  p5.prototype.reverse = function (list) {
    return list.reverse();
  };
  p5.prototype.shorten = function (list) {
    list.pop();
    return list;
  };
  p5.prototype.shuffle = function (arr, bool) {
    arr = bool || ArrayBuffer.isView(arr) ? arr : arr.slice();
    var rnd, tmp, idx = arr.length;
    while (idx > 1) {
      rnd = Math.random() * idx | 0;
      tmp = arr[--idx];
      arr[idx] = arr[rnd];
      arr[rnd] = tmp;
    }
    return arr;
  };
  p5.prototype.sort = function (list, count) {
    var arr = count ? list.slice(0, Math.min(count, list.length)) : list;
    var rest = count ? list.slice(Math.min(count, list.length)) : [];
    if (typeof arr[0] === 'string') {
      arr = arr.sort();
    } else {
      arr = arr.sort(function (a, b) {
        return a - b;
      });
    }
    return arr.concat(rest);
  };
  p5.prototype.splice = function (list, value, index) {
    Array.prototype.splice.apply(list, [
      index,
      0
    ].concat(value));
    return list;
  };
  p5.prototype.subset = function (list, start, count) {
    if (typeof count !== 'undefined') {
      return list.slice(start, start + count);
    } else {
      return list.slice(start, list.length);
    }
  };
  return p5;
}({}, amdclean['core']);
amdclean['datastring_functions'] = function (require, core) {
  'use strict';
  var p5 = core;
  p5.prototype.join = function (list, separator) {
    return list.join(separator);
  };
  p5.prototype.match = function (str, reg) {
    return str.match(reg);
  };
  p5.prototype.matchAll = function (str, reg) {
    var re = new RegExp(reg, 'g');
    var match = re.exec(str);
    var matches = [];
    while (match !== null) {
      matches.push(match);
      match = re.exec(str);
    }
    return matches;
  };
  p5.prototype.nf = function () {
    if (arguments[0] instanceof Array) {
      var a = arguments[1];
      var b = arguments[2];
      return arguments[0].map(function (x) {
        return doNf(x, a, b);
      });
    } else {
      return doNf.apply(this, arguments);
    }
  };
  function doNf() {
    var num = arguments[0];
    var neg = num < 0;
    var n = neg ? num.toString().substring(1) : num.toString();
    var decimalInd = n.indexOf('.');
    var intPart = decimalInd !== -1 ? n.substring(0, decimalInd) : n;
    var decPart = decimalInd !== -1 ? n.substring(decimalInd + 1) : '';
    var str = neg ? '-' : '';
    if (arguments.length === 3) {
      for (var i = 0; i < arguments[1] - intPart.length; i++) {
        str += '0';
      }
      str += intPart;
      str += '.';
      str += decPart;
      for (var j = 0; j < arguments[2] - decPart.length; j++) {
        str += '0';
      }
      return str;
    } else {
      for (var k = 0; k < Math.max(arguments[1] - intPart.length, 0); k++) {
        str += '0';
      }
      str += n;
      return str;
    }
  }
  p5.prototype.nfc = function () {
    if (arguments[0] instanceof Array) {
      var a = arguments[1];
      return arguments[0].map(function (x) {
        return doNfc(x, a);
      });
    } else {
      return doNfc.apply(this, arguments);
    }
  };
  function doNfc() {
    var num = arguments[0].toString();
    var dec = num.indexOf('.');
    var rem = dec !== -1 ? num.substring(dec) : '';
    var n = dec !== -1 ? num.substring(0, dec) : num;
    n = n.toString().replace(/\B(?=(\d{3})+(?!\d))/g, ',');
    if (arguments[1] === 0) {
      rem = '';
    }
    if (arguments.length > 1) {
      rem = rem.substring(0, arguments[1] + 1);
    }
    return n + rem;
  }
  p5.prototype.nfp = function () {
    var nfRes = this.nf(arguments);
    if (nfRes instanceof Array) {
      return nfRes.map(addNfp);
    } else {
      return addNfp(nfRes);
    }
  };
  function addNfp() {
    return parseFloat(arguments[0]) > 0 ? '+' + arguments[0].toString() : arguments[0].toString();
  }
  p5.prototype.nfs = function () {
    var nfRes = this.nf(arguments);
    if (nfRes instanceof Array) {
      return nfRes.map(addNfs);
    } else {
      return addNfs(nfRes);
    }
  };
  function addNfs() {
    return parseFloat(arguments[0]) > 0 ? ' ' + arguments[0].toString() : arguments[0].toString();
  }
  p5.prototype.split = function (str, delim) {
    return str.split(delim);
  };
  p5.prototype.splitTokens = function () {
    var d = arguments.length > 0 ? arguments[1] : /\s/g;
    return arguments[0].split(d).filter(function (n) {
      return n;
    });
  };
  p5.prototype.trim = function (str) {
    if (str instanceof Array) {
      return str.map(this.trim);
    } else {
      return str.trim();
    }
  };
  return p5;
}({}, amdclean['core']);
amdclean['environment'] = function (require, core, constants) {
  'use strict';
  var p5 = core;
  var C = constants;
  var standardCursors = [
      C.ARROW,
      C.CROSS,
      C.HAND,
      C.MOVE,
      C.TEXT,
      C.WAIT
    ];
  p5.prototype._frameRate = 0;
  p5.prototype._lastFrameTime = new Date().getTime();
  p5.prototype._targetFrameRate = 60;
  p5.prototype.frameCount = 0;
  p5.prototype.focused = true;
  p5.prototype.cursor = function (type, x, y) {
    var cursor = 'auto';
    var canvas = this._curElement.elt;
    if (standardCursors.indexOf(type) > -1) {
      cursor = type;
    } else if (typeof type === 'string') {
      var coords = '';
      if (x && y && (typeof x === 'number' && typeof y === 'number')) {
        coords = x + ' ' + y;
      }
      if (type.substring(0, 6) !== 'http://') {
        cursor = 'url(' + type + ') ' + coords + ', auto';
      } else if (/\.(cur|jpg|jpeg|gif|png|CUR|JPG|JPEG|GIF|PNG)$/.test(type)) {
        cursor = 'url(' + type + ') ' + coords + ', auto';
      } else {
        cursor = type;
      }
    }
    canvas.style.cursor = cursor;
  };
  p5.prototype.frameRate = function (fps) {
    if (typeof fps === 'undefined') {
      return this._frameRate;
    } else {
      this._setProperty('_targetFrameRate', fps);
      this._runFrames();
      return this;
    }
  };
  p5.prototype.getFrameRate = function () {
    return this.frameRate();
  };
  p5.prototype.setFrameRate = function (fps) {
    return this.frameRate(fps);
  };
  p5.prototype.noCursor = function () {
    this._curElement.elt.style.cursor = 'none';
  };
  p5.prototype.displayWidth = screen.width;
  p5.prototype.displayHeight = screen.height;
  p5.prototype.windowWidth = window.innerWidth;
  p5.prototype.windowHeight = window.innerHeight;
  p5.prototype._onresize = function (e) {
    this._setProperty('windowWidth', window.innerWidth);
    this._setProperty('windowHeight', window.innerHeight);
    var context = this._isGlobal ? window : this;
    var executeDefault;
    if (typeof context.windowResized === 'function') {
      executeDefault = context.windowResized(e);
      if (executeDefault !== undefined && !executeDefault) {
        e.preventDefault();
      }
    }
  };
  p5.prototype.width = 0;
  p5.prototype.height = 0;
  p5.prototype.fullscreen = function (val) {
    if (typeof val === 'undefined') {
      return document.fullscreenElement || document.webkitFullscreenElement || document.mozFullScreenElement || document.msFullscreenElement;
    } else {
      if (val) {
        launchFullscreen(document.documentElement);
      } else {
        exitFullscreen();
      }
    }
  };
  p5.prototype.devicePixelScaling = function (val) {
    if (val) {
      if (typeof val === 'number') {
        this._pixelDensity = val;
      } else {
        this._pixelDensity = window.devicePixelRatio || 1;
      }
    } else {
      this._pixelDensity = 1;
    }
    this.resizeCanvas(this.width, this.height, true);
  };
  function launchFullscreen(element) {
    var enabled = document.fullscreenEnabled || document.webkitFullscreenEnabled || document.mozFullScreenEnabled || document.msFullscreenEnabled;
    if (!enabled) {
      throw new Error('Fullscreen not enabled in this browser.');
    }
    if (element.requestFullscreen) {
      element.requestFullscreen();
    } else if (element.mozRequestFullScreen) {
      element.mozRequestFullScreen();
    } else if (element.webkitRequestFullscreen) {
      element.webkitRequestFullscreen();
    } else if (element.msRequestFullscreen) {
      element.msRequestFullscreen();
    }
  }
  function exitFullscreen() {
    if (document.exitFullscreen) {
      document.exitFullscreen();
    } else if (document.mozCancelFullScreen) {
      document.mozCancelFullScreen();
    } else if (document.webkitExitFullscreen) {
      document.webkitExitFullscreen();
    } else if (document.msExitFullscreen) {
      document.msExitFullscreen();
    }
  }
  p5.prototype.getURL = function () {
    return location.href;
  };
  p5.prototype.getURLPath = function () {
    return location.pathname.split('/').filter(function (v) {
      return v !== '';
    });
  };
  p5.prototype.getURLParams = function () {
    var re = /[?&]([^&=]+)(?:[&=])([^&=]+)/gim;
    var m;
    var v = {};
    while ((m = re.exec(location.search)) != null) {
      if (m.index === re.lastIndex) {
        re.lastIndex++;
      }
      v[m[1]] = m[2];
    }
    return v;
  };
  return p5;
}({}, amdclean['core'], amdclean['constants']);
amdclean['imageimage'] = function (require, core, constants) {
  'use strict';
  var p5 = core;
  var constants = constants;
  p5.prototype._imageMode = constants.CORNER;
  p5.prototype._tint = null;
  p5.prototype.createImage = function (width, height) {
    return new p5.Image(width, height);
  };
  return p5;
}({}, amdclean['core'], amdclean['constants']);
amdclean['canvas'] = function (require, constants) {
  var constants = constants;
  return {
    modeAdjust: function (a, b, c, d, mode) {
      if (mode === constants.CORNER) {
        return {
          x: a,
          y: b,
          w: c,
          h: d
        };
      } else if (mode === constants.CORNERS) {
        return {
          x: a,
          y: b,
          w: c - a,
          h: d - b
        };
      } else if (mode === constants.RADIUS) {
        return {
          x: a - c,
          y: b - d,
          w: 2 * c,
          h: 2 * d
        };
      } else if (mode === constants.CENTER) {
        return {
          x: a - c * 0.5,
          y: b - d * 0.5,
          w: c,
          h: d
        };
      }
    },
    arcModeAdjust: function (a, b, c, d, mode) {
      if (mode === constants.CORNER) {
        return {
          x: a + c * 0.5,
          y: b + d * 0.5,
          w: c,
          h: d
        };
      } else if (mode === constants.CORNERS) {
        return {
          x: a,
          y: b,
          w: c + a,
          h: d + b
        };
      } else if (mode === constants.RADIUS) {
        return {
          x: a,
          y: b,
          w: 2 * c,
          h: 2 * d
        };
      } else if (mode === constants.CENTER) {
        return {
          x: a,
          y: b,
          w: c,
          h: d
        };
      }
    }
  };
}({}, amdclean['constants']);
amdclean['imageloading_displaying'] = function (require, core, filters, canvas, constants) {
  'use strict';
  var p5 = core;
  var Filters = filters;
  var canvas = canvas;
  var constants = constants;
  p5.prototype.loadImage = function (path, successCallback, failureCallback) {
    var img = new Image();
    var pImg = new p5.Image(1, 1, this);
    img.onload = function () {
      pImg.width = pImg.canvas.width = img.width;
      pImg.height = pImg.canvas.height = img.height;
      pImg.canvas.getContext('2d').drawImage(img, 0, 0);
      if (typeof successCallback === 'function') {
        successCallback(pImg);
      }
    };
    img.onerror = function (e) {
      if (typeof failureCallback === 'function') {
        failureCallback(e);
      }
    };
    if (path.indexOf('data:image/') !== 0) {
      img.crossOrigin = 'Anonymous';
    }
    img.src = path;
    return pImg;
  };
  p5.prototype.image = function (img, x, y, width, height) {
    var frame = img.canvas || img.elt;
    x = x || 0;
    y = y || 0;
    width = width || img.width;
    height = height || img.height;
    var vals = canvas.modeAdjust(x, y, width, height, this._imageMode);
    try {
      if (this._tint && img.canvas) {
        this.drawingContext.drawImage(this._getTintedImageCanvas(img), vals.x, vals.y, vals.w, vals.h);
      } else {
        this.drawingContext.drawImage(frame, vals.x, vals.y, vals.w, vals.h);
      }
    } catch (e) {
      if (e.name !== 'NS_ERROR_NOT_AVAILABLE') {
        throw e;
      }
    }
  };
  p5.prototype.tint = function () {
    var c = this.color.apply(this, arguments);
    this._tint = c.rgba;
  };
  p5.prototype.noTint = function () {
    this._tint = null;
  };
  p5.prototype._getTintedImageCanvas = function (img) {
    if (!img.canvas) {
      return img;
    }
    var pixels = Filters._toPixels(img.canvas);
    var tmpCanvas = document.createElement('canvas');
    tmpCanvas.width = img.canvas.width;
    tmpCanvas.height = img.canvas.height;
    var tmpCtx = tmpCanvas.getContext('2d');
    var id = tmpCtx.createImageData(img.canvas.width, img.canvas.height);
    var newPixels = id.data;
    for (var i = 0; i < pixels.length; i += 4) {
      var r = pixels[i];
      var g = pixels[i + 1];
      var b = pixels[i + 2];
      var a = pixels[i + 3];
      newPixels[i] = r * this._tint[0] / 255;
      newPixels[i + 1] = g * this._tint[1] / 255;
      newPixels[i + 2] = b * this._tint[2] / 255;
      newPixels[i + 3] = a * this._tint[3] / 255;
    }
    tmpCtx.putImageData(id, 0, 0);
    return tmpCanvas;
  };
  p5.prototype.imageMode = function (m) {
    if (m === constants.CORNER || m === constants.CORNERS || m === constants.CENTER) {
      this._imageMode = m;
    }
  };
  return p5;
}({}, amdclean['core'], amdclean['filters'], amdclean['canvas'], amdclean['constants']);
amdclean['imagepixels'] = function (require, core, filters, p5Color) {
  'use strict';
  var p5 = core;
  var Filters = filters;
  p5.prototype.pixels = [];
  p5.prototype.blend = function () {
    var currBlend = this.drawingContext.globalCompositeOperation;
    var blendMode = arguments[arguments.length - 1];
    var copyArgs = Array.prototype.slice.call(arguments, 0, arguments.length - 1);
    this.drawingContext.globalCompositeOperation = blendMode;
    this.copy.apply(this, copyArgs);
    this.drawingContext.globalCompositeOperation = currBlend;
  };
  p5.prototype.copy = function () {
    var srcImage, sx, sy, sw, sh, dx, dy, dw, dh;
    if (arguments.length === 9) {
      srcImage = arguments[0];
      sx = arguments[1];
      sy = arguments[2];
      sw = arguments[3];
      sh = arguments[4];
      dx = arguments[5];
      dy = arguments[6];
      dw = arguments[7];
      dh = arguments[8];
    } else if (arguments.length === 8) {
      sx = arguments[0];
      sy = arguments[1];
      sw = arguments[2];
      sh = arguments[3];
      dx = arguments[4];
      dy = arguments[5];
      dw = arguments[6];
      dh = arguments[7];
      srcImage = this;
    } else {
      throw new Error('Signature not supported');
    }
    var s = srcImage.canvas.width / srcImage.width;
    this.drawingContext.drawImage(srcImage.canvas, s * sx, s * sy, s * sw, s * sh, dx, dy, dw, dh);
  };
  p5.prototype.filter = function (operation, value) {
    Filters.apply(this.canvas, Filters[operation.toLowerCase()], value);
  };
  p5.prototype.get = function (x, y, w, h) {
    if (x === undefined && y === undefined && w === undefined && h === undefined) {
      x = 0;
      y = 0;
      w = this.width;
      h = this.height;
    } else if (w === undefined && h === undefined) {
      w = 1;
      h = 1;
    }
    if (x > this.width || y > this.height || x < 0 || y < 0) {
      return [
        0,
        0,
        0,
        255
      ];
    }
    var imageData = this.drawingContext.getImageData(x, y, w, h);
    var data = imageData.data;
    if (w === 1 && h === 1) {
      var pixels = [];
      for (var i = 0; i < data.length; i += 4) {
        pixels.push(data[i], data[i + 1], data[i + 2], data[i + 3]);
      }
      return pixels;
    } else {
      w = Math.min(w, this.width);
      h = Math.min(h, this.height);
      var region = new p5.Image(w, h);
      region.canvas.getContext('2d').putImageData(imageData, 0, 0, 0, 0, w, h);
      return region;
    }
  };
  p5.prototype.loadPixels = function () {
    var width = this.width;
    var height = this.height;
    var imageData = this.drawingContext.getImageData(0, 0, width, height);
    this._setProperty('imageData', imageData);
    this._setProperty('pixels', imageData.data);
  };
  p5.prototype.set = function (x, y, imgOrCol) {
    if (imgOrCol instanceof p5.Image) {
      this.drawingContext.save();
      this.drawingContext.setTransform(1, 0, 0, 1, 0, 0);
      this.drawingContext.scale(this._pixelDensity, this._pixelDensity);
      this.drawingContext.drawImage(imgOrCol.canvas, x, y);
      this.loadPixels.call(this);
      this.drawingContext.restore();
    } else {
      var idx = 4 * (y * this.width + x);
      if (!this.imageData) {
        this.loadPixels.call(this);
      }
      if (typeof imgOrCol === 'number') {
        if (idx < this.pixels.length) {
          this.pixels[idx] = imgOrCol;
          this.pixels[idx + 1] = imgOrCol;
          this.pixels[idx + 2] = imgOrCol;
          this.pixels[idx + 3] = 255;
        }
      } else if (imgOrCol instanceof Array) {
        if (imgOrCol.length < 4) {
          throw new Error('pixel array must be of the form [R, G, B, A]');
        }
        if (idx < this.pixels.length) {
          this.pixels[idx] = imgOrCol[0];
          this.pixels[idx + 1] = imgOrCol[1];
          this.pixels[idx + 2] = imgOrCol[2];
          this.pixels[idx + 3] = imgOrCol[3];
        }
      } else if (imgOrCol instanceof p5.Color) {
        if (idx < this.pixels.length) {
          this.pixels[idx] = imgOrCol.rgba[0];
          this.pixels[idx + 1] = imgOrCol.rgba[1];
          this.pixels[idx + 2] = imgOrCol.rgba[2];
          this.pixels[idx + 3] = imgOrCol.rgba[3];
        }
      }
    }
  };
  p5.prototype.updatePixels = function (x, y, w, h) {
    if (x === undefined && y === undefined && w === undefined && h === undefined) {
      x = 0;
      y = 0;
      w = this.width;
      h = this.height;
    }
    this.drawingContext.putImageData(this.imageData, x, y, 0, 0, w, h);
  };
  return p5;
}({}, amdclean['core'], amdclean['filters'], amdclean['p5Color']);
!function (name, context, definition) {
  if (typeof module != 'undefined' && module.exports)
    module.exports = definition();
  else if (typeof define == 'function' && define.amd)
    define('reqwest', definition);
  else
    context[name] = definition();
}('reqwest', amdclean, function () {
  var win = window, doc = document, httpsRe = /^http/, protocolRe = /(^\w+):\/\//, twoHundo = /^(20\d|1223)$/, byTag = 'getElementsByTagName', readyState = 'readyState', contentType = 'Content-Type', requestedWith = 'X-Requested-With', head = doc[byTag]('head')[0], uniqid = 0, callbackPrefix = 'reqwest_' + +new Date(), lastValue, xmlHttpRequest = 'XMLHttpRequest', xDomainRequest = 'XDomainRequest', noop = function () {
    }, isArray = typeof Array.isArray == 'function' ? Array.isArray : function (a) {
      return a instanceof Array;
    }, defaultHeaders = {
      'contentType': 'application/x-www-form-urlencoded',
      'requestedWith': xmlHttpRequest,
      'accept': {
        '*': 'text/javascript, text/html, application/xml, text/xml, */*',
        'xml': 'application/xml, text/xml',
        'html': 'text/html',
        'text': 'text/plain',
        'json': 'application/json, text/javascript',
        'js': 'application/javascript, text/javascript'
      }
    }, xhr = function (o) {
      if (o['crossOrigin'] === true) {
        var xhr = win[xmlHttpRequest] ? new XMLHttpRequest() : null;
        if (xhr && 'withCredentials' in xhr) {
          return xhr;
        } else if (win[xDomainRequest]) {
          return new XDomainRequest();
        } else {
          throw new Error('Browser does not support cross-origin requests');
        }
      } else if (win[xmlHttpRequest]) {
        return new XMLHttpRequest();
      } else {
        return new ActiveXObject('Microsoft.XMLHTTP');
      }
    }, globalSetupOptions = {
      dataFilter: function (data) {
        return data;
      }
    };
  function succeed(r) {
    var protocol = protocolRe.exec(r.url);
    protocol = protocol && protocol[1] || window.location.protocol;
    return httpsRe.test(protocol) ? twoHundo.test(r.request.status) : !!r.request.response;
  }
  function handleReadyState(r, success, error) {
    return function () {
      if (r._aborted)
        return error(r.request);
      if (r._timedOut)
        return error(r.request, 'Request is aborted: timeout');
      if (r.request && r.request[readyState] == 4) {
        r.request.onreadystatechange = noop;
        if (succeed(r))
          success(r.request);
        else
          error(r.request);
      }
    };
  }
  function setHeaders(http, o) {
    var headers = o['headers'] || {}, h;
    headers['Accept'] = headers['Accept'] || defaultHeaders['accept'][o['type']] || defaultHeaders['accept']['*'];
    var isAFormData = typeof FormData === 'function' && o['data'] instanceof FormData;
    if (!o['crossOrigin'] && !headers[requestedWith])
      headers[requestedWith] = defaultHeaders['requestedWith'];
    if (!headers[contentType] && !isAFormData)
      headers[contentType] = o['contentType'] || defaultHeaders['contentType'];
    for (h in headers)
      headers.hasOwnProperty(h) && 'setRequestHeader' in http && http.setRequestHeader(h, headers[h]);
  }
  function setCredentials(http, o) {
    if (typeof o['withCredentials'] !== 'undefined' && typeof http.withCredentials !== 'undefined') {
      http.withCredentials = !!o['withCredentials'];
    }
  }
  function generalCallback(data) {
    lastValue = data;
  }
  function urlappend(url, s) {
    return url + (/\?/.test(url) ? '&' : '?') + s;
  }
  function handleJsonp(o, fn, err, url) {
    var reqId = uniqid++, cbkey = o['jsonpCallback'] || 'callback', cbval = o['jsonpCallbackName'] || reqwest.getcallbackPrefix(reqId), cbreg = new RegExp('((^|\\?|&)' + cbkey + ')=([^&]+)'), match = url.match(cbreg), script = doc.createElement('script'), loaded = 0, isIE10 = navigator.userAgent.indexOf('MSIE 10.0') !== -1;
    if (match) {
      if (match[3] === '?') {
        url = url.replace(cbreg, '$1=' + cbval);
      } else {
        cbval = match[3];
      }
    } else {
      url = urlappend(url, cbkey + '=' + cbval);
    }
    win[cbval] = generalCallback;
    script.type = 'text/javascript';
    script.src = url;
    script.async = true;
    if (typeof script.onreadystatechange !== 'undefined' && !isIE10) {
      script.htmlFor = script.id = '_reqwest_' + reqId;
    }
    script.onload = script.onreadystatechange = function () {
      if (script[readyState] && script[readyState] !== 'complete' && script[readyState] !== 'loaded' || loaded) {
        return false;
      }
      script.onload = script.onreadystatechange = null;
      script.onclick && script.onclick();
      fn(lastValue);
      lastValue = undefined;
      head.removeChild(script);
      loaded = 1;
    };
    head.appendChild(script);
    return {
      abort: function () {
        script.onload = script.onreadystatechange = null;
        err({}, 'Request is aborted: timeout', {});
        lastValue = undefined;
        head.removeChild(script);
        loaded = 1;
      }
    };
  }
  function getRequest(fn, err) {
    var o = this.o, method = (o['method'] || 'GET').toUpperCase(), url = typeof o === 'string' ? o : o['url'], data = o['processData'] !== false && o['data'] && typeof o['data'] !== 'string' ? reqwest.toQueryString(o['data']) : o['data'] || null, http, sendWait = false;
    if ((o['type'] == 'jsonp' || method == 'GET') && data) {
      url = urlappend(url, data);
      data = null;
    }
    if (o['type'] == 'jsonp')
      return handleJsonp(o, fn, err, url);
    http = o.xhr && o.xhr(o) || xhr(o);
    http.open(method, url, o['async'] === false ? false : true);
    setHeaders(http, o);
    setCredentials(http, o);
    if (win[xDomainRequest] && http instanceof win[xDomainRequest]) {
      http.onload = fn;
      http.onerror = err;
      http.onprogress = function () {
      };
      sendWait = true;
    } else {
      http.onreadystatechange = handleReadyState(this, fn, err);
    }
    o['before'] && o['before'](http);
    if (sendWait) {
      setTimeout(function () {
        http.send(data);
      }, 200);
    } else {
      http.send(data);
    }
    return http;
  }
  function Reqwest(o, fn) {
    this.o = o;
    this.fn = fn;
    init.apply(this, arguments);
  }
  function setType(header) {
    if (header.match('json'))
      return 'json';
    if (header.match('javascript'))
      return 'js';
    if (header.match('text'))
      return 'html';
    if (header.match('xml'))
      return 'xml';
  }
  function init(o, fn) {
    this.url = typeof o == 'string' ? o : o['url'];
    this.timeout = null;
    this._fulfilled = false;
    this._successHandler = function () {
    };
    this._fulfillmentHandlers = [];
    this._errorHandlers = [];
    this._completeHandlers = [];
    this._erred = false;
    this._responseArgs = {};
    var self = this;
    fn = fn || function () {
    };
    if (o['timeout']) {
      this.timeout = setTimeout(function () {
        timedOut();
      }, o['timeout']);
    }
    if (o['success']) {
      this._successHandler = function () {
        o['success'].apply(o, arguments);
      };
    }
    if (o['error']) {
      this._errorHandlers.push(function () {
        o['error'].apply(o, arguments);
      });
    }
    if (o['complete']) {
      this._completeHandlers.push(function () {
        o['complete'].apply(o, arguments);
      });
    }
    function complete(resp) {
      o['timeout'] && clearTimeout(self.timeout);
      self.timeout = null;
      while (self._completeHandlers.length > 0) {
        self._completeHandlers.shift()(resp);
      }
    }
    function success(resp) {
      var type = o['type'] || resp && setType(resp.getResponseHeader('Content-Type'));
      resp = type !== 'jsonp' ? self.request : resp;
      var filteredResponse = globalSetupOptions.dataFilter(resp.responseText, type), r = filteredResponse;
      try {
        resp.responseText = r;
      } catch (e) {
      }
      if (r) {
        switch (type) {
        case 'json':
          try {
            resp = win.JSON ? win.JSON.parse(r) : eval('(' + r + ')');
          } catch (err) {
            return error(resp, 'Could not parse JSON in response', err);
          }
          break;
        case 'js':
          resp = eval(r);
          break;
        case 'html':
          resp = r;
          break;
        case 'xml':
          resp = resp.responseXML && resp.responseXML.parseError && resp.responseXML.parseError.errorCode && resp.responseXML.parseError.reason ? null : resp.responseXML;
          break;
        }
      }
      self._responseArgs.resp = resp;
      self._fulfilled = true;
      fn(resp);
      self._successHandler(resp);
      while (self._fulfillmentHandlers.length > 0) {
        resp = self._fulfillmentHandlers.shift()(resp);
      }
      complete(resp);
    }
    function timedOut() {
      self._timedOut = true;
      self.request.abort();
    }
    function error(resp, msg, t) {
      resp = self.request;
      self._responseArgs.resp = resp;
      self._responseArgs.msg = msg;
      self._responseArgs.t = t;
      self._erred = true;
      while (self._errorHandlers.length > 0) {
        self._errorHandlers.shift()(resp, msg, t);
      }
      complete(resp);
    }
    this.request = getRequest.call(this, success, error);
  }
  Reqwest.prototype = {
    abort: function () {
      this._aborted = true;
      this.request.abort();
    },
    retry: function () {
      init.call(this, this.o, this.fn);
    },
    then: function (success, fail) {
      success = success || function () {
      };
      fail = fail || function () {
      };
      if (this._fulfilled) {
        this._responseArgs.resp = success(this._responseArgs.resp);
      } else if (this._erred) {
        fail(this._responseArgs.resp, this._responseArgs.msg, this._responseArgs.t);
      } else {
        this._fulfillmentHandlers.push(success);
        this._errorHandlers.push(fail);
      }
      return this;
    },
    always: function (fn) {
      if (this._fulfilled || this._erred) {
        fn(this._responseArgs.resp);
      } else {
        this._completeHandlers.push(fn);
      }
      return this;
    },
    fail: function (fn) {
      if (this._erred) {
        fn(this._responseArgs.resp, this._responseArgs.msg, this._responseArgs.t);
      } else {
        this._errorHandlers.push(fn);
      }
      return this;
    },
    'catch': function (fn) {
      return this.fail(fn);
    }
  };
  function reqwest(o, fn) {
    return new Reqwest(o, fn);
  }
  function normalize(s) {
    return s ? s.replace(/\r?\n/g, '\r\n') : '';
  }
  function serial(el, cb) {
    var n = el.name, t = el.tagName.toLowerCase(), optCb = function (o) {
        if (o && !o['disabled'])
          cb(n, normalize(o['attributes']['value'] && o['attributes']['value']['specified'] ? o['value'] : o['text']));
      }, ch, ra, val, i;
    if (el.disabled || !n)
      return;
    switch (t) {
    case 'input':
      if (!/reset|button|image|file/i.test(el.type)) {
        ch = /checkbox/i.test(el.type);
        ra = /radio/i.test(el.type);
        val = el.value;
        (!(ch || ra) || el.checked) && cb(n, normalize(ch && val === '' ? 'on' : val));
      }
      break;
    case 'textarea':
      cb(n, normalize(el.value));
      break;
    case 'select':
      if (el.type.toLowerCase() === 'select-one') {
        optCb(el.selectedIndex >= 0 ? el.options[el.selectedIndex] : null);
      } else {
        for (i = 0; el.length && i < el.length; i++) {
          el.options[i].selected && optCb(el.options[i]);
        }
      }
      break;
    }
  }
  function eachFormElement() {
    var cb = this, e, i, serializeSubtags = function (e, tags) {
        var i, j, fa;
        for (i = 0; i < tags.length; i++) {
          fa = e[byTag](tags[i]);
          for (j = 0; j < fa.length; j++)
            serial(fa[j], cb);
        }
      };
    for (i = 0; i < arguments.length; i++) {
      e = arguments[i];
      if (/input|select|textarea/i.test(e.tagName))
        serial(e, cb);
      serializeSubtags(e, [
        'input',
        'select',
        'textarea'
      ]);
    }
  }
  function serializeQueryString() {
    return reqwest.toQueryString(reqwest.serializeArray.apply(null, arguments));
  }
  function serializeHash() {
    var hash = {};
    eachFormElement.apply(function (name, value) {
      if (name in hash) {
        hash[name] && !isArray(hash[name]) && (hash[name] = [hash[name]]);
        hash[name].push(value);
      } else
        hash[name] = value;
    }, arguments);
    return hash;
  }
  reqwest.serializeArray = function () {
    var arr = [];
    eachFormElement.apply(function (name, value) {
      arr.push({
        name: name,
        value: value
      });
    }, arguments);
    return arr;
  };
  reqwest.serialize = function () {
    if (arguments.length === 0)
      return '';
    var opt, fn, args = Array.prototype.slice.call(arguments, 0);
    opt = args.pop();
    opt && opt.nodeType && args.push(opt) && (opt = null);
    opt && (opt = opt.type);
    if (opt == 'map')
      fn = serializeHash;
    else if (opt == 'array')
      fn = reqwest.serializeArray;
    else
      fn = serializeQueryString;
    return fn.apply(null, args);
  };
  reqwest.toQueryString = function (o, trad) {
    var prefix, i, traditional = trad || false, s = [], enc = encodeURIComponent, add = function (key, value) {
        value = 'function' === typeof value ? value() : value == null ? '' : value;
        s[s.length] = enc(key) + '=' + enc(value);
      };
    if (isArray(o)) {
      for (i = 0; o && i < o.length; i++)
        add(o[i]['name'], o[i]['value']);
    } else {
      for (prefix in o) {
        if (o.hasOwnProperty(prefix))
          buildParams(prefix, o[prefix], traditional, add);
      }
    }
    return s.join('&').replace(/%20/g, '+');
  };
  function buildParams(prefix, obj, traditional, add) {
    var name, i, v, rbracket = /\[\]$/;
    if (isArray(obj)) {
      for (i = 0; obj && i < obj.length; i++) {
        v = obj[i];
        if (traditional || rbracket.test(prefix)) {
          add(prefix, v);
        } else {
          buildParams(prefix + '[' + (typeof v === 'object' ? i : '') + ']', v, traditional, add);
        }
      }
    } else if (obj && obj.toString() === '[object Object]') {
      for (name in obj) {
        buildParams(prefix + '[' + name + ']', obj[name], traditional, add);
      }
    } else {
      add(prefix, obj);
    }
  }
  reqwest.getcallbackPrefix = function () {
    return callbackPrefix;
  };
  reqwest.compat = function (o, fn) {
    if (o) {
      o['type'] && (o['method'] = o['type']) && delete o['type'];
      o['dataType'] && (o['type'] = o['dataType']);
      o['jsonpCallback'] && (o['jsonpCallbackName'] = o['jsonpCallback']) && delete o['jsonpCallback'];
      o['jsonp'] && (o['jsonpCallback'] = o['jsonp']);
    }
    return new Reqwest(o, fn);
  };
  reqwest.ajaxSetup = function (options) {
    options = options || {};
    for (var k in options) {
      globalSetupOptions[k] = options[k];
    }
  };
  return reqwest;
});
amdclean['inputfiles'] = function (require, core, reqwest) {
  'use strict';
  var p5 = core;
  var reqwest = reqwest;
  p5.prototype.createInput = function () {
    throw 'not yet implemented';
  };
  p5.prototype.createReader = function () {
    throw 'not yet implemented';
  };
  p5.prototype.loadBytes = function () {
    throw 'not yet implemented';
  };
  p5.prototype.loadJSON = function () {
    var path = arguments[0];
    var callback = arguments[1];
    var ret = [];
    var t = 'json';
    if (typeof arguments[2] === 'string') {
      if (arguments[2] === 'jsonp' || arguments[2] === 'json') {
        t = arguments[2];
      }
    }
    reqwest({
      url: path,
      type: t,
      crossOrigin: true
    }).then(function (resp) {
      for (var k in resp) {
        ret[k] = resp[k];
      }
      if (typeof callback !== 'undefined') {
        callback(resp);
      }
    });
    return ret;
  };
  p5.prototype.loadStrings = function (path, callback) {
    var ret = [];
    var req = new XMLHttpRequest();
    req.open('GET', path, true);
    req.onreadystatechange = function () {
      if (req.readyState === 4 && (req.status === 200 || req.status === 0)) {
        var arr = req.responseText.match(/[^\r\n]+/g);
        for (var k in arr) {
          ret[k] = arr[k];
        }
        if (typeof callback !== 'undefined') {
          callback(ret);
        }
      }
    };
    req.send(null);
    return ret;
  };
  p5.prototype.loadTable = function (path) {
    var callback = null;
    var options = [];
    var header = false;
    var sep = ',';
    var separatorSet = false;
    for (var i = 1; i < arguments.length; i++) {
      if (typeof arguments[i] === 'function') {
        callback = arguments[i];
      } else if (typeof arguments[i] === 'string') {
        options.push(arguments[i]);
        if (arguments[i] === 'header') {
          header = true;
        }
        if (arguments[i] === 'csv') {
          if (separatorSet) {
            throw new Error('Cannot set multiple separator types.');
          } else {
            sep = ',';
            separatorSet = true;
          }
        } else if (arguments[i] === 'tsv') {
          if (separatorSet) {
            throw new Error('Cannot set multiple separator types.');
          } else {
            sep = '\t';
            separatorSet = true;
          }
        }
      }
    }
    var t = new p5.Table();
    reqwest({
      url: path,
      crossOrigin: true,
      type: 'csv'
    }).then(function (resp) {
      resp = resp.responseText;
      var state = {};
      var PRE_TOKEN = 0, MID_TOKEN = 1, POST_TOKEN = 2, POST_RECORD = 4;
      var QUOTE = '"', CR = '\r', LF = '\n';
      var records = [];
      var offset = 0;
      var currentRecord = null;
      var currentChar;
      var recordBegin = function () {
        state.escaped = false;
        currentRecord = [];
        tokenBegin();
      };
      var recordEnd = function () {
        state.currentState = POST_RECORD;
        records.push(currentRecord);
        currentRecord = null;
      };
      var tokenBegin = function () {
        state.currentState = PRE_TOKEN;
        state.token = '';
      };
      var tokenEnd = function () {
        currentRecord.push(state.token);
        tokenBegin();
      };
      while (true) {
        currentChar = resp[offset++];
        if (currentChar == null) {
          if (state.escaped) {
            throw new Error('Unclosed quote in file.');
          }
          if (currentRecord) {
            tokenEnd();
            recordEnd();
            break;
          }
        }
        if (currentRecord === null) {
          recordBegin();
        }
        if (state.currentState === PRE_TOKEN) {
          if (currentChar === QUOTE) {
            state.escaped = true;
            state.currentState = MID_TOKEN;
            continue;
          }
          state.currentState = MID_TOKEN;
        }
        if (state.currentState === MID_TOKEN && state.escaped) {
          if (currentChar === QUOTE) {
            if (resp[offset] === QUOTE) {
              state.token += QUOTE;
              offset++;
            } else {
              state.escaped = false;
              state.currentState = POST_TOKEN;
            }
          } else {
            state.token += currentChar;
          }
          continue;
        }
        if (currentChar === CR) {
          if (resp[offset] === LF) {
            offset++;
          }
          tokenEnd();
          recordEnd();
        } else if (currentChar === LF) {
          tokenEnd();
          recordEnd();
        } else if (currentChar === sep) {
          tokenEnd();
        } else if (state.currentState === MID_TOKEN) {
          state.token += currentChar;
        }
      }
      if (header) {
        t.columns = records.shift();
      } else {
        for (i = 0; i < records.length; i++) {
          t.columns[i] = i.toString();
        }
      }
      var row;
      for (i = 0; i < records.length; i++) {
        row = new p5.TableRow();
        row.arr = records[i];
        row.obj = makeObject(records[i], t.columns);
        t.addRow(row);
      }
      if (callback !== null) {
        callback(t);
      }
    }).fail(function (err, msg) {
      if (typeof callback !== 'undefined') {
        callback(false);
      }
    });
    return t;
  };
  function makeObject(row, headers) {
    var ret = {};
    headers = headers || [];
    if (typeof headers === 'undefined') {
      for (var j = 0; j < row.length; j++) {
        headers[j.toString()] = j;
      }
    }
    for (var i = 0; i < headers.length; i++) {
      var key = headers[i];
      var val = row[i];
      ret[key] = val;
    }
    return ret;
  }
  p5.prototype.loadXML = function (path, callback) {
    var ret = [];
    reqwest({
      url: path,
      type: 'xml',
      crossOrigin: true
    }).then(function (resp) {
      callback(resp);
    });
    return ret;
  };
  p5.prototype.parseXML = function () {
    throw 'not yet implemented';
  };
  p5.prototype.selectFolder = function () {
    throw 'not yet implemented';
  };
  p5.prototype.selectInput = function () {
    throw 'not yet implemented';
  };
  p5.prototype.httpGet = function () {
    var args = Array.prototype.slice.call(arguments);
    args.push('GET');
    p5.prototype.httpDo.apply(this, args);
  };
  p5.prototype.httpPost = function () {
    var args = Array.prototype.slice.call(arguments);
    args.push('POST');
    p5.prototype.httpDo.apply(this, args);
  };
  p5.prototype.httpDo = function () {
    var method = 'GET';
    var path = arguments[0];
    var data = {};
    var type = '';
    var callback;
    for (var i = 1; i < arguments.length; i++) {
      var a = arguments[i];
      if (typeof a === 'string') {
        if (a === 'GET' || a === 'POST' || a === 'PUT') {
          method = a;
        } else {
          type = a;
        }
      } else if (typeof a === 'object') {
        data = a;
      } else if (typeof a === 'function') {
        callback = a;
      }
    }
    if (type === '') {
      if (path.indexOf('json') !== -1) {
        type = 'json';
      } else if (path.indexOf('xml') !== -1) {
        type = 'xml';
      } else {
        type = 'text';
      }
    }
    reqwest({
      url: path,
      method: method,
      data: data,
      type: type,
      crossOrigin: true,
      success: function (resp) {
        if (typeof callback !== 'undefined') {
          if (type === 'text') {
            callback(resp.response);
          } else {
            callback(resp);
          }
        }
      }
    });
  };
  return p5;
}({}, amdclean['core'], amdclean['reqwest']);
amdclean['inputkeyboard'] = function (require, core) {
  'use strict';
  var p5 = core;
  var downKeys = {};
  p5.prototype.isKeyPressed = false;
  p5.prototype.keyIsPressed = false;
  p5.prototype.key = '';
  p5.prototype.keyCode = 0;
  p5.prototype._onkeydown = function (e) {
    this._setProperty('isKeyPressed', true);
    this._setProperty('keyIsPressed', true);
    this._setProperty('keyCode', e.which);
    downKeys[e.which] = true;
    var key = String.fromCharCode(e.which);
    if (!key) {
      key = e.which;
    }
    this._setProperty('key', key);
    var keyPressed = this.keyPressed || window.keyPressed;
    if (typeof keyPressed === 'function' && !e.charCode) {
      var executeDefault = keyPressed(e);
      if (executeDefault === false) {
        e.preventDefault();
      }
    }
  };
  p5.prototype._onkeyup = function (e) {
    var keyReleased = this.keyReleased || window.keyReleased;
    this._setProperty('isKeyPressed', false);
    this._setProperty('keyIsPressed', false);
    downKeys[e.which] = false;
    var key = String.fromCharCode(e.which);
    if (!key) {
      key = e.which;
    }
    this._setProperty('key', key);
    this._setProperty('keyCode', e.which);
    if (typeof keyReleased === 'function') {
      var executeDefault = keyReleased(e);
      if (executeDefault === false) {
        e.preventDefault();
      }
    }
  };
  p5.prototype._onkeypress = function (e) {
    this._setProperty('keyCode', e.which);
    this._setProperty('key', String.fromCharCode(e.which));
    var keyTyped = this.keyTyped || window.keyTyped;
    if (typeof keyTyped === 'function') {
      var executeDefault = keyTyped(e);
      if (executeDefault === false) {
        e.preventDefault();
      }
    }
  };
  p5.prototype._onblur = function (e) {
    downKeys = {};
  };
  p5.prototype.keyIsDown = function (code) {
    return downKeys[code];
  };
  return p5;
}({}, amdclean['core']);
amdclean['inputacceleration'] = function (require, core) {
  'use strict';
  var p5 = core;
  p5.prototype.deviceOrientation = undefined;
  p5.prototype.accelerationX = 0;
  p5.prototype.accelerationY = 0;
  p5.prototype.accelerationZ = 0;
  p5.prototype.pAccelerationX = 0;
  p5.prototype.pAccelerationY = 0;
  p5.prototype.pAccelerationZ = 0;
  p5.prototype._updatePAccelerations = function () {
    this._setProperty('pAccelerationX', this.accelerationX);
    this._setProperty('pAccelerationY', this.accelerationY);
    this._setProperty('pAccelerationZ', this.accelerationZ);
  };
  var move_threshold = 0.5;
  p5.prototype.setMoveThreshold = function (val) {
    if (typeof val === 'number') {
      move_threshold = val;
    }
  };
  var old_max_axis = '';
  var new_max_axis = '';
  p5.prototype._ondeviceorientation = function (e) {
    this._setProperty('accelerationX', e.beta);
    this._setProperty('accelerationY', e.gamma);
    this._setProperty('accelerationZ', e.alpha);
    this._handleMotion();
  };
  p5.prototype._ondevicemotion = function (e) {
    this._setProperty('accelerationX', e.acceleration.x * 2);
    this._setProperty('accelerationY', e.acceleration.y * 2);
    this._setProperty('accelerationZ', e.acceleration.z * 2);
    this._handleMotion();
  };
  p5.prototype._onMozOrientation = function (e) {
    this._setProperty('accelerationX', e.x);
    this._setProperty('accelerationY', e.y);
    this._setProperty('accelerationZ', e.z);
    this._handleMotion();
  };
  p5.prototype._handleMotion = function () {
    if (window.orientation === 90 || window.orientation === -90) {
      this._setProperty('deviceOrientation', 'landscape');
    } else if (window.orientation === 0) {
      this._setProperty('deviceOrientation', 'portrait');
    } else if (window.orientation === undefined) {
      this._setProperty('deviceOrientation', 'undefined');
    }
    var onDeviceMove = this.onDeviceMove || window.onDeviceMove;
    if (typeof onDeviceMove === 'function') {
      if (Math.abs(this.accelerationX - this.pAccelerationX) > move_threshold || Math.abs(this.accelerationY - this.pAccelerationY) > move_threshold || Math.abs(this.accelerationZ - this.pAccelerationZ) > move_threshold) {
        onDeviceMove();
      }
    }
    var onDeviceTurn = this.onDeviceTurn || window.onDeviceTurn;
    if (typeof onDeviceTurn === 'function') {
      var max_val = 0;
      if (Math.abs(this.accelerationX) > max_val) {
        max_val = this.accelerationX;
        new_max_axis = 'x';
      }
      if (Math.abs(this.accelerationY) > max_val) {
        max_val = this.accelerationY;
        new_max_axis = 'y';
      }
      if (Math.abs(this.accelerationZ) > max_val) {
        new_max_axis = 'z';
      }
      if (old_max_axis !== '' && old_max_axis !== new_max_axis) {
        onDeviceTurn(new_max_axis);
      }
      old_max_axis = new_max_axis;
    }
  };
  return p5;
}({}, amdclean['core']);
amdclean['inputmouse'] = function (require, core, constants) {
  'use strict';
  var p5 = core;
  var constants = constants;
  p5.prototype.mouseX = 0;
  p5.prototype.mouseY = 0;
  p5.prototype.pmouseX = 0;
  p5.prototype.pmouseY = 0;
  p5.prototype.winMouseX = 0;
  p5.prototype.winMouseY = 0;
  p5.prototype.pwinMouseX = 0;
  p5.prototype.pwinMouseY = 0;
  p5.prototype.mouseButton = 0;
  p5.prototype.mouseIsPressed = false;
  p5.prototype.isMousePressed = false;
  p5.prototype._updateMouseCoords = function (e) {
    if (e.type === 'touchstart' || e.type === 'touchmove' || e.type === 'touchend') {
      this._setProperty('mouseX', this.touchX);
      this._setProperty('mouseY', this.touchY);
    } else {
      if (this._curElement !== null) {
        var mousePos = getMousePos(this._curElement.elt, e);
        this._setProperty('mouseX', mousePos.x);
        this._setProperty('mouseY', mousePos.y);
      }
    }
    this._setProperty('winMouseX', e.pageX);
    this._setProperty('winMouseY', e.pageY);
  };
  p5.prototype._updatePMouseCoords = function (e) {
    this._setProperty('pmouseX', this.mouseX);
    this._setProperty('pmouseY', this.mouseY);
    this._setProperty('pwinMouseX', this.winMouseX);
    this._setProperty('pwinMouseY', this.winMouseY);
  };
  function getMousePos(canvas, evt) {
    var rect = canvas.getBoundingClientRect();
    return {
      x: evt.clientX - rect.left,
      y: evt.clientY - rect.top
    };
  }
  p5.prototype._setMouseButton = function (e) {
    if (e.button === 1) {
      this._setProperty('mouseButton', constants.CENTER);
    } else if (e.button === 2) {
      this._setProperty('mouseButton', constants.RIGHT);
    } else {
      this._setProperty('mouseButton', constants.LEFT);
      if (e.type === 'touchstart' || e.type === 'touchmove') {
        this._setProperty('mouseX', this.touchX);
        this._setProperty('mouseY', this.touchY);
      }
    }
  };
  p5.prototype._onmousemove = function (e) {
    var context = this._isGlobal ? window : this;
    var executeDefault;
    this._updateMouseCoords(e);
    if (!this.isMousePressed) {
      if (typeof context.mouseMoved === 'function') {
        executeDefault = context.mouseMoved(e);
        if (executeDefault === false) {
          e.preventDefault();
        }
      }
    } else {
      if (typeof context.mouseDragged === 'function') {
        executeDefault = context.mouseDragged(e);
        if (executeDefault === false) {
          e.preventDefault();
        }
      } else if (typeof context.touchMoved === 'function') {
        executeDefault = context.touchMoved(e);
        if (executeDefault === false) {
          e.preventDefault();
        }
        this._updateTouchCoords(e);
      }
    }
  };
  p5.prototype._onmousedown = function (e) {
    var context = this._isGlobal ? window : this;
    var executeDefault;
    this._setProperty('isMousePressed', true);
    this._setProperty('mouseIsPressed', true);
    this._setMouseButton(e);
    this._updateMouseCoords(e);
    if (typeof context.mousePressed === 'function') {
      executeDefault = context.mousePressed(e);
      if (executeDefault === false) {
        e.preventDefault();
      }
    } else if (typeof context.touchStarted === 'function') {
      executeDefault = context.touchStarted(e);
      if (executeDefault === false) {
        e.preventDefault();
      }
      this._updateTouchCoords(e);
    }
  };
  p5.prototype._onmouseup = function (e) {
    var context = this._isGlobal ? window : this;
    var executeDefault;
    this._setProperty('isMousePressed', false);
    this._setProperty('mouseIsPressed', false);
    if (typeof context.mouseReleased === 'function') {
      executeDefault = context.mouseReleased(e);
      if (executeDefault === false) {
        e.preventDefault();
      }
    } else if (typeof context.touchEnded === 'function') {
      executeDefault = context.touchEnded(e);
      if (executeDefault === false) {
        e.preventDefault();
      }
      this._updateTouchCoords(e);
    }
  };
  p5.prototype._onclick = function (e) {
    var context = this._isGlobal ? window : this;
    if (typeof context.mouseClicked === 'function') {
      var executeDefault = context.mouseClicked(e);
      if (executeDefault === false) {
        e.preventDefault();
      }
    }
  };
  p5.prototype._onmousewheel = p5.prototype._onDOMMouseScroll = function (e) {
    var context = this._isGlobal ? window : this;
    if (typeof context.mouseWheel === 'function') {
      var executeDefault = context.mouseWheel(e);
      if (executeDefault === false) {
        e.preventDefault();
      }
    }
  };
  return p5;
}({}, amdclean['core'], amdclean['constants']);
amdclean['inputtime_date'] = function (require, core) {
  'use strict';
  var p5 = core;
  p5.prototype.day = function () {
    return new Date().getDate();
  };
  p5.prototype.hour = function () {
    return new Date().getHours();
  };
  p5.prototype.minute = function () {
    return new Date().getMinutes();
  };
  p5.prototype.millis = function () {
    return new Date().getTime() - this._startTime;
  };
  p5.prototype.month = function () {
    return new Date().getMonth() + 1;
  };
  p5.prototype.second = function () {
    return new Date().getSeconds();
  };
  p5.prototype.year = function () {
    return new Date().getFullYear();
  };
  return p5;
}({}, amdclean['core']);
amdclean['inputtouch'] = function (require, core) {
  'use strict';
  var p5 = core;
  p5.prototype.touchX = 0;
  p5.prototype.touchY = 0;
  p5.prototype.ptouchX = 0;
  p5.prototype.ptouchY = 0;
  p5.prototype.touches = [];
  p5.prototype.touchIsDown = false;
  p5.prototype._updateTouchCoords = function (e) {
    if (e.type === 'mousedown' || e.type === 'mousemove' || e.type === 'mouseup') {
      this._setProperty('touchX', this.mouseX);
      this._setProperty('touchY', this.mouseY);
    } else {
      var touchPos = getTouchPos(this._curElement.elt, e, 0);
      this._setProperty('touchX', touchPos.x);
      this._setProperty('touchY', touchPos.y);
      var touches = [];
      for (var i = 0; i < e.touches.length; i++) {
        var pos = getTouchPos(this._curElement.elt, e, i);
        touches[i] = {
          x: pos.x,
          y: pos.y
        };
      }
      this._setProperty('touches', touches);
    }
  };
  p5.prototype._updatePTouchCoords = function () {
    this._setProperty('ptouchX', this.touchX);
    this._setProperty('ptouchY', this.touchY);
  };
  function getTouchPos(canvas, e, i) {
    i = i || 0;
    var rect = canvas.getBoundingClientRect();
    var touch = e.touches[i] || e.changedTouches[i];
    return {
      x: touch.clientX - rect.left,
      y: touch.clientY - rect.top
    };
  }
  p5.prototype._ontouchstart = function (e) {
    var context = this._isGlobal ? window : this;
    var executeDefault;
    this._updateTouchCoords(e);
    this._setProperty('touchIsDown', true);
    if (typeof context.touchStarted === 'function') {
      executeDefault = context.touchStarted(e);
      if (executeDefault === false) {
        e.preventDefault();
      }
    } else if (typeof context.mousePressed === 'function') {
      executeDefault = context.mousePressed(e);
      if (executeDefault === false) {
        e.preventDefault();
      }
    }
  };
  p5.prototype._ontouchmove = function (e) {
    var context = this._isGlobal ? window : this;
    var executeDefault;
    this._updateTouchCoords(e);
    if (typeof context.touchMoved === 'function') {
      executeDefault = context.touchMoved(e);
      if (executeDefault === false) {
        e.preventDefault();
      }
    } else if (typeof context.mouseDragged === 'function') {
      executeDefault = context.mouseDragged(e);
      if (executeDefault === false) {
        e.preventDefault();
      }
      this._updateMouseCoords(e);
    }
  };
  p5.prototype._ontouchend = function (e) {
    this._updateTouchCoords(e);
    if (this.touches.length === 0) {
      this._setProperty('touchIsDown', false);
    }
    var context = this._isGlobal ? window : this;
    var executeDefault;
    if (typeof context.touchEnded === 'function') {
      executeDefault = context.touchEnded(e);
      if (executeDefault === false) {
        e.preventDefault();
      }
    } else if (typeof context.mouseReleased === 'function') {
      executeDefault = context.mouseReleased(e);
      if (executeDefault === false) {
        e.preventDefault();
      }
      this._updateMouseCoords(e);
    }
  };
  return p5;
}({}, amdclean['core']);
amdclean['mathmath'] = function (require, core) {
  'use strict';
  var p5 = core;
  p5.prototype.createVector = function (x, y, z) {
    if (this instanceof p5) {
      return new p5.Vector(this, arguments);
    } else {
      return new p5.Vector(x, y, z);
    }
  };
  return p5;
}({}, amdclean['core']);
amdclean['mathcalculation'] = function (require, core) {
  'use strict';
  var p5 = core;
  p5.prototype.abs = Math.abs;
  p5.prototype.ceil = Math.ceil;
  p5.prototype.constrain = function (n, low, high) {
    return Math.max(Math.min(n, high), low);
  };
  p5.prototype.dist = function (x1, y1, x2, y2) {
    return Math.sqrt((x2 - x1) * (x2 - x1) + (y2 - y1) * (y2 - y1));
  };
  p5.prototype.exp = Math.exp;
  p5.prototype.floor = Math.floor;
  p5.prototype.lerp = function (start, stop, amt) {
    return amt * (stop - start) + start;
  };
  p5.prototype.log = Math.log;
  p5.prototype.mag = function (x, y) {
    return Math.sqrt(x * x + y * y);
  };
  p5.prototype.map = function (n, start1, stop1, start2, stop2) {
    return (n - start1) / (stop1 - start1) * (stop2 - start2) + start2;
  };
  p5.prototype.max = function () {
    if (arguments[0] instanceof Array) {
      return Math.max.apply(null, arguments[0]);
    } else {
      return Math.max.apply(null, arguments);
    }
  };
  p5.prototype.min = function () {
    if (arguments[0] instanceof Array) {
      return Math.min.apply(null, arguments[0]);
    } else {
      return Math.min.apply(null, arguments);
    }
  };
  p5.prototype.norm = function (n, start, stop) {
    return this.map(n, start, stop, 0, 1);
  };
  p5.prototype.pow = Math.pow;
  p5.prototype.round = Math.round;
  p5.prototype.sq = function (n) {
    return n * n;
  };
  p5.prototype.sqrt = Math.sqrt;
  return p5;
}({}, amdclean['core']);
amdclean['mathrandom'] = function (require, core) {
  'use strict';
  var p5 = core;
  var seeded = false;
  var lcg = function () {
      var m = 4294967296, a = 1664525, c = 1013904223, seed, z;
      return {
        setSeed: function (val) {
          z = seed = (val == null ? Math.random() * m : val) >>> 0;
        },
        getSeed: function () {
          return seed;
        },
        rand: function () {
          z = (a * z + c) % m;
          return z / m;
        }
      };
    }();
  p5.prototype.randomSeed = function (seed) {
    lcg.setSeed(seed);
    seeded = true;
  };
  p5.prototype.random = function (min, max) {
    var rand;
    if (seeded) {
      rand = lcg.rand();
    } else {
      rand = Math.random();
    }
    if (arguments.length === 0) {
      return rand;
    } else if (arguments.length === 1) {
      return rand * min;
    } else {
      if (min > max) {
        var tmp = min;
        min = max;
        max = tmp;
      }
      return rand * (max - min) + min;
    }
  };
  var y2;
  var previous = false;
  p5.prototype.randomGaussian = function (mean, sd) {
    var y1, x1, x2, w;
    if (previous) {
      y1 = y2;
      previous = false;
    } else {
      do {
        x1 = this.random(2) - 1;
        x2 = this.random(2) - 1;
        w = x1 * x1 + x2 * x2;
      } while (w >= 1);
      w = Math.sqrt(-2 * Math.log(w) / w);
      y1 = x1 * w;
      y2 = x2 * w;
      previous = true;
    }
    var m = mean || 0;
    var s = sd || 1;
    return y1 * s + m;
  };
  return p5;
}({}, amdclean['core']);
amdclean['mathnoise'] = function (require, core) {
  'use strict';
  var p5 = core;
  var PERLIN_YWRAPB = 4;
  var PERLIN_YWRAP = 1 << PERLIN_YWRAPB;
  var PERLIN_ZWRAPB = 8;
  var PERLIN_ZWRAP = 1 << PERLIN_ZWRAPB;
  var PERLIN_SIZE = 4095;
  var perlin_octaves = 4;
  var perlin_amp_falloff = 0.5;
  var SINCOS_PRECISION = 0.5;
  var SINCOS_LENGTH = Math.floor(360 / SINCOS_PRECISION);
  var sinLUT = new Array(SINCOS_LENGTH);
  var cosLUT = new Array(SINCOS_LENGTH);
  var DEG_TO_RAD = Math.PI / 180;
  for (var i = 0; i < SINCOS_LENGTH; i++) {
    sinLUT[i] = Math.sin(i * DEG_TO_RAD * SINCOS_PRECISION);
    cosLUT[i] = Math.cos(i * DEG_TO_RAD * SINCOS_PRECISION);
  }
  var perlin_PI = SINCOS_LENGTH;
  perlin_PI >>= 1;
  var perlin;
  p5.prototype.noise = function (x, y, z) {
    y = y || 0;
    z = z || 0;
    if (perlin == null) {
      perlin = new Array(PERLIN_SIZE + 1);
      for (var i = 0; i < PERLIN_SIZE + 1; i++) {
        perlin[i] = Math.random();
      }
    }
    if (x < 0) {
      x = -x;
    }
    if (y < 0) {
      y = -y;
    }
    if (z < 0) {
      z = -z;
    }
    var xi = Math.floor(x), yi = Math.floor(y), zi = Math.floor(z);
    var xf = x - xi;
    var yf = y - yi;
    var zf = z - zi;
    var rxf, ryf;
    var r = 0;
    var ampl = 0.5;
    var n1, n2, n3;
    var noise_fsc = function (i) {
      return 0.5 * (1 - cosLUT[Math.floor(i * perlin_PI) % SINCOS_LENGTH]);
    };
    for (var o = 0; o < perlin_octaves; o++) {
      var of = xi + (yi << PERLIN_YWRAPB) + (zi << PERLIN_ZWRAPB);
      rxf = noise_fsc(xf);
      ryf = noise_fsc(yf);
      n1 = perlin[of & PERLIN_SIZE];
      n1 += rxf * (perlin[of + 1 & PERLIN_SIZE] - n1);
      n2 = perlin[of + PERLIN_YWRAP & PERLIN_SIZE];
      n2 += rxf * (perlin[of + PERLIN_YWRAP + 1 & PERLIN_SIZE] - n2);
      n1 += ryf * (n2 - n1);
      of += PERLIN_ZWRAP;
      n2 = perlin[of & PERLIN_SIZE];
      n2 += rxf * (perlin[of + 1 & PERLIN_SIZE] - n2);
      n3 = perlin[of + PERLIN_YWRAP & PERLIN_SIZE];
      n3 += rxf * (perlin[of + PERLIN_YWRAP + 1 & PERLIN_SIZE] - n3);
      n2 += ryf * (n3 - n2);
      n1 += noise_fsc(zf) * (n2 - n1);
      r += n1 * ampl;
      ampl *= perlin_amp_falloff;
      xi <<= 1;
      xf *= 2;
      yi <<= 1;
      yf *= 2;
      zi <<= 1;
      zf *= 2;
      if (xf >= 1) {
        xi++;
        xf--;
      }
      if (yf >= 1) {
        yi++;
        yf--;
      }
      if (zf >= 1) {
        zi++;
        zf--;
      }
    }
    return r;
  };
  p5.prototype.noiseDetail = function (lod, falloff) {
    if (lod > 0) {
      perlin_octaves = lod;
    }
    if (falloff > 0) {
      perlin_amp_falloff = falloff;
    }
  };
  p5.prototype.noiseSeed = function (seed) {
    var lcg = function () {
        var m = 4294967296, a = 1664525, c = 1013904223, seed, z;
        return {
          setSeed: function (val) {
            z = seed = (val == null ? Math.random() * m : val) >>> 0;
          },
          getSeed: function () {
            return seed;
          },
          rand: function () {
            z = (a * z + c) % m;
            return z / m;
          }
        };
      }();
    lcg.setSeed(seed);
    perlin = new Array(PERLIN_SIZE + 1);
    for (var i = 0; i < PERLIN_SIZE + 1; i++) {
      perlin[i] = lcg.rand();
    }
  };
  return p5;
}({}, amdclean['core']);
amdclean['mathtrigonometry'] = function (require, core, polargeometry, constants) {
  'use strict';
  var p5 = core;
  var polarGeometry = polargeometry;
  var constants = constants;
  p5.prototype._angleMode = constants.RADIANS;
  p5.prototype.acos = function (ratio) {
    if (this._angleMode === constants.RADIANS) {
      return Math.acos(ratio);
    } else {
      return polarGeometry.radiansToDegrees(Math.acos(ratio));
    }
  };
  p5.prototype.asin = function (ratio) {
    if (this._angleMode === constants.RADIANS) {
      return Math.asin(ratio);
    } else {
      return polarGeometry.radiansToDegrees(Math.asin(ratio));
    }
  };
  p5.prototype.atan = function (ratio) {
    if (this._angleMode === constants.RADIANS) {
      return Math.atan(ratio);
    } else {
      return polarGeometry.radiansToDegrees(Math.atan(ratio));
    }
  };
  p5.prototype.atan2 = function (y, x) {
    if (this._angleMode === constants.RADIANS) {
      return Math.atan2(y, x);
    } else {
      return polarGeometry.radiansToDegrees(Math.atan2(y, x));
    }
  };
  p5.prototype.cos = function (angle) {
    if (this._angleMode === constants.RADIANS) {
      return Math.cos(angle);
    } else {
      return Math.cos(this.radians(angle));
    }
  };
  p5.prototype.sin = function (angle) {
    if (this._angleMode === constants.RADIANS) {
      return Math.sin(angle);
    } else {
      return Math.sin(this.radians(angle));
    }
  };
  p5.prototype.tan = function (angle) {
    if (this._angleMode === constants.RADIANS) {
      return Math.tan(angle);
    } else {
      return Math.tan(this.radians(angle));
    }
  };
  p5.prototype.degrees = function (angle) {
    return polarGeometry.radiansToDegrees(angle);
  };
  p5.prototype.radians = function (angle) {
    return polarGeometry.degreesToRadians(angle);
  };
  p5.prototype.angleMode = function (mode) {
    if (mode === constants.DEGREES || mode === constants.RADIANS) {
      this._angleMode = mode;
    }
  };
  return p5;
}({}, amdclean['core'], amdclean['polargeometry'], amdclean['constants']);
(function (f) {
  if (typeof exports === 'object' && typeof module !== 'undefined') {
    module.exports = f();
  } else if (typeof define === 'function' && define.amd) {
    define('opentype', [], f);
  } else {
    var g;
    if (typeof window !== 'undefined') {
      g = window;
    } else if (typeof global !== 'undefined') {
      g = global;
    } else if (typeof self !== 'undefined') {
      g = self;
    } else {
      g = this;
    }
    g.opentype = f();
  }
}(function () {
  var define, module, exports;
  return function e(t, n, r) {
    function s(o, u) {
      if (!n[o]) {
        if (!t[o]) {
          var a = typeof require == 'function' && require;
          if (!u && a)
            return a(o, !0);
          if (i)
            return i(o, !0);
          var f = new Error('Cannot find module \'' + o + '\'');
          throw f.code = 'MODULE_NOT_FOUND', f;
        }
        var l = n[o] = { exports: {} };
        t[o][0].call(l.exports, function (e) {
          var n = t[o][1][e];
          return s(n ? n : e);
        }, l, l.exports, e, t, n, r);
      }
      return n[o].exports;
    }
    var i = typeof require == 'function' && require;
    for (var o = 0; o < r.length; o++)
      s(r[o]);
    return s;
  }({
    1: [
      function (require, module, exports) {
        'use strict';
        exports.argument = function (predicate, message) {
          if (!predicate) {
            throw new Error(message);
          }
        };
        exports.assert = exports.argument;
      },
      {}
    ],
    2: [
      function (require, module, exports) {
        'use strict';
        function line(ctx, x1, y1, x2, y2) {
          ctx.beginPath();
          ctx.moveTo(x1, y1);
          ctx.lineTo(x2, y2);
          ctx.stroke();
        }
        exports.line = line;
      },
      {}
    ],
    3: [
      function (require, module, exports) {
        'use strict';
        var cffStandardStrings = [
            '.notdef',
            'space',
            'exclam',
            'quotedbl',
            'numbersign',
            'dollar',
            'percent',
            'ampersand',
            'quoteright',
            'parenleft',
            'parenright',
            'asterisk',
            'plus',
            'comma',
            'hyphen',
            'period',
            'slash',
            'zero',
            'one',
            'two',
            'three',
            'four',
            'five',
            'six',
            'seven',
            'eight',
            'nine',
            'colon',
            'semicolon',
            'less',
            'equal',
            'greater',
            'question',
            'at',
            'A',
            'B',
            'C',
            'D',
            'E',
            'F',
            'G',
            'H',
            'I',
            'J',
            'K',
            'L',
            'M',
            'N',
            'O',
            'P',
            'Q',
            'R',
            'S',
            'T',
            'U',
            'V',
            'W',
            'X',
            'Y',
            'Z',
            'bracketleft',
            'backslash',
            'bracketright',
            'asciicircum',
            'underscore',
            'quoteleft',
            'a',
            'b',
            'c',
            'd',
            'e',
            'f',
            'g',
            'h',
            'i',
            'j',
            'k',
            'l',
            'm',
            'n',
            'o',
            'p',
            'q',
            'r',
            's',
            't',
            'u',
            'v',
            'w',
            'x',
            'y',
            'z',
            'braceleft',
            'bar',
            'braceright',
            'asciitilde',
            'exclamdown',
            'cent',
            'sterling',
            'fraction',
            'yen',
            'florin',
            'section',
            'currency',
            'quotesingle',
            'quotedblleft',
            'guillemotleft',
            'guilsinglleft',
            'guilsinglright',
            'fi',
            'fl',
            'endash',
            'dagger',
            'daggerdbl',
            'periodcentered',
            'paragraph',
            'bullet',
            'quotesinglbase',
            'quotedblbase',
            'quotedblright',
            'guillemotright',
            'ellipsis',
            'perthousand',
            'questiondown',
            'grave',
            'acute',
            'circumflex',
            'tilde',
            'macron',
            'breve',
            'dotaccent',
            'dieresis',
            'ring',
            'cedilla',
            'hungarumlaut',
            'ogonek',
            'caron',
            'emdash',
            'AE',
            'ordfeminine',
            'Lslash',
            'Oslash',
            'OE',
            'ordmasculine',
            'ae',
            'dotlessi',
            'lslash',
            'oslash',
            'oe',
            'germandbls',
            'onesuperior',
            'logicalnot',
            'mu',
            'trademark',
            'Eth',
            'onehalf',
            'plusminus',
            'Thorn',
            'onequarter',
            'divide',
            'brokenbar',
            'degree',
            'thorn',
            'threequarters',
            'twosuperior',
            'registered',
            'minus',
            'eth',
            'multiply',
            'threesuperior',
            'copyright',
            'Aacute',
            'Acircumflex',
            'Adieresis',
            'Agrave',
            'Aring',
            'Atilde',
            'Ccedilla',
            'Eacute',
            'Ecircumflex',
            'Edieresis',
            'Egrave',
            'Iacute',
            'Icircumflex',
            'Idieresis',
            'Igrave',
            'Ntilde',
            'Oacute',
            'Ocircumflex',
            'Odieresis',
            'Ograve',
            'Otilde',
            'Scaron',
            'Uacute',
            'Ucircumflex',
            'Udieresis',
            'Ugrave',
            'Yacute',
            'Ydieresis',
            'Zcaron',
            'aacute',
            'acircumflex',
            'adieresis',
            'agrave',
            'aring',
            'atilde',
            'ccedilla',
            'eacute',
            'ecircumflex',
            'edieresis',
            'egrave',
            'iacute',
            'icircumflex',
            'idieresis',
            'igrave',
            'ntilde',
            'oacute',
            'ocircumflex',
            'odieresis',
            'ograve',
            'otilde',
            'scaron',
            'uacute',
            'ucircumflex',
            'udieresis',
            'ugrave',
            'yacute',
            'ydieresis',
            'zcaron',
            'exclamsmall',
            'Hungarumlautsmall',
            'dollaroldstyle',
            'dollarsuperior',
            'ampersandsmall',
            'Acutesmall',
            'parenleftsuperior',
            'parenrightsuperior',
            '266 ff',
            'onedotenleader',
            'zerooldstyle',
            'oneoldstyle',
            'twooldstyle',
            'threeoldstyle',
            'fouroldstyle',
            'fiveoldstyle',
            'sixoldstyle',
            'sevenoldstyle',
            'eightoldstyle',
            'nineoldstyle',
            'commasuperior',
            'threequartersemdash',
            'periodsuperior',
            'questionsmall',
            'asuperior',
            'bsuperior',
            'centsuperior',
            'dsuperior',
            'esuperior',
            'isuperior',
            'lsuperior',
            'msuperior',
            'nsuperior',
            'osuperior',
            'rsuperior',
            'ssuperior',
            'tsuperior',
            'ff',
            'ffi',
            'ffl',
            'parenleftinferior',
            'parenrightinferior',
            'Circumflexsmall',
            'hyphensuperior',
            'Gravesmall',
            'Asmall',
            'Bsmall',
            'Csmall',
            'Dsmall',
            'Esmall',
            'Fsmall',
            'Gsmall',
            'Hsmall',
            'Ismall',
            'Jsmall',
            'Ksmall',
            'Lsmall',
            'Msmall',
            'Nsmall',
            'Osmall',
            'Psmall',
            'Qsmall',
            'Rsmall',
            'Ssmall',
            'Tsmall',
            'Usmall',
            'Vsmall',
            'Wsmall',
            'Xsmall',
            'Ysmall',
            'Zsmall',
            'colonmonetary',
            'onefitted',
            'rupiah',
            'Tildesmall',
            'exclamdownsmall',
            'centoldstyle',
            'Lslashsmall',
            'Scaronsmall',
            'Zcaronsmall',
            'Dieresissmall',
            'Brevesmall',
            'Caronsmall',
            'Dotaccentsmall',
            'Macronsmall',
            'figuredash',
            'hypheninferior',
            'Ogoneksmall',
            'Ringsmall',
            'Cedillasmall',
            'questiondownsmall',
            'oneeighth',
            'threeeighths',
            'fiveeighths',
            'seveneighths',
            'onethird',
            'twothirds',
            'zerosuperior',
            'foursuperior',
            'fivesuperior',
            'sixsuperior',
            'sevensuperior',
            'eightsuperior',
            'ninesuperior',
            'zeroinferior',
            'oneinferior',
            'twoinferior',
            'threeinferior',
            'fourinferior',
            'fiveinferior',
            'sixinferior',
            'seveninferior',
            'eightinferior',
            'nineinferior',
            'centinferior',
            'dollarinferior',
            'periodinferior',
            'commainferior',
            'Agravesmall',
            'Aacutesmall',
            'Acircumflexsmall',
            'Atildesmall',
            'Adieresissmall',
            'Aringsmall',
            'AEsmall',
            'Ccedillasmall',
            'Egravesmall',
            'Eacutesmall',
            'Ecircumflexsmall',
            'Edieresissmall',
            'Igravesmall',
            'Iacutesmall',
            'Icircumflexsmall',
            'Idieresissmall',
            'Ethsmall',
            'Ntildesmall',
            'Ogravesmall',
            'Oacutesmall',
            'Ocircumflexsmall',
            'Otildesmall',
            'Odieresissmall',
            'OEsmall',
            'Oslashsmall',
            'Ugravesmall',
            'Uacutesmall',
            'Ucircumflexsmall',
            'Udieresissmall',
            'Yacutesmall',
            'Thornsmall',
            'Ydieresissmall',
            '001.000',
            '001.001',
            '001.002',
            '001.003',
            'Black',
            'Bold',
            'Book',
            'Light',
            'Medium',
            'Regular',
            'Roman',
            'Semibold'
          ];
        var cffStandardEncoding = [
            '',
            '',
            '',
            '',
            '',
            '',
            '',
            '',
            '',
            '',
            '',
            '',
            '',
            '',
            '',
            '',
            '',
            '',
            '',
            '',
            '',
            '',
            '',
            '',
            '',
            '',
            '',
            '',
            '',
            '',
            '',
            '',
            'space',
            'exclam',
            'quotedbl',
            'numbersign',
            'dollar',
            'percent',
            'ampersand',
            'quoteright',
            'parenleft',
            'parenright',
            'asterisk',
            'plus',
            'comma',
            'hyphen',
            'period',
            'slash',
            'zero',
            'one',
            'two',
            'three',
            'four',
            'five',
            'six',
            'seven',
            'eight',
            'nine',
            'colon',
            'semicolon',
            'less',
            'equal',
            'greater',
            'question',
            'at',
            'A',
            'B',
            'C',
            'D',
            'E',
            'F',
            'G',
            'H',
            'I',
            'J',
            'K',
            'L',
            'M',
            'N',
            'O',
            'P',
            'Q',
            'R',
            'S',
            'T',
            'U',
            'V',
            'W',
            'X',
            'Y',
            'Z',
            'bracketleft',
            'backslash',
            'bracketright',
            'asciicircum',
            'underscore',
            'quoteleft',
            'a',
            'b',
            'c',
            'd',
            'e',
            'f',
            'g',
            'h',
            'i',
            'j',
            'k',
            'l',
            'm',
            'n',
            'o',
            'p',
            'q',
            'r',
            's',
            't',
            'u',
            'v',
            'w',
            'x',
            'y',
            'z',
            'braceleft',
            'bar',
            'braceright',
            'asciitilde',
            '',
            '',
            '',
            '',
            '',
            '',
            '',
            '',
            '',
            '',
            '',
            '',
            '',
            '',
            '',
            '',
            '',
            '',
            '',
            '',
            '',
            '',
            '',
            '',
            '',
            '',
            '',
            '',
            '',
            '',
            '',
            '',
            '',
            '',
            'exclamdown',
            'cent',
            'sterling',
            'fraction',
            'yen',
            'florin',
            'section',
            'currency',
            'quotesingle',
            'quotedblleft',
            'guillemotleft',
            'guilsinglleft',
            'guilsinglright',
            'fi',
            'fl',
            '',
            'endash',
            'dagger',
            'daggerdbl',
            'periodcentered',
            '',
            'paragraph',
            'bullet',
            'quotesinglbase',
            'quotedblbase',
            'quotedblright',
            'guillemotright',
            'ellipsis',
            'perthousand',
            '',
            'questiondown',
            '',
            'grave',
            'acute',
            'circumflex',
            'tilde',
            'macron',
            'breve',
            'dotaccent',
            'dieresis',
            '',
            'ring',
            'cedilla',
            '',
            'hungarumlaut',
            'ogonek',
            'caron',
            'emdash',
            '',
            '',
            '',
            '',
            '',
            '',
            '',
            '',
            '',
            '',
            '',
            '',
            '',
            '',
            '',
            '',
            'AE',
            '',
            'ordfeminine',
            '',
            '',
            '',
            '',
            'Lslash',
            'Oslash',
            'OE',
            'ordmasculine',
            '',
            '',
            '',
            '',
            '',
            'ae',
            '',
            '',
            '',
            'dotlessi',
            '',
            '',
            'lslash',
            'oslash',
            'oe',
            'germandbls'
          ];
        var cffExpertEncoding = [
            '',
            '',
            '',
            '',
            '',
            '',
            '',
            '',
            '',
            '',
            '',
            '',
            '',
            '',
            '',
            '',
            '',
            '',
            '',
            '',
            '',
            '',
            '',
            '',
            '',
            '',
            '',
            '',
            '',
            '',
            '',
            '',
            'space',
            'exclamsmall',
            'Hungarumlautsmall',
            '',
            'dollaroldstyle',
            'dollarsuperior',
            'ampersandsmall',
            'Acutesmall',
            'parenleftsuperior',
            'parenrightsuperior',
            'twodotenleader',
            'onedotenleader',
            'comma',
            'hyphen',
            'period',
            'fraction',
            'zerooldstyle',
            'oneoldstyle',
            'twooldstyle',
            'threeoldstyle',
            'fouroldstyle',
            'fiveoldstyle',
            'sixoldstyle',
            'sevenoldstyle',
            'eightoldstyle',
            'nineoldstyle',
            'colon',
            'semicolon',
            'commasuperior',
            'threequartersemdash',
            'periodsuperior',
            'questionsmall',
            '',
            'asuperior',
            'bsuperior',
            'centsuperior',
            'dsuperior',
            'esuperior',
            '',
            '',
            'isuperior',
            '',
            '',
            'lsuperior',
            'msuperior',
            'nsuperior',
            'osuperior',
            '',
            '',
            'rsuperior',
            'ssuperior',
            'tsuperior',
            '',
            'ff',
            'fi',
            'fl',
            'ffi',
            'ffl',
            'parenleftinferior',
            '',
            'parenrightinferior',
            'Circumflexsmall',
            'hyphensuperior',
            'Gravesmall',
            'Asmall',
            'Bsmall',
            'Csmall',
            'Dsmall',
            'Esmall',
            'Fsmall',
            'Gsmall',
            'Hsmall',
            'Ismall',
            'Jsmall',
            'Ksmall',
            'Lsmall',
            'Msmall',
            'Nsmall',
            'Osmall',
            'Psmall',
            'Qsmall',
            'Rsmall',
            'Ssmall',
            'Tsmall',
            'Usmall',
            'Vsmall',
            'Wsmall',
            'Xsmall',
            'Ysmall',
            'Zsmall',
            'colonmonetary',
            'onefitted',
            'rupiah',
            'Tildesmall',
            '',
            '',
            '',
            '',
            '',
            '',
            '',
            '',
            '',
            '',
            '',
            '',
            '',
            '',
            '',
            '',
            '',
            '',
            '',
            '',
            '',
            '',
            '',
            '',
            '',
            '',
            '',
            '',
            '',
            '',
            '',
            '',
            '',
            '',
            'exclamdownsmall',
            'centoldstyle',
            'Lslashsmall',
            '',
            '',
            'Scaronsmall',
            'Zcaronsmall',
            'Dieresissmall',
            'Brevesmall',
            'Caronsmall',
            '',
            'Dotaccentsmall',
            '',
            '',
            'Macronsmall',
            '',
            '',
            'figuredash',
            'hypheninferior',
            '',
            '',
            'Ogoneksmall',
            'Ringsmall',
            'Cedillasmall',
            '',
            '',
            '',
            'onequarter',
            'onehalf',
            'threequarters',
            'questiondownsmall',
            'oneeighth',
            'threeeighths',
            'fiveeighths',
            'seveneighths',
            'onethird',
            'twothirds',
            '',
            '',
            'zerosuperior',
            'onesuperior',
            'twosuperior',
            'threesuperior',
            'foursuperior',
            'fivesuperior',
            'sixsuperior',
            'sevensuperior',
            'eightsuperior',
            'ninesuperior',
            'zeroinferior',
            'oneinferior',
            'twoinferior',
            'threeinferior',
            'fourinferior',
            'fiveinferior',
            'sixinferior',
            'seveninferior',
            'eightinferior',
            'nineinferior',
            'centinferior',
            'dollarinferior',
            'periodinferior',
            'commainferior',
            'Agravesmall',
            'Aacutesmall',
            'Acircumflexsmall',
            'Atildesmall',
            'Adieresissmall',
            'Aringsmall',
            'AEsmall',
            'Ccedillasmall',
            'Egravesmall',
            'Eacutesmall',
            'Ecircumflexsmall',
            'Edieresissmall',
            'Igravesmall',
            'Iacutesmall',
            'Icircumflexsmall',
            'Idieresissmall',
            'Ethsmall',
            'Ntildesmall',
            'Ogravesmall',
            'Oacutesmall',
            'Ocircumflexsmall',
            'Otildesmall',
            'Odieresissmall',
            'OEsmall',
            'Oslashsmall',
            'Ugravesmall',
            'Uacutesmall',
            'Ucircumflexsmall',
            'Udieresissmall',
            'Yacutesmall',
            'Thornsmall',
            'Ydieresissmall'
          ];
        var standardNames = [
            '.notdef',
            '.null',
            'nonmarkingreturn',
            'space',
            'exclam',
            'quotedbl',
            'numbersign',
            'dollar',
            'percent',
            'ampersand',
            'quotesingle',
            'parenleft',
            'parenright',
            'asterisk',
            'plus',
            'comma',
            'hyphen',
            'period',
            'slash',
            'zero',
            'one',
            'two',
            'three',
            'four',
            'five',
            'six',
            'seven',
            'eight',
            'nine',
            'colon',
            'semicolon',
            'less',
            'equal',
            'greater',
            'question',
            'at',
            'A',
            'B',
            'C',
            'D',
            'E',
            'F',
            'G',
            'H',
            'I',
            'J',
            'K',
            'L',
            'M',
            'N',
            'O',
            'P',
            'Q',
            'R',
            'S',
            'T',
            'U',
            'V',
            'W',
            'X',
            'Y',
            'Z',
            'bracketleft',
            'backslash',
            'bracketright',
            'asciicircum',
            'underscore',
            'grave',
            'a',
            'b',
            'c',
            'd',
            'e',
            'f',
            'g',
            'h',
            'i',
            'j',
            'k',
            'l',
            'm',
            'n',
            'o',
            'p',
            'q',
            'r',
            's',
            't',
            'u',
            'v',
            'w',
            'x',
            'y',
            'z',
            'braceleft',
            'bar',
            'braceright',
            'asciitilde',
            'Adieresis',
            'Aring',
            'Ccedilla',
            'Eacute',
            'Ntilde',
            'Odieresis',
            'Udieresis',
            'aacute',
            'agrave',
            'acircumflex',
            'adieresis',
            'atilde',
            'aring',
            'ccedilla',
            'eacute',
            'egrave',
            'ecircumflex',
            'edieresis',
            'iacute',
            'igrave',
            'icircumflex',
            'idieresis',
            'ntilde',
            'oacute',
            'ograve',
            'ocircumflex',
            'odieresis',
            'otilde',
            'uacute',
            'ugrave',
            'ucircumflex',
            'udieresis',
            'dagger',
            'degree',
            'cent',
            'sterling',
            'section',
            'bullet',
            'paragraph',
            'germandbls',
            'registered',
            'copyright',
            'trademark',
            'acute',
            'dieresis',
            'notequal',
            'AE',
            'Oslash',
            'infinity',
            'plusminus',
            'lessequal',
            'greaterequal',
            'yen',
            'mu',
            'partialdiff',
            'summation',
            'product',
            'pi',
            'integral',
            'ordfeminine',
            'ordmasculine',
            'Omega',
            'ae',
            'oslash',
            'questiondown',
            'exclamdown',
            'logicalnot',
            'radical',
            'florin',
            'approxequal',
            'Delta',
            'guillemotleft',
            'guillemotright',
            'ellipsis',
            'nonbreakingspace',
            'Agrave',
            'Atilde',
            'Otilde',
            'OE',
            'oe',
            'endash',
            'emdash',
            'quotedblleft',
            'quotedblright',
            'quoteleft',
            'quoteright',
            'divide',
            'lozenge',
            'ydieresis',
            'Ydieresis',
            'fraction',
            'currency',
            'guilsinglleft',
            'guilsinglright',
            'fi',
            'fl',
            'daggerdbl',
            'periodcentered',
            'quotesinglbase',
            'quotedblbase',
            'perthousand',
            'Acircumflex',
            'Ecircumflex',
            'Aacute',
            'Edieresis',
            'Egrave',
            'Iacute',
            'Icircumflex',
            'Idieresis',
            'Igrave',
            'Oacute',
            'Ocircumflex',
            'apple',
            'Ograve',
            'Uacute',
            'Ucircumflex',
            'Ugrave',
            'dotlessi',
            'circumflex',
            'tilde',
            'macron',
            'breve',
            'dotaccent',
            'ring',
            'cedilla',
            'hungarumlaut',
            'ogonek',
            'caron',
            'Lslash',
            'lslash',
            'Scaron',
            'scaron',
            'Zcaron',
            'zcaron',
            'brokenbar',
            'Eth',
            'eth',
            'Yacute',
            'yacute',
            'Thorn',
            'thorn',
            'minus',
            'multiply',
            'onesuperior',
            'twosuperior',
            'threesuperior',
            'onehalf',
            'onequarter',
            'threequarters',
            'franc',
            'Gbreve',
            'gbreve',
            'Idotaccent',
            'Scedilla',
            'scedilla',
            'Cacute',
            'cacute',
            'Ccaron',
            'ccaron',
            'dcroat'
          ];
        function DefaultEncoding(font) {
          this.font = font;
        }
        DefaultEncoding.prototype.charToGlyphIndex = function (c) {
          var code = c.charCodeAt(0);
          var glyphs = this.font.glyphs;
          if (glyphs) {
            for (var i = 0; i < glyphs.length; i += 1) {
              var glyph = glyphs[i];
              for (var j = 0; j < glyph.unicodes.length; j += 1) {
                if (glyph.unicodes[j] === code) {
                  return i;
                }
              }
            }
          } else {
            return null;
          }
        };
        function CmapEncoding(cmap) {
          this.cmap = cmap;
        }
        CmapEncoding.prototype.charToGlyphIndex = function (c) {
          return this.cmap.glyphIndexMap[c.charCodeAt(0)] || 0;
        };
        function CffEncoding(encoding, charset) {
          this.encoding = encoding;
          this.charset = charset;
        }
        CffEncoding.prototype.charToGlyphIndex = function (s) {
          var code = s.charCodeAt(0);
          var charName = this.encoding[code];
          return this.charset.indexOf(charName);
        };
        function GlyphNames(post) {
          var i;
          switch (post.version) {
          case 1:
            this.names = exports.standardNames.slice();
            break;
          case 2:
            this.names = new Array(post.numberOfGlyphs);
            for (i = 0; i < post.numberOfGlyphs; i++) {
              if (post.glyphNameIndex[i] < exports.standardNames.length) {
                this.names[i] = exports.standardNames[post.glyphNameIndex[i]];
              } else {
                this.names[i] = post.names[post.glyphNameIndex[i] - exports.standardNames.length];
              }
            }
            break;
          case 2.5:
            this.names = new Array(post.numberOfGlyphs);
            for (i = 0; i < post.numberOfGlyphs; i++) {
              this.names[i] = exports.standardNames[i + post.glyphNameIndex[i]];
            }
            break;
          case 3:
            this.names = [];
            break;
          }
        }
        GlyphNames.prototype.nameToGlyphIndex = function (name) {
          return this.names.indexOf(name);
        };
        GlyphNames.prototype.glyphIndexToName = function (gid) {
          return this.names[gid];
        };
        function addGlyphNames(font) {
          var glyph;
          var glyphIndexMap = font.tables.cmap.glyphIndexMap;
          var charCodes = Object.keys(glyphIndexMap);
          for (var i = 0; i < charCodes.length; i += 1) {
            var c = charCodes[i];
            var glyphIndex = glyphIndexMap[c];
            glyph = font.glyphs[glyphIndex];
            glyph.addUnicode(parseInt(c));
          }
          for (i = 0; i < font.glyphs.length; i += 1) {
            glyph = font.glyphs[i];
            if (font.cffEncoding) {
              glyph.name = font.cffEncoding.charset[i];
            } else {
              glyph.name = font.glyphNames.glyphIndexToName(i);
            }
          }
        }
        exports.cffStandardStrings = cffStandardStrings;
        exports.cffStandardEncoding = cffStandardEncoding;
        exports.cffExpertEncoding = cffExpertEncoding;
        exports.standardNames = standardNames;
        exports.DefaultEncoding = DefaultEncoding;
        exports.CmapEncoding = CmapEncoding;
        exports.CffEncoding = CffEncoding;
        exports.GlyphNames = GlyphNames;
        exports.addGlyphNames = addGlyphNames;
      },
      {}
    ],
    4: [
      function (require, module, exports) {
        'use strict';
        var path = path;
        var sfnt = tables_sfnt;
        var encoding = encoding;
        function Font(options) {
          options = options || {};
          this.familyName = options.familyName || ' ';
          this.styleName = options.styleName || ' ';
          this.designer = options.designer || ' ';
          this.designerURL = options.designerURL || ' ';
          this.manufacturer = options.manufacturer || ' ';
          this.manufacturerURL = options.manufacturerURL || ' ';
          this.license = options.license || ' ';
          this.licenseURL = options.licenseURL || ' ';
          this.version = options.version || 'Version 0.1';
          this.description = options.description || ' ';
          this.copyright = options.copyright || ' ';
          this.trademark = options.trademark || ' ';
          this.unitsPerEm = options.unitsPerEm || 1000;
          this.ascender = options.ascender;
          this.descender = options.descender;
          this.supported = true;
          this.glyphs = options.glyphs || [];
          this.encoding = new encoding.DefaultEncoding(this);
          this.tables = {};
        }
        Font.prototype.hasChar = function (c) {
          return this.encoding.charToGlyphIndex(c) !== null;
        };
        Font.prototype.charToGlyphIndex = function (s) {
          return this.encoding.charToGlyphIndex(s);
        };
        Font.prototype.charToGlyph = function (c) {
          var glyphIndex = this.charToGlyphIndex(c);
          var glyph = this.glyphs[glyphIndex];
          if (!glyph) {
            glyph = this.glyphs[0];
          }
          return glyph;
        };
        Font.prototype.stringToGlyphs = function (s) {
          var glyphs = [];
          for (var i = 0; i < s.length; i += 1) {
            var c = s[i];
            glyphs.push(this.charToGlyph(c));
          }
          return glyphs;
        };
        Font.prototype.nameToGlyphIndex = function (name) {
          return this.glyphNames.nameToGlyphIndex(name);
        };
        Font.prototype.nameToGlyph = function (name) {
          var glyphIndex = this.nametoGlyphIndex(name);
          var glyph = this.glyphs[glyphIndex];
          if (!glyph) {
            glyph = this.glyphs[0];
          }
          return glyph;
        };
        Font.prototype.glyphIndexToName = function (gid) {
          if (!this.glyphNames.glyphIndexToName) {
            return '';
          }
          return this.glyphNames.glyphIndexToName(gid);
        };
        Font.prototype.getKerningValue = function (leftGlyph, rightGlyph) {
          leftGlyph = leftGlyph.index || leftGlyph;
          rightGlyph = rightGlyph.index || rightGlyph;
          var gposKerning = this.getGposKerningValue;
          return gposKerning ? gposKerning(leftGlyph, rightGlyph) : this.kerningPairs[leftGlyph + ',' + rightGlyph] || 0;
        };
        Font.prototype.forEachGlyph = function (text, x, y, fontSize, options, callback) {
          if (!this.supported) {
            return;
          }
          x = x !== undefined ? x : 0;
          y = y !== undefined ? y : 0;
          fontSize = fontSize !== undefined ? fontSize : 72;
          options = options || {};
          var kerning = options.kerning === undefined ? true : options.kerning;
          var fontScale = 1 / this.unitsPerEm * fontSize;
          var glyphs = this.stringToGlyphs(text);
          for (var i = 0; i < glyphs.length; i += 1) {
            var glyph = glyphs[i];
            callback(glyph, x, y, fontSize, options);
            if (glyph.advanceWidth) {
              x += glyph.advanceWidth * fontScale;
            }
            if (kerning && i < glyphs.length - 1) {
              var kerningValue = this.getKerningValue(glyph, glyphs[i + 1]);
              x += kerningValue * fontScale;
            }
          }
        };
        Font.prototype.getPath = function (text, x, y, fontSize, options) {
          var fullPath = new path.Path();
          this.forEachGlyph(text, x, y, fontSize, options, function (glyph, gX, gY, gFontSize) {
            var glyphPath = glyph.getPath(gX, gY, gFontSize);
            fullPath.extend(glyphPath);
          });
          return fullPath;
        };
        Font.prototype.draw = function (ctx, text, x, y, fontSize, options) {
          this.getPath(text, x, y, fontSize, options).draw(ctx);
        };
        Font.prototype.drawPoints = function (ctx, text, x, y, fontSize, options) {
          this.forEachGlyph(text, x, y, fontSize, options, function (glyph, gX, gY, gFontSize) {
            glyph.drawPoints(ctx, gX, gY, gFontSize);
          });
        };
        Font.prototype.drawMetrics = function (ctx, text, x, y, fontSize, options) {
          this.forEachGlyph(text, x, y, fontSize, options, function (glyph, gX, gY, gFontSize) {
            glyph.drawMetrics(ctx, gX, gY, gFontSize);
          });
        };
        Font.prototype.validate = function () {
          var warnings = [];
          var _this = this;
          function assert(predicate, message) {
            if (!predicate) {
              warnings.push(message);
            }
          }
          function assertStringAttribute(attrName) {
            assert(_this[attrName] && _this[attrName].trim().length > 0, 'No ' + attrName + ' specified.');
          }
          assertStringAttribute('familyName');
          assertStringAttribute('weightName');
          assertStringAttribute('manufacturer');
          assertStringAttribute('copyright');
          assertStringAttribute('version');
          assert(this.unitsPerEm > 0, 'No unitsPerEm specified.');
        };
        Font.prototype.toTables = function () {
          return sfnt.fontToTable(this);
        };
        Font.prototype.toBuffer = function () {
          var sfntTable = this.toTables();
          var bytes = sfntTable.encode();
          var buffer = new ArrayBuffer(bytes.length);
          var intArray = new Uint8Array(buffer);
          for (var i = 0; i < bytes.length; i++) {
            intArray[i] = bytes[i];
          }
          return buffer;
        };
        Font.prototype.download = function () {
          var fileName = this.familyName.replace(/\s/g, '') + '-' + this.styleName + '.otf';
          var buffer = this.toBuffer();
          window.requestFileSystem = window.requestFileSystem || window.webkitRequestFileSystem;
          window.requestFileSystem(window.TEMPORARY, buffer.byteLength, function (fs) {
            fs.root.getFile(fileName, { create: true }, function (fileEntry) {
              fileEntry.createWriter(function (writer) {
                var dataView = new DataView(buffer);
                var blob = new Blob([dataView], { type: 'font/opentype' });
                writer.write(blob);
                writer.addEventListener('writeend', function () {
                  location.href = fileEntry.toURL();
                }, false);
              });
            });
          }, function (err) {
            throw err;
          });
        };
        exports.Font = Font;
      },
      {
        './encoding': 3,
        './path': 8,
        './tables/sfnt': 23
      }
    ],
    5: [
      function (require, module, exports) {
        'use strict';
        var check = check;
        var draw = draw;
        var path = path;
        function Glyph(options) {
          this.font = options.font || null;
          this.index = options.index || 0;
          this.name = options.name || null;
          this.unicode = options.unicode || undefined;
          this.unicodes = options.unicodes || options.unicode !== undefined ? [options.unicode] : [];
          this.xMin = options.xMin || 0;
          this.yMin = options.yMin || 0;
          this.xMax = options.xMax || 0;
          this.yMax = options.yMax || 0;
          this.advanceWidth = options.advanceWidth || 0;
          this.path = options.path || null;
        }
        Glyph.prototype.addUnicode = function (unicode) {
          if (this.unicodes.length === 0) {
            this.unicode = unicode;
          }
          this.unicodes.push(unicode);
        };
        Glyph.prototype.getPath = function (x, y, fontSize) {
          x = x !== undefined ? x : 0;
          y = y !== undefined ? y : 0;
          fontSize = fontSize !== undefined ? fontSize : 72;
          var scale = 1 / this.font.unitsPerEm * fontSize;
          var p = new path.Path();
          var commands = this.path.commands;
          for (var i = 0; i < commands.length; i += 1) {
            var cmd = commands[i];
            if (cmd.type === 'M') {
              p.moveTo(x + cmd.x * scale, y + -cmd.y * scale);
            } else if (cmd.type === 'L') {
              p.lineTo(x + cmd.x * scale, y + -cmd.y * scale);
            } else if (cmd.type === 'Q') {
              p.quadraticCurveTo(x + cmd.x1 * scale, y + -cmd.y1 * scale, x + cmd.x * scale, y + -cmd.y * scale);
            } else if (cmd.type === 'C') {
              p.curveTo(x + cmd.x1 * scale, y + -cmd.y1 * scale, x + cmd.x2 * scale, y + -cmd.y2 * scale, x + cmd.x * scale, y + -cmd.y * scale);
            } else if (cmd.type === 'Z') {
              p.closePath();
            }
          }
          return p;
        };
        Glyph.prototype.getContours = function () {
          if (this.points === undefined) {
            return [];
          }
          var contours = [];
          var currentContour = [];
          for (var i = 0; i < this.points.length; i += 1) {
            var pt = this.points[i];
            currentContour.push(pt);
            if (pt.lastPointOfContour) {
              contours.push(currentContour);
              currentContour = [];
            }
          }
          check.argument(currentContour.length === 0, 'There are still points left in the current contour.');
          return contours;
        };
        Glyph.prototype.getMetrics = function () {
          var commands = this.path.commands;
          var xCoords = [];
          var yCoords = [];
          for (var i = 0; i < commands.length; i += 1) {
            var cmd = commands[i];
            if (cmd.type !== 'Z') {
              xCoords.push(cmd.x);
              yCoords.push(cmd.y);
            }
            if (cmd.type === 'Q' || cmd.type === 'C') {
              xCoords.push(cmd.x1);
              yCoords.push(cmd.y1);
            }
            if (cmd.type === 'C') {
              xCoords.push(cmd.x2);
              yCoords.push(cmd.y2);
            }
          }
          var metrics = {
              xMin: Math.min.apply(null, xCoords),
              yMin: Math.min.apply(null, yCoords),
              xMax: Math.max.apply(null, xCoords),
              yMax: Math.max.apply(null, yCoords),
              leftSideBearing: 0
            };
          metrics.rightSideBearing = this.advanceWidth - metrics.leftSideBearing - (metrics.xMax - metrics.xMin);
          return metrics;
        };
        Glyph.prototype.draw = function (ctx, x, y, fontSize) {
          this.getPath(x, y, fontSize).draw(ctx);
        };
        Glyph.prototype.drawPoints = function (ctx, x, y, fontSize) {
          function drawCircles(l, x, y, scale) {
            var PI_SQ = Math.PI * 2;
            ctx.beginPath();
            for (var j = 0; j < l.length; j += 1) {
              ctx.moveTo(x + l[j].x * scale, y + l[j].y * scale);
              ctx.arc(x + l[j].x * scale, y + l[j].y * scale, 2, 0, PI_SQ, false);
            }
            ctx.closePath();
            ctx.fill();
          }
          x = x !== undefined ? x : 0;
          y = y !== undefined ? y : 0;
          fontSize = fontSize !== undefined ? fontSize : 24;
          var scale = 1 / this.font.unitsPerEm * fontSize;
          var blueCircles = [];
          var redCircles = [];
          var path = this.path;
          for (var i = 0; i < path.commands.length; i += 1) {
            var cmd = path.commands[i];
            if (cmd.x !== undefined) {
              blueCircles.push({
                x: cmd.x,
                y: -cmd.y
              });
            }
            if (cmd.x1 !== undefined) {
              redCircles.push({
                x: cmd.x1,
                y: -cmd.y1
              });
            }
            if (cmd.x2 !== undefined) {
              redCircles.push({
                x: cmd.x2,
                y: -cmd.y2
              });
            }
          }
          ctx.fillStyle = 'blue';
          drawCircles(blueCircles, x, y, scale);
          ctx.fillStyle = 'red';
          drawCircles(redCircles, x, y, scale);
        };
        Glyph.prototype.drawMetrics = function (ctx, x, y, fontSize) {
          var scale;
          x = x !== undefined ? x : 0;
          y = y !== undefined ? y : 0;
          fontSize = fontSize !== undefined ? fontSize : 24;
          scale = 1 / this.font.unitsPerEm * fontSize;
          ctx.lineWidth = 1;
          ctx.strokeStyle = 'black';
          draw.line(ctx, x, -10000, x, 10000);
          draw.line(ctx, -10000, y, 10000, y);
          ctx.strokeStyle = 'blue';
          draw.line(ctx, x + this.xMin * scale, -10000, x + this.xMin * scale, 10000);
          draw.line(ctx, x + this.xMax * scale, -10000, x + this.xMax * scale, 10000);
          draw.line(ctx, -10000, y + -this.yMin * scale, 10000, y + -this.yMin * scale);
          draw.line(ctx, -10000, y + -this.yMax * scale, 10000, y + -this.yMax * scale);
          ctx.strokeStyle = 'green';
          draw.line(ctx, x + this.advanceWidth * scale, -10000, x + this.advanceWidth * scale, 10000);
        };
        exports.Glyph = Glyph;
      },
      {
        './check': 1,
        './draw': 2,
        './path': 8
      }
    ],
    6: [
      function (require, module, exports) {
        'use strict';
        var encoding = encoding;
        var _font = font;
        var glyph = glyph;
        var parse = parse;
        var path = path;
        var cmap = tables_cmap;
        var cff = tables_cff;
        var glyf = tables_glyf;
        var gpos = tables_gpos;
        var head = tables_head;
        var hhea = tables_hhea;
        var hmtx = tables_hmtx;
        var kern = tables_kern;
        var loca = tables_loca;
        var maxp = tables_maxp;
        var _name = tables_name;
        var os2 = tables_os2;
        var post = tables_post;
        function toArrayBuffer(buffer) {
          var arrayBuffer = new ArrayBuffer(buffer.length);
          var data = new Uint8Array(arrayBuffer);
          for (var i = 0; i < buffer.length; i += 1) {
            data[i] = buffer[i];
          }
          return arrayBuffer;
        }
        function loadFromFile(path, callback) {
          var fs = fs;
          fs.readFile(path, function (err, buffer) {
            if (err) {
              return callback(err.message);
            }
            callback(null, toArrayBuffer(buffer));
          });
        }
        function loadFromUrl(url, callback) {
          var request = new XMLHttpRequest();
          request.open('get', url, true);
          request.responseType = 'arraybuffer';
          request.onload = function () {
            if (request.status !== 200) {
              return callback('Font could not be loaded: ' + request.statusText);
            }
            return callback(null, request.response);
          };
          request.send();
        }
        function parseBuffer(buffer) {
          var indexToLocFormat;
          var hmtxOffset;
          var glyfOffset;
          var locaOffset;
          var cffOffset;
          var kernOffset;
          var gposOffset;
          var font = new _font.Font();
          var data = new DataView(buffer, 0);
          var version = parse.getFixed(data, 0);
          if (version === 1) {
            font.outlinesFormat = 'truetype';
          } else {
            version = parse.getTag(data, 0);
            if (version === 'OTTO') {
              font.outlinesFormat = 'cff';
            } else {
              throw new Error('Unsupported OpenType version ' + version);
            }
          }
          var numTables = parse.getUShort(data, 4);
          var p = 12;
          for (var i = 0; i < numTables; i += 1) {
            var tag = parse.getTag(data, p);
            var offset = parse.getULong(data, p + 8);
            switch (tag) {
            case 'cmap':
              font.tables.cmap = cmap.parse(data, offset);
              font.encoding = new encoding.CmapEncoding(font.tables.cmap);
              if (!font.encoding) {
                font.supported = false;
              }
              break;
            case 'head':
              font.tables.head = head.parse(data, offset);
              font.unitsPerEm = font.tables.head.unitsPerEm;
              indexToLocFormat = font.tables.head.indexToLocFormat;
              break;
            case 'hhea':
              font.tables.hhea = hhea.parse(data, offset);
              font.ascender = font.tables.hhea.ascender;
              font.descender = font.tables.hhea.descender;
              font.numberOfHMetrics = font.tables.hhea.numberOfHMetrics;
              break;
            case 'hmtx':
              hmtxOffset = offset;
              break;
            case 'maxp':
              font.tables.maxp = maxp.parse(data, offset);
              font.numGlyphs = font.tables.maxp.numGlyphs;
              break;
            case 'name':
              font.tables.name = _name.parse(data, offset);
              font.familyName = font.tables.name.fontFamily;
              font.styleName = font.tables.name.fontSubfamily;
              break;
            case 'OS/2':
              font.tables.os2 = os2.parse(data, offset);
              break;
            case 'post':
              font.tables.post = post.parse(data, offset);
              font.glyphNames = new encoding.GlyphNames(font.tables.post);
              break;
            case 'glyf':
              glyfOffset = offset;
              break;
            case 'loca':
              locaOffset = offset;
              break;
            case 'CFF ':
              cffOffset = offset;
              break;
            case 'kern':
              kernOffset = offset;
              break;
            case 'GPOS':
              gposOffset = offset;
              break;
            }
            p += 16;
          }
          if (glyfOffset && locaOffset) {
            var shortVersion = indexToLocFormat === 0;
            var locaTable = loca.parse(data, locaOffset, font.numGlyphs, shortVersion);
            font.glyphs = glyf.parse(data, glyfOffset, locaTable, font);
            hmtx.parse(data, hmtxOffset, font.numberOfHMetrics, font.numGlyphs, font.glyphs);
            encoding.addGlyphNames(font);
          } else if (cffOffset) {
            cff.parse(data, cffOffset, font);
            encoding.addGlyphNames(font);
          } else {
            font.supported = false;
          }
          if (font.supported) {
            if (kernOffset) {
              font.kerningPairs = kern.parse(data, kernOffset);
            } else {
              font.kerningPairs = {};
            }
            if (gposOffset) {
              gpos.parse(data, gposOffset, font);
            }
          }
          return font;
        }
        function load(url, callback) {
          var isNode = typeof window === 'undefined';
          var loadFn = isNode ? loadFromFile : loadFromUrl;
          loadFn(url, function (err, arrayBuffer) {
            if (err) {
              return callback(err);
            }
            var font = parseBuffer(arrayBuffer);
            if (!font.supported) {
              return callback('Font is not supported (is this a Postscript font?)');
            }
            return callback(null, font);
          });
        }
        exports._parse = parse;
        exports.Font = _font.Font;
        exports.Glyph = glyph.Glyph;
        exports.Path = path.Path;
        exports.parse = parseBuffer;
        exports.load = load;
      },
      {
        './encoding': 3,
        './font': 4,
        './glyph': 5,
        './parse': 7,
        './path': 8,
        './tables/cff': 10,
        './tables/cmap': 11,
        './tables/glyf': 12,
        './tables/gpos': 13,
        './tables/head': 14,
        './tables/hhea': 15,
        './tables/hmtx': 16,
        './tables/kern': 17,
        './tables/loca': 18,
        './tables/maxp': 19,
        './tables/name': 20,
        './tables/os2': 21,
        './tables/post': 22,
        'fs': undefined
      }
    ],
    7: [
      function (require, module, exports) {
        'use strict';
        exports.getByte = function getByte(dataView, offset) {
          return dataView.getUint8(offset);
        };
        exports.getCard8 = exports.getByte;
        exports.getUShort = function (dataView, offset) {
          return dataView.getUint16(offset, false);
        };
        exports.getCard16 = exports.getUShort;
        exports.getShort = function (dataView, offset) {
          return dataView.getInt16(offset, false);
        };
        exports.getULong = function (dataView, offset) {
          return dataView.getUint32(offset, false);
        };
        exports.getFixed = function (dataView, offset) {
          var decimal = dataView.getInt16(offset, false);
          var fraction = dataView.getUint16(offset + 2, false);
          return decimal + fraction / 65535;
        };
        exports.getTag = function (dataView, offset) {
          var tag = '';
          for (var i = offset; i < offset + 4; i += 1) {
            tag += String.fromCharCode(dataView.getInt8(i));
          }
          return tag;
        };
        exports.getOffset = function (dataView, offset, offSize) {
          var v = 0;
          for (var i = 0; i < offSize; i += 1) {
            v <<= 8;
            v += dataView.getUint8(offset + i);
          }
          return v;
        };
        exports.getBytes = function (dataView, startOffset, endOffset) {
          var bytes = [];
          for (var i = startOffset; i < endOffset; i += 1) {
            bytes.push(dataView.getUint8(i));
          }
          return bytes;
        };
        exports.bytesToString = function (bytes) {
          var s = '';
          for (var i = 0; i < bytes.length; i += 1) {
            s += String.fromCharCode(bytes[i]);
          }
          return s;
        };
        var typeOffsets = {
            byte: 1,
            uShort: 2,
            short: 2,
            uLong: 4,
            fixed: 4,
            longDateTime: 8,
            tag: 4
          };
        function Parser(data, offset) {
          this.data = data;
          this.offset = offset;
          this.relativeOffset = 0;
        }
        Parser.prototype.parseByte = function () {
          var v = this.data.getUint8(this.offset + this.relativeOffset);
          this.relativeOffset += 1;
          return v;
        };
        Parser.prototype.parseChar = function () {
          var v = this.data.getInt8(this.offset + this.relativeOffset);
          this.relativeOffset += 1;
          return v;
        };
        Parser.prototype.parseCard8 = Parser.prototype.parseByte;
        Parser.prototype.parseUShort = function () {
          var v = this.data.getUint16(this.offset + this.relativeOffset);
          this.relativeOffset += 2;
          return v;
        };
        Parser.prototype.parseCard16 = Parser.prototype.parseUShort;
        Parser.prototype.parseSID = Parser.prototype.parseUShort;
        Parser.prototype.parseOffset16 = Parser.prototype.parseUShort;
        Parser.prototype.parseShort = function () {
          var v = this.data.getInt16(this.offset + this.relativeOffset);
          this.relativeOffset += 2;
          return v;
        };
        Parser.prototype.parseF2Dot14 = function () {
          var v = this.data.getInt16(this.offset + this.relativeOffset) / 16384;
          this.relativeOffset += 2;
          return v;
        };
        Parser.prototype.parseULong = function () {
          var v = exports.getULong(this.data, this.offset + this.relativeOffset);
          this.relativeOffset += 4;
          return v;
        };
        Parser.prototype.parseFixed = function () {
          var v = exports.getFixed(this.data, this.offset + this.relativeOffset);
          this.relativeOffset += 4;
          return v;
        };
        Parser.prototype.parseOffset16List = Parser.prototype.parseUShortList = function (count) {
          var offsets = new Array(count);
          var dataView = this.data;
          var offset = this.offset + this.relativeOffset;
          for (var i = 0; i < count; i++) {
            offsets[i] = exports.getUShort(dataView, offset);
            offset += 2;
          }
          this.relativeOffset += count * 2;
          return offsets;
        };
        Parser.prototype.parseString = function (length) {
          var dataView = this.data;
          var offset = this.offset + this.relativeOffset;
          var string = '';
          this.relativeOffset += length;
          for (var i = 0; i < length; i++) {
            string += String.fromCharCode(dataView.getUint8(offset + i));
          }
          return string;
        };
        Parser.prototype.parseTag = function () {
          return this.parseString(4);
        };
        Parser.prototype.parseLongDateTime = function () {
          var v = exports.getULong(this.data, this.offset + this.relativeOffset + 4);
          this.relativeOffset += 8;
          return v;
        };
        Parser.prototype.parseFixed = function () {
          var v = exports.getULong(this.data, this.offset + this.relativeOffset);
          this.relativeOffset += 4;
          return v / 65536;
        };
        Parser.prototype.parseVersion = function () {
          var major = exports.getUShort(this.data, this.offset + this.relativeOffset);
          var minor = exports.getUShort(this.data, this.offset + this.relativeOffset + 2);
          this.relativeOffset += 4;
          return major + minor / 4096 / 10;
        };
        Parser.prototype.skip = function (type, amount) {
          if (amount === undefined) {
            amount = 1;
          }
          this.relativeOffset += typeOffsets[type] * amount;
        };
        exports.Parser = Parser;
      },
      {}
    ],
    8: [
      function (require, module, exports) {
        'use strict';
        function Path() {
          this.commands = [];
          this.fill = 'black';
          this.stroke = null;
          this.strokeWidth = 1;
        }
        Path.prototype.moveTo = function (x, y) {
          this.commands.push({
            type: 'M',
            x: x,
            y: y
          });
        };
        Path.prototype.lineTo = function (x, y) {
          this.commands.push({
            type: 'L',
            x: x,
            y: y
          });
        };
        Path.prototype.curveTo = Path.prototype.bezierCurveTo = function (x1, y1, x2, y2, x, y) {
          this.commands.push({
            type: 'C',
            x1: x1,
            y1: y1,
            x2: x2,
            y2: y2,
            x: x,
            y: y
          });
        };
        Path.prototype.quadTo = Path.prototype.quadraticCurveTo = function (x1, y1, x, y) {
          this.commands.push({
            type: 'Q',
            x1: x1,
            y1: y1,
            x: x,
            y: y
          });
        };
        Path.prototype.close = Path.prototype.closePath = function () {
          this.commands.push({ type: 'Z' });
        };
        Path.prototype.extend = function (pathOrCommands) {
          if (pathOrCommands.commands) {
            pathOrCommands = pathOrCommands.commands;
          }
          Array.prototype.push.apply(this.commands, pathOrCommands);
        };
        Path.prototype.draw = function (ctx) {
          ctx.beginPath();
          for (var i = 0; i < this.commands.length; i += 1) {
            var cmd = this.commands[i];
            if (cmd.type === 'M') {
              ctx.moveTo(cmd.x, cmd.y);
            } else if (cmd.type === 'L') {
              ctx.lineTo(cmd.x, cmd.y);
            } else if (cmd.type === 'C') {
              ctx.bezierCurveTo(cmd.x1, cmd.y1, cmd.x2, cmd.y2, cmd.x, cmd.y);
            } else if (cmd.type === 'Q') {
              ctx.quadraticCurveTo(cmd.x1, cmd.y1, cmd.x, cmd.y);
            } else if (cmd.type === 'Z') {
              ctx.closePath();
            }
          }
          if (this.fill) {
            ctx.fillStyle = this.fill;
            ctx.fill();
          }
          if (this.stroke) {
            ctx.strokeStyle = this.stroke;
            ctx.lineWidth = this.strokeWidth;
            ctx.stroke();
          }
        };
        Path.prototype.toPathData = function (decimalPlaces) {
          decimalPlaces = decimalPlaces !== undefined ? decimalPlaces : 2;
          function floatToString(v) {
            if (Math.round(v) === v) {
              return '' + Math.round(v);
            } else {
              return v.toFixed(decimalPlaces);
            }
          }
          function packValues() {
            var s = '';
            for (var i = 0; i < arguments.length; i += 1) {
              var v = arguments[i];
              if (v >= 0 && i > 0) {
                s += ' ';
              }
              s += floatToString(v);
            }
            return s;
          }
          var d = '';
          for (var i = 0; i < this.commands.length; i += 1) {
            var cmd = this.commands[i];
            if (cmd.type === 'M') {
              d += 'M' + packValues(cmd.x, cmd.y);
            } else if (cmd.type === 'L') {
              d += 'L' + packValues(cmd.x, cmd.y);
            } else if (cmd.type === 'C') {
              d += 'C' + packValues(cmd.x1, cmd.y1, cmd.x2, cmd.y2, cmd.x, cmd.y);
            } else if (cmd.type === 'Q') {
              d += 'Q' + packValues(cmd.x1, cmd.y1, cmd.x, cmd.y);
            } else if (cmd.type === 'Z') {
              d += 'Z';
            }
          }
          return d;
        };
        Path.prototype.toSVG = function (decimalPlaces) {
          var svg = '<path d="';
          svg += this.toPathData(decimalPlaces);
          svg += '"';
          if (this.fill & this.fill !== 'black') {
            if (this.fill === null) {
              svg += ' fill="none"';
            } else {
              svg += ' fill="' + this.fill + '"';
            }
          }
          if (this.stroke) {
            svg += ' stroke="' + this.stroke + '" stroke-width="' + this.strokeWidth + '"';
          }
          svg += '/>';
          return svg;
        };
        exports.Path = Path;
      },
      {}
    ],
    9: [
      function (require, module, exports) {
        'use strict';
        var check = check;
        var encode = types.encode;
        var sizeOf = types.sizeOf;
        function Table(tableName, fields, options) {
          var i;
          for (i = 0; i < fields.length; i += 1) {
            var field = fields[i];
            this[field.name] = field.value;
          }
          this.tableName = tableName;
          this.fields = fields;
          if (options) {
            var optionKeys = Object.keys(options);
            for (i = 0; i < optionKeys.length; i += 1) {
              var k = optionKeys[i];
              var v = options[k];
              if (this[k] !== undefined) {
                this[k] = v;
              }
            }
          }
        }
        Table.prototype.sizeOf = function () {
          var v = 0;
          for (var i = 0; i < this.fields.length; i += 1) {
            var field = this.fields[i];
            var value = this[field.name];
            if (value === undefined) {
              value = field.value;
            }
            if (typeof value.sizeOf === 'function') {
              v += value.sizeOf();
            } else {
              var sizeOfFunction = sizeOf[field.type];
              check.assert(typeof sizeOfFunction === 'function', 'Could not find sizeOf function for field' + field.name);
              v += sizeOfFunction(value);
            }
          }
          return v;
        };
        Table.prototype.encode = function () {
          return encode.TABLE(this);
        };
        exports.Table = Table;
      },
      {
        './check': 1,
        './types': 24
      }
    ],
    10: [
      function (require, module, exports) {
        'use strict';
        var encoding = encoding;
        var _glyph = glyph;
        var parse = parse;
        var path = path;
        var table = table;
        function equals(a, b) {
          if (a === b) {
            return true;
          } else if (Array.isArray(a) && Array.isArray(b)) {
            if (a.length !== b.length) {
              return false;
            }
            for (var i = 0; i < a.length; i += 1) {
              if (!equals(a[i], b[i])) {
                return false;
              }
            }
            return true;
          } else {
            return false;
          }
        }
        function parseCFFIndex(data, start, conversionFn) {
          var offsets = [];
          var objects = [];
          var count = parse.getCard16(data, start);
          var i;
          var objectOffset;
          var endOffset;
          if (count !== 0) {
            var offsetSize = parse.getByte(data, start + 2);
            objectOffset = start + (count + 1) * offsetSize + 2;
            var pos = start + 3;
            for (i = 0; i < count + 1; i += 1) {
              offsets.push(parse.getOffset(data, pos, offsetSize));
              pos += offsetSize;
            }
            endOffset = objectOffset + offsets[count];
          } else {
            endOffset = start + 2;
          }
          for (i = 0; i < offsets.length - 1; i += 1) {
            var value = parse.getBytes(data, objectOffset + offsets[i], objectOffset + offsets[i + 1]);
            if (conversionFn) {
              value = conversionFn(value);
            }
            objects.push(value);
          }
          return {
            objects: objects,
            startOffset: start,
            endOffset: endOffset
          };
        }
        function parseFloatOperand(parser) {
          var s = '';
          var eof = 15;
          var lookup = [
              '0',
              '1',
              '2',
              '3',
              '4',
              '5',
              '6',
              '7',
              '8',
              '9',
              '.',
              'E',
              'E-',
              null,
              '-'
            ];
          while (true) {
            var b = parser.parseByte();
            var n1 = b >> 4;
            var n2 = b & 15;
            if (n1 === eof) {
              break;
            }
            s += lookup[n1];
            if (n2 === eof) {
              break;
            }
            s += lookup[n2];
          }
          return parseFloat(s);
        }
        function parseOperand(parser, b0) {
          var b1;
          var b2;
          var b3;
          var b4;
          if (b0 === 28) {
            b1 = parser.parseByte();
            b2 = parser.parseByte();
            return b1 << 8 | b2;
          }
          if (b0 === 29) {
            b1 = parser.parseByte();
            b2 = parser.parseByte();
            b3 = parser.parseByte();
            b4 = parser.parseByte();
            return b1 << 24 | b2 << 16 | b3 << 8 | b4;
          }
          if (b0 === 30) {
            return parseFloatOperand(parser);
          }
          if (b0 >= 32 && b0 <= 246) {
            return b0 - 139;
          }
          if (b0 >= 247 && b0 <= 250) {
            b1 = parser.parseByte();
            return (b0 - 247) * 256 + b1 + 108;
          }
          if (b0 >= 251 && b0 <= 254) {
            b1 = parser.parseByte();
            return -(b0 - 251) * 256 - b1 - 108;
          }
          throw new Error('Invalid b0 ' + b0);
        }
        function entriesToObject(entries) {
          var o = {};
          for (var i = 0; i < entries.length; i += 1) {
            var key = entries[i][0];
            var values = entries[i][1];
            var value;
            if (values.length === 1) {
              value = values[0];
            } else {
              value = values;
            }
            if (o.hasOwnProperty(key)) {
              throw new Error('Object ' + o + ' already has key ' + key);
            }
            o[key] = value;
          }
          return o;
        }
        function parseCFFDict(data, start, size) {
          start = start !== undefined ? start : 0;
          var parser = new parse.Parser(data, start);
          var entries = [];
          var operands = [];
          size = size !== undefined ? size : data.length;
          while (parser.relativeOffset < size) {
            var op = parser.parseByte();
            if (op <= 21) {
              if (op === 12) {
                op = 1200 + parser.parseByte();
              }
              entries.push([
                op,
                operands
              ]);
              operands = [];
            } else {
              operands.push(parseOperand(parser, op));
            }
          }
          return entriesToObject(entries);
        }
        function getCFFString(strings, index) {
          if (index <= 390) {
            index = encoding.cffStandardStrings[index];
          } else {
            index = strings[index - 391];
          }
          return index;
        }
        function interpretDict(dict, meta, strings) {
          var newDict = {};
          for (var i = 0; i < meta.length; i += 1) {
            var m = meta[i];
            var value = dict[m.op];
            if (value === undefined) {
              value = m.value !== undefined ? m.value : null;
            }
            if (m.type === 'SID') {
              value = getCFFString(strings, value);
            }
            newDict[m.name] = value;
          }
          return newDict;
        }
        function parseCFFHeader(data, start) {
          var header = {};
          header.formatMajor = parse.getCard8(data, start);
          header.formatMinor = parse.getCard8(data, start + 1);
          header.size = parse.getCard8(data, start + 2);
          header.offsetSize = parse.getCard8(data, start + 3);
          header.startOffset = start;
          header.endOffset = start + 4;
          return header;
        }
        var TOP_DICT_META = [
            {
              name: 'version',
              op: 0,
              type: 'SID'
            },
            {
              name: 'notice',
              op: 1,
              type: 'SID'
            },
            {
              name: 'copyright',
              op: 1200,
              type: 'SID'
            },
            {
              name: 'fullName',
              op: 2,
              type: 'SID'
            },
            {
              name: 'familyName',
              op: 3,
              type: 'SID'
            },
            {
              name: 'weight',
              op: 4,
              type: 'SID'
            },
            {
              name: 'isFixedPitch',
              op: 1201,
              type: 'number',
              value: 0
            },
            {
              name: 'italicAngle',
              op: 1202,
              type: 'number',
              value: 0
            },
            {
              name: 'underlinePosition',
              op: 1203,
              type: 'number',
              value: -100
            },
            {
              name: 'underlineThickness',
              op: 1204,
              type: 'number',
              value: 50
            },
            {
              name: 'paintType',
              op: 1205,
              type: 'number',
              value: 0
            },
            {
              name: 'charstringType',
              op: 1206,
              type: 'number',
              value: 2
            },
            {
              name: 'fontMatrix',
              op: 1207,
              type: [
                'real',
                'real',
                'real',
                'real',
                'real',
                'real'
              ],
              value: [
                0.001,
                0,
                0,
                0.001,
                0,
                0
              ]
            },
            {
              name: 'uniqueId',
              op: 13,
              type: 'number'
            },
            {
              name: 'fontBBox',
              op: 5,
              type: [
                'number',
                'number',
                'number',
                'number'
              ],
              value: [
                0,
                0,
                0,
                0
              ]
            },
            {
              name: 'strokeWidth',
              op: 1208,
              type: 'number',
              value: 0
            },
            {
              name: 'xuid',
              op: 14,
              type: [],
              value: null
            },
            {
              name: 'charset',
              op: 15,
              type: 'offset',
              value: 0
            },
            {
              name: 'encoding',
              op: 16,
              type: 'offset',
              value: 0
            },
            {
              name: 'charStrings',
              op: 17,
              type: 'offset',
              value: 0
            },
            {
              name: 'private',
              op: 18,
              type: [
                'number',
                'offset'
              ],
              value: [
                0,
                0
              ]
            }
          ];
        var PRIVATE_DICT_META = [
            {
              name: 'subrs',
              op: 19,
              type: 'offset',
              value: 0
            },
            {
              name: 'defaultWidthX',
              op: 20,
              type: 'number',
              value: 0
            },
            {
              name: 'nominalWidthX',
              op: 21,
              type: 'number',
              value: 0
            }
          ];
        function parseCFFTopDict(data, strings) {
          var dict = parseCFFDict(data, 0, data.byteLength);
          return interpretDict(dict, TOP_DICT_META, strings);
        }
        function parseCFFPrivateDict(data, start, size, strings) {
          var dict = parseCFFDict(data, start, size);
          return interpretDict(dict, PRIVATE_DICT_META, strings);
        }
        function parseCFFCharset(data, start, nGlyphs, strings) {
          var i;
          var sid;
          var count;
          var parser = new parse.Parser(data, start);
          nGlyphs -= 1;
          var charset = ['.notdef'];
          var format = parser.parseCard8();
          if (format === 0) {
            for (i = 0; i < nGlyphs; i += 1) {
              sid = parser.parseSID();
              charset.push(getCFFString(strings, sid));
            }
          } else if (format === 1) {
            while (charset.length <= nGlyphs) {
              sid = parser.parseSID();
              count = parser.parseCard8();
              for (i = 0; i <= count; i += 1) {
                charset.push(getCFFString(strings, sid));
                sid += 1;
              }
            }
          } else if (format === 2) {
            while (charset.length <= nGlyphs) {
              sid = parser.parseSID();
              count = parser.parseCard16();
              for (i = 0; i <= count; i += 1) {
                charset.push(getCFFString(strings, sid));
                sid += 1;
              }
            }
          } else {
            throw new Error('Unknown charset format ' + format);
          }
          return charset;
        }
        function parseCFFEncoding(data, start, charset) {
          var i;
          var code;
          var enc = {};
          var parser = new parse.Parser(data, start);
          var format = parser.parseCard8();
          if (format === 0) {
            var nCodes = parser.parseCard8();
            for (i = 0; i < nCodes; i += 1) {
              code = parser.parseCard8();
              enc[code] = i;
            }
          } else if (format === 1) {
            var nRanges = parser.parseCard8();
            code = 1;
            for (i = 0; i < nRanges; i += 1) {
              var first = parser.parseCard8();
              var nLeft = parser.parseCard8();
              for (var j = first; j <= first + nLeft; j += 1) {
                enc[j] = code;
                code += 1;
              }
            }
          } else {
            throw new Error('Unknown encoding format ' + format);
          }
          return new encoding.CffEncoding(enc, charset);
        }
        function parseCFFCharstring(code, font, index) {
          var c1x;
          var c1y;
          var c2x;
          var c2y;
          var p = new path.Path();
          var stack = [];
          var nStems = 0;
          var haveWidth = false;
          var width = font.defaultWidthX;
          var open = false;
          var x = 0;
          var y = 0;
          function newContour(x, y) {
            if (open) {
              p.closePath();
            }
            p.moveTo(x, y);
            open = true;
          }
          function parseStems() {
            var hasWidthArg;
            hasWidthArg = stack.length % 2 !== 0;
            if (hasWidthArg && !haveWidth) {
              width = stack.shift() + font.nominalWidthX;
            }
            nStems += stack.length >> 1;
            stack.length = 0;
            haveWidth = true;
          }
          function parse(code) {
            var b1;
            var b2;
            var b3;
            var b4;
            var codeIndex;
            var subrCode;
            var jpx;
            var jpy;
            var c3x;
            var c3y;
            var c4x;
            var c4y;
            var i = 0;
            while (i < code.length) {
              var v = code[i];
              i += 1;
              switch (v) {
              case 1:
                parseStems();
                break;
              case 3:
                parseStems();
                break;
              case 4:
                if (stack.length > 1 && !haveWidth) {
                  width = stack.shift() + font.nominalWidthX;
                  haveWidth = true;
                }
                y += stack.pop();
                newContour(x, y);
                break;
              case 5:
                while (stack.length > 0) {
                  x += stack.shift();
                  y += stack.shift();
                  p.lineTo(x, y);
                }
                break;
              case 6:
                while (stack.length > 0) {
                  x += stack.shift();
                  p.lineTo(x, y);
                  if (stack.length === 0) {
                    break;
                  }
                  y += stack.shift();
                  p.lineTo(x, y);
                }
                break;
              case 7:
                while (stack.length > 0) {
                  y += stack.shift();
                  p.lineTo(x, y);
                  if (stack.length === 0) {
                    break;
                  }
                  x += stack.shift();
                  p.lineTo(x, y);
                }
                break;
              case 8:
                while (stack.length > 0) {
                  c1x = x + stack.shift();
                  c1y = y + stack.shift();
                  c2x = c1x + stack.shift();
                  c2y = c1y + stack.shift();
                  x = c2x + stack.shift();
                  y = c2y + stack.shift();
                  p.curveTo(c1x, c1y, c2x, c2y, x, y);
                }
                break;
              case 10:
                codeIndex = stack.pop() + font.subrsBias;
                subrCode = font.subrs[codeIndex];
                if (subrCode) {
                  parse(subrCode);
                }
                break;
              case 11:
                return;
              case 12:
                v = code[i];
                i += 1;
                switch (v) {
                case 35:
                  c1x = x + stack.shift();
                  c1y = y + stack.shift();
                  c2x = c1x + stack.shift();
                  c2y = c1y + stack.shift();
                  jpx = c2x + stack.shift();
                  jpy = c2y + stack.shift();
                  c3x = jpx + stack.shift();
                  c3y = jpy + stack.shift();
                  c4x = c3x + stack.shift();
                  c4y = c3y + stack.shift();
                  x = c4x + stack.shift();
                  y = c4y + stack.shift();
                  stack.shift();
                  p.curveTo(c1x, c1y, c2x, c2y, jpx, jpy);
                  p.curveTo(c3x, c3y, c4x, c4y, x, y);
                  break;
                case 34:
                  c1x = x + stack.shift();
                  c1y = y;
                  c2x = c1x + stack.shift();
                  c2y = c1y + stack.shift();
                  jpx = c2x + stack.shift();
                  jpy = c2y;
                  c3x = jpx + stack.shift();
                  c3y = c2y;
                  c4x = c3x + stack.shift();
                  c4y = y;
                  x = c4x + stack.shift();
                  p.curveTo(c1x, c1y, c2x, c2y, jpx, jpy);
                  p.curveTo(c3x, c3y, c4x, c4y, x, y);
                  break;
                case 36:
                  c1x = x + stack.shift();
                  c1y = y + stack.shift();
                  c2x = c1x + stack.shift();
                  c2y = c1y + stack.shift();
                  jpx = c2x + stack.shift();
                  jpy = c2y;
                  c3x = jpx + stack.shift();
                  c3y = c2y;
                  c4x = c3x + stack.shift();
                  c4y = c3y + stack.shift();
                  x = c4x + stack.shift();
                  p.curveTo(c1x, c1y, c2x, c2y, jpx, jpy);
                  p.curveTo(c3x, c3y, c4x, c4y, x, y);
                  break;
                case 37:
                  c1x = x + stack.shift();
                  c1y = y + stack.shift();
                  c2x = c1x + stack.shift();
                  c2y = c1y + stack.shift();
                  jpx = c2x + stack.shift();
                  jpy = c2y + stack.shift();
                  c3x = jpx + stack.shift();
                  c3y = jpy + stack.shift();
                  c4x = c3x + stack.shift();
                  c4y = c3y + stack.shift();
                  if (Math.abs(c4x - x) > Math.abs(c4y - y)) {
                    x = c4x + stack.shift();
                  } else {
                    y = c4y + stack.shift();
                  }
                  p.curveTo(c1x, c1y, c2x, c2y, jpx, jpy);
                  p.curveTo(c3x, c3y, c4x, c4y, x, y);
                  break;
                default:
                  console.log('Glyph ' + index + ': unknown operator ' + 1200 + v);
                  stack.length = 0;
                }
                break;
              case 14:
                if (stack.length > 0 && !haveWidth) {
                  width = stack.shift() + font.nominalWidthX;
                  haveWidth = true;
                }
                if (open) {
                  p.closePath();
                  open = false;
                }
                break;
              case 18:
                parseStems();
                break;
              case 19:
              case 20:
                parseStems();
                i += nStems + 7 >> 3;
                break;
              case 21:
                if (stack.length > 2 && !haveWidth) {
                  width = stack.shift() + font.nominalWidthX;
                  haveWidth = true;
                }
                y += stack.pop();
                x += stack.pop();
                newContour(x, y);
                break;
              case 22:
                if (stack.length > 1 && !haveWidth) {
                  width = stack.shift() + font.nominalWidthX;
                  haveWidth = true;
                }
                x += stack.pop();
                newContour(x, y);
                break;
              case 23:
                parseStems();
                break;
              case 24:
                while (stack.length > 2) {
                  c1x = x + stack.shift();
                  c1y = y + stack.shift();
                  c2x = c1x + stack.shift();
                  c2y = c1y + stack.shift();
                  x = c2x + stack.shift();
                  y = c2y + stack.shift();
                  p.curveTo(c1x, c1y, c2x, c2y, x, y);
                }
                x += stack.shift();
                y += stack.shift();
                p.lineTo(x, y);
                break;
              case 25:
                while (stack.length > 6) {
                  x += stack.shift();
                  y += stack.shift();
                  p.lineTo(x, y);
                }
                c1x = x + stack.shift();
                c1y = y + stack.shift();
                c2x = c1x + stack.shift();
                c2y = c1y + stack.shift();
                x = c2x + stack.shift();
                y = c2y + stack.shift();
                p.curveTo(c1x, c1y, c2x, c2y, x, y);
                break;
              case 26:
                if (stack.length % 2) {
                  x += stack.shift();
                }
                while (stack.length > 0) {
                  c1x = x;
                  c1y = y + stack.shift();
                  c2x = c1x + stack.shift();
                  c2y = c1y + stack.shift();
                  x = c2x;
                  y = c2y + stack.shift();
                  p.curveTo(c1x, c1y, c2x, c2y, x, y);
                }
                break;
              case 27:
                if (stack.length % 2) {
                  y += stack.shift();
                }
                while (stack.length > 0) {
                  c1x = x + stack.shift();
                  c1y = y;
                  c2x = c1x + stack.shift();
                  c2y = c1y + stack.shift();
                  x = c2x + stack.shift();
                  y = c2y;
                  p.curveTo(c1x, c1y, c2x, c2y, x, y);
                }
                break;
              case 28:
                b1 = code[i];
                b2 = code[i + 1];
                stack.push((b1 << 24 | b2 << 16) >> 16);
                i += 2;
                break;
              case 29:
                codeIndex = stack.pop() + font.gsubrsBias;
                subrCode = font.gsubrs[codeIndex];
                if (subrCode) {
                  parse(subrCode);
                }
                break;
              case 30:
                while (stack.length > 0) {
                  c1x = x;
                  c1y = y + stack.shift();
                  c2x = c1x + stack.shift();
                  c2y = c1y + stack.shift();
                  x = c2x + stack.shift();
                  y = c2y + (stack.length === 1 ? stack.shift() : 0);
                  p.curveTo(c1x, c1y, c2x, c2y, x, y);
                  if (stack.length === 0) {
                    break;
                  }
                  c1x = x + stack.shift();
                  c1y = y;
                  c2x = c1x + stack.shift();
                  c2y = c1y + stack.shift();
                  y = c2y + stack.shift();
                  x = c2x + (stack.length === 1 ? stack.shift() : 0);
                  p.curveTo(c1x, c1y, c2x, c2y, x, y);
                }
                break;
              case 31:
                while (stack.length > 0) {
                  c1x = x + stack.shift();
                  c1y = y;
                  c2x = c1x + stack.shift();
                  c2y = c1y + stack.shift();
                  y = c2y + stack.shift();
                  x = c2x + (stack.length === 1 ? stack.shift() : 0);
                  p.curveTo(c1x, c1y, c2x, c2y, x, y);
                  if (stack.length === 0) {
                    break;
                  }
                  c1x = x;
                  c1y = y + stack.shift();
                  c2x = c1x + stack.shift();
                  c2y = c1y + stack.shift();
                  x = c2x + stack.shift();
                  y = c2y + (stack.length === 1 ? stack.shift() : 0);
                  p.curveTo(c1x, c1y, c2x, c2y, x, y);
                }
                break;
              default:
                if (v < 32) {
                  console.log('Glyph ' + index + ': unknown operator ' + v);
                } else if (v < 247) {
                  stack.push(v - 139);
                } else if (v < 251) {
                  b1 = code[i];
                  i += 1;
                  stack.push((v - 247) * 256 + b1 + 108);
                } else if (v < 255) {
                  b1 = code[i];
                  i += 1;
                  stack.push(-(v - 251) * 256 - b1 - 108);
                } else {
                  b1 = code[i];
                  b2 = code[i + 1];
                  b3 = code[i + 2];
                  b4 = code[i + 3];
                  i += 4;
                  stack.push((b1 << 24 | b2 << 16 | b3 << 8 | b4) / 65536);
                }
              }
            }
          }
          parse(code);
          var glyph = new _glyph.Glyph({
              font: font,
              index: index
            });
          glyph.path = p;
          glyph.advanceWidth = width;
          return glyph;
        }
        function calcCFFSubroutineBias(subrs) {
          var bias;
          if (subrs.length < 1240) {
            bias = 107;
          } else if (subrs.length < 33900) {
            bias = 1131;
          } else {
            bias = 32768;
          }
          return bias;
        }
        function parseCFFTable(data, start, font) {
          font.tables.cff = {};
          var header = parseCFFHeader(data, start);
          var nameIndex = parseCFFIndex(data, header.endOffset, parse.bytesToString);
          var topDictIndex = parseCFFIndex(data, nameIndex.endOffset);
          var stringIndex = parseCFFIndex(data, topDictIndex.endOffset, parse.bytesToString);
          var globalSubrIndex = parseCFFIndex(data, stringIndex.endOffset);
          font.gsubrs = globalSubrIndex.objects;
          font.gsubrsBias = calcCFFSubroutineBias(font.gsubrs);
          var topDictData = new DataView(new Uint8Array(topDictIndex.objects[0]).buffer);
          var topDict = parseCFFTopDict(topDictData, stringIndex.objects);
          font.tables.cff.topDict = topDict;
          var privateDictOffset = start + topDict['private'][1];
          var privateDict = parseCFFPrivateDict(data, privateDictOffset, topDict['private'][0], stringIndex.objects);
          font.defaultWidthX = privateDict.defaultWidthX;
          font.nominalWidthX = privateDict.nominalWidthX;
          if (privateDict.subrs !== 0) {
            var subrOffset = privateDictOffset + privateDict.subrs;
            var subrIndex = parseCFFIndex(data, subrOffset);
            font.subrs = subrIndex.objects;
            font.subrsBias = calcCFFSubroutineBias(font.subrs);
          } else {
            font.subrs = [];
            font.subrsBias = 0;
          }
          var charStringsIndex = parseCFFIndex(data, start + topDict.charStrings);
          font.nGlyphs = charStringsIndex.objects.length;
          var charset = parseCFFCharset(data, start + topDict.charset, font.nGlyphs, stringIndex.objects);
          if (topDict.encoding === 0) {
            font.cffEncoding = new encoding.CffEncoding(encoding.cffStandardEncoding, charset);
          } else if (topDict.encoding === 1) {
            font.cffEncoding = new encoding.CffEncoding(encoding.cffExpertEncoding, charset);
          } else {
            font.cffEncoding = parseCFFEncoding(data, start + topDict.encoding, charset);
          }
          font.encoding = font.encoding || font.cffEncoding;
          font.glyphs = [];
          for (var i = 0; i < font.nGlyphs; i += 1) {
            var charString = charStringsIndex.objects[i];
            font.glyphs.push(parseCFFCharstring(charString, font, i));
          }
        }
        function encodeString(s, strings) {
          var sid;
          var i = encoding.cffStandardStrings.indexOf(s);
          if (i >= 0) {
            sid = i;
          }
          i = strings.indexOf(s);
          if (i >= 0) {
            sid = i + encoding.cffStandardStrings.length;
          } else {
            sid = encoding.cffStandardStrings.length + strings.length;
            strings.push(s);
          }
          return sid;
        }
        function makeHeader() {
          return new table.Table('Header', [
            {
              name: 'major',
              type: 'Card8',
              value: 1
            },
            {
              name: 'minor',
              type: 'Card8',
              value: 0
            },
            {
              name: 'hdrSize',
              type: 'Card8',
              value: 4
            },
            {
              name: 'major',
              type: 'Card8',
              value: 1
            }
          ]);
        }
        function makeNameIndex(fontNames) {
          var t = new table.Table('Name INDEX', [{
                name: 'names',
                type: 'INDEX',
                value: []
              }]);
          t.names = [];
          for (var i = 0; i < fontNames.length; i += 1) {
            t.names.push({
              name: 'name_' + i,
              type: 'NAME',
              value: fontNames[i]
            });
          }
          return t;
        }
        function makeDict(meta, attrs, strings) {
          var m = {};
          for (var i = 0; i < meta.length; i += 1) {
            var entry = meta[i];
            var value = attrs[entry.name];
            if (value !== undefined && !equals(value, entry.value)) {
              if (entry.type === 'SID') {
                value = encodeString(value, strings);
              }
              m[entry.op] = {
                name: entry.name,
                type: entry.type,
                value: value
              };
            }
          }
          return m;
        }
        function makeTopDict(attrs, strings) {
          var t = new table.Table('Top DICT', [{
                name: 'dict',
                type: 'DICT',
                value: {}
              }]);
          t.dict = makeDict(TOP_DICT_META, attrs, strings);
          return t;
        }
        function makeTopDictIndex(topDict) {
          var t = new table.Table('Top DICT INDEX', [{
                name: 'topDicts',
                type: 'INDEX',
                value: []
              }]);
          t.topDicts = [{
              name: 'topDict_0',
              type: 'TABLE',
              value: topDict
            }];
          return t;
        }
        function makeStringIndex(strings) {
          var t = new table.Table('String INDEX', [{
                name: 'strings',
                type: 'INDEX',
                value: []
              }]);
          t.strings = [];
          for (var i = 0; i < strings.length; i += 1) {
            t.strings.push({
              name: 'string_' + i,
              type: 'STRING',
              value: strings[i]
            });
          }
          return t;
        }
        function makeGlobalSubrIndex() {
          return new table.Table('Global Subr INDEX', [{
              name: 'subrs',
              type: 'INDEX',
              value: []
            }]);
        }
        function makeCharsets(glyphNames, strings) {
          var t = new table.Table('Charsets', [{
                name: 'format',
                type: 'Card8',
                value: 0
              }]);
          for (var i = 0; i < glyphNames.length; i += 1) {
            var glyphName = glyphNames[i];
            var glyphSID = encodeString(glyphName, strings);
            t.fields.push({
              name: 'glyph_' + i,
              type: 'SID',
              value: glyphSID
            });
          }
          return t;
        }
        function glyphToOps(glyph) {
          var ops = [];
          var path = glyph.path;
          ops.push({
            name: 'width',
            type: 'NUMBER',
            value: glyph.advanceWidth
          });
          var x = 0;
          var y = 0;
          for (var i = 0; i < path.commands.length; i += 1) {
            var dx;
            var dy;
            var cmd = path.commands[i];
            if (cmd.type === 'Q') {
              var _13 = 1 / 3;
              var _23 = 2 / 3;
              cmd = {
                type: 'C',
                x: cmd.x,
                y: cmd.y,
                x1: _13 * x + _23 * cmd.x1,
                y1: _13 * y + _23 * cmd.y1,
                x2: _13 * cmd.x + _23 * cmd.x1,
                y2: _13 * cmd.y + _23 * cmd.y1
              };
            }
            if (cmd.type === 'M') {
              dx = Math.round(cmd.x - x);
              dy = Math.round(cmd.y - y);
              ops.push({
                name: 'dx',
                type: 'NUMBER',
                value: dx
              });
              ops.push({
                name: 'dy',
                type: 'NUMBER',
                value: dy
              });
              ops.push({
                name: 'rmoveto',
                type: 'OP',
                value: 21
              });
              x = Math.round(cmd.x);
              y = Math.round(cmd.y);
            } else if (cmd.type === 'L') {
              dx = Math.round(cmd.x - x);
              dy = Math.round(cmd.y - y);
              ops.push({
                name: 'dx',
                type: 'NUMBER',
                value: dx
              });
              ops.push({
                name: 'dy',
                type: 'NUMBER',
                value: dy
              });
              ops.push({
                name: 'rlineto',
                type: 'OP',
                value: 5
              });
              x = Math.round(cmd.x);
              y = Math.round(cmd.y);
            } else if (cmd.type === 'C') {
              var dx1 = Math.round(cmd.x1 - x);
              var dy1 = Math.round(cmd.y1 - y);
              var dx2 = Math.round(cmd.x2 - cmd.x1);
              var dy2 = Math.round(cmd.y2 - cmd.y1);
              dx = Math.round(cmd.x - cmd.x2);
              dy = Math.round(cmd.y - cmd.y2);
              ops.push({
                name: 'dx1',
                type: 'NUMBER',
                value: dx1
              });
              ops.push({
                name: 'dy1',
                type: 'NUMBER',
                value: dy1
              });
              ops.push({
                name: 'dx2',
                type: 'NUMBER',
                value: dx2
              });
              ops.push({
                name: 'dy2',
                type: 'NUMBER',
                value: dy2
              });
              ops.push({
                name: 'dx',
                type: 'NUMBER',
                value: dx
              });
              ops.push({
                name: 'dy',
                type: 'NUMBER',
                value: dy
              });
              ops.push({
                name: 'rrcurveto',
                type: 'OP',
                value: 8
              });
              x = Math.round(cmd.x);
              y = Math.round(cmd.y);
            }
          }
          ops.push({
            name: 'endchar',
            type: 'OP',
            value: 14
          });
          return ops;
        }
        function makeCharStringsIndex(glyphs) {
          var t = new table.Table('CharStrings INDEX', [{
                name: 'charStrings',
                type: 'INDEX',
                value: []
              }]);
          for (var i = 0; i < glyphs.length; i += 1) {
            var glyph = glyphs[i];
            var ops = glyphToOps(glyph);
            t.charStrings.push({
              name: glyph.name,
              type: 'CHARSTRING',
              value: ops
            });
          }
          return t;
        }
        function makePrivateDict(attrs, strings) {
          var t = new table.Table('Private DICT', [{
                name: 'dict',
                type: 'DICT',
                value: {}
              }]);
          t.dict = makeDict(PRIVATE_DICT_META, attrs, strings);
          return t;
        }
        function makePrivateDictIndex(privateDict) {
          var t = new table.Table('Private DICT INDEX', [{
                name: 'privateDicts',
                type: 'INDEX',
                value: []
              }]);
          t.privateDicts = [{
              name: 'privateDict_0',
              type: 'TABLE',
              value: privateDict
            }];
          return t;
        }
        function makeCFFTable(glyphs, options) {
          var t = new table.Table('CFF ', [
              {
                name: 'header',
                type: 'TABLE'
              },
              {
                name: 'nameIndex',
                type: 'TABLE'
              },
              {
                name: 'topDictIndex',
                type: 'TABLE'
              },
              {
                name: 'stringIndex',
                type: 'TABLE'
              },
              {
                name: 'globalSubrIndex',
                type: 'TABLE'
              },
              {
                name: 'charsets',
                type: 'TABLE'
              },
              {
                name: 'charStringsIndex',
                type: 'TABLE'
              },
              {
                name: 'privateDictIndex',
                type: 'TABLE'
              }
            ]);
          var attrs = {
              version: options.version,
              fullName: options.fullName,
              familyName: options.familyName,
              weight: options.weightName,
              charset: 999,
              encoding: 0,
              charStrings: 999,
              private: [
                0,
                999
              ]
            };
          var privateAttrs = {};
          var glyphNames = [];
          for (var i = 1; i < glyphs.length; i += 1) {
            glyphNames.push(glyphs[i].name);
          }
          var strings = [];
          t.header = makeHeader();
          t.nameIndex = makeNameIndex([options.postScriptName]);
          var topDict = makeTopDict(attrs, strings);
          t.topDictIndex = makeTopDictIndex(topDict);
          t.globalSubrIndex = makeGlobalSubrIndex();
          t.charsets = makeCharsets(glyphNames, strings);
          t.charStringsIndex = makeCharStringsIndex(glyphs);
          var privateDict = makePrivateDict(privateAttrs, strings);
          t.privateDictIndex = makePrivateDictIndex(privateDict);
          t.stringIndex = makeStringIndex(strings);
          var startOffset = t.header.sizeOf() + t.nameIndex.sizeOf() + t.topDictIndex.sizeOf() + t.stringIndex.sizeOf() + t.globalSubrIndex.sizeOf();
          attrs.charset = startOffset;
          attrs.encoding = 0;
          attrs.charStrings = attrs.charset + t.charsets.sizeOf();
          attrs.private[1] = attrs.charStrings + t.charStringsIndex.sizeOf();
          topDict = makeTopDict(attrs, strings);
          t.topDictIndex = makeTopDictIndex(topDict);
          return t;
        }
        exports.parse = parseCFFTable;
        exports.make = makeCFFTable;
      },
      {
        '../encoding': 3,
        '../glyph': 5,
        '../parse': 7,
        '../path': 8,
        '../table': 9
      }
    ],
    11: [
      function (require, module, exports) {
        'use strict';
        var check = check;
        var parse = parse;
        var table = table;
        function parseCmapTable(data, start) {
          var i;
          var cmap = {};
          cmap.version = parse.getUShort(data, start);
          check.argument(cmap.version === 0, 'cmap table version should be 0.');
          cmap.numTables = parse.getUShort(data, start + 2);
          var offset = -1;
          for (i = 0; i < cmap.numTables; i += 1) {
            var platformId = parse.getUShort(data, start + 4 + i * 8);
            var encodingId = parse.getUShort(data, start + 4 + i * 8 + 2);
            if (platformId === 3 && (encodingId === 1 || encodingId === 0)) {
              offset = parse.getULong(data, start + 4 + i * 8 + 4);
              break;
            }
          }
          if (offset === -1) {
            return null;
          }
          var p = new parse.Parser(data, start + offset);
          cmap.format = p.parseUShort();
          check.argument(cmap.format === 4, 'Only format 4 cmap tables are supported.');
          cmap.length = p.parseUShort();
          cmap.language = p.parseUShort();
          var segCount;
          cmap.segCount = segCount = p.parseUShort() >> 1;
          p.skip('uShort', 3);
          cmap.glyphIndexMap = {};
          var endCountParser = new parse.Parser(data, start + offset + 14);
          var startCountParser = new parse.Parser(data, start + offset + 16 + segCount * 2);
          var idDeltaParser = new parse.Parser(data, start + offset + 16 + segCount * 4);
          var idRangeOffsetParser = new parse.Parser(data, start + offset + 16 + segCount * 6);
          var glyphIndexOffset = start + offset + 16 + segCount * 8;
          for (i = 0; i < segCount - 1; i += 1) {
            var glyphIndex;
            var endCount = endCountParser.parseUShort();
            var startCount = startCountParser.parseUShort();
            var idDelta = idDeltaParser.parseShort();
            var idRangeOffset = idRangeOffsetParser.parseUShort();
            for (var c = startCount; c <= endCount; c += 1) {
              if (idRangeOffset !== 0) {
                glyphIndexOffset = idRangeOffsetParser.offset + idRangeOffsetParser.relativeOffset - 2;
                glyphIndexOffset += idRangeOffset;
                glyphIndexOffset += (c - startCount) * 2;
                glyphIndex = parse.getUShort(data, glyphIndexOffset);
                if (glyphIndex !== 0) {
                  glyphIndex = glyphIndex + idDelta & 65535;
                }
              } else {
                glyphIndex = c + idDelta & 65535;
              }
              cmap.glyphIndexMap[c] = glyphIndex;
            }
          }
          return cmap;
        }
        function addSegment(t, code, glyphIndex) {
          t.segments.push({
            end: code,
            start: code,
            delta: -(code - glyphIndex),
            offset: 0
          });
        }
        function addTerminatorSegment(t) {
          t.segments.push({
            end: 65535,
            start: 65535,
            delta: 1,
            offset: 0
          });
        }
        function makeCmapTable(glyphs) {
          var i;
          var t = new table.Table('cmap', [
              {
                name: 'version',
                type: 'USHORT',
                value: 0
              },
              {
                name: 'numTables',
                type: 'USHORT',
                value: 1
              },
              {
                name: 'platformID',
                type: 'USHORT',
                value: 3
              },
              {
                name: 'encodingID',
                type: 'USHORT',
                value: 1
              },
              {
                name: 'offset',
                type: 'ULONG',
                value: 12
              },
              {
                name: 'format',
                type: 'USHORT',
                value: 4
              },
              {
                name: 'length',
                type: 'USHORT',
                value: 0
              },
              {
                name: 'language',
                type: 'USHORT',
                value: 0
              },
              {
                name: 'segCountX2',
                type: 'USHORT',
                value: 0
              },
              {
                name: 'searchRange',
                type: 'USHORT',
                value: 0
              },
              {
                name: 'entrySelector',
                type: 'USHORT',
                value: 0
              },
              {
                name: 'rangeShift',
                type: 'USHORT',
                value: 0
              }
            ]);
          t.segments = [];
          for (i = 0; i < glyphs.length; i += 1) {
            var glyph = glyphs[i];
            for (var j = 0; j < glyph.unicodes.length; j += 1) {
              addSegment(t, glyph.unicodes[j], i);
            }
            t.segments = t.segments.sort(function (a, b) {
              return a.start - b.start;
            });
          }
          addTerminatorSegment(t);
          var segCount;
          segCount = t.segments.length;
          t.segCountX2 = segCount * 2;
          t.searchRange = Math.pow(2, Math.floor(Math.log(segCount) / Math.log(2))) * 2;
          t.entrySelector = Math.log(t.searchRange / 2) / Math.log(2);
          t.rangeShift = t.segCountX2 - t.searchRange;
          var endCounts = [];
          var startCounts = [];
          var idDeltas = [];
          var idRangeOffsets = [];
          var glyphIds = [];
          for (i = 0; i < segCount; i += 1) {
            var segment = t.segments[i];
            endCounts = endCounts.concat({
              name: 'end_' + i,
              type: 'USHORT',
              value: segment.end
            });
            startCounts = startCounts.concat({
              name: 'start_' + i,
              type: 'USHORT',
              value: segment.start
            });
            idDeltas = idDeltas.concat({
              name: 'idDelta_' + i,
              type: 'SHORT',
              value: segment.delta
            });
            idRangeOffsets = idRangeOffsets.concat({
              name: 'idRangeOffset_' + i,
              type: 'USHORT',
              value: segment.offset
            });
            if (segment.glyphId !== undefined) {
              glyphIds = glyphIds.concat({
                name: 'glyph_' + i,
                type: 'USHORT',
                value: segment.glyphId
              });
            }
          }
          t.fields = t.fields.concat(endCounts);
          t.fields.push({
            name: 'reservedPad',
            type: 'USHORT',
            value: 0
          });
          t.fields = t.fields.concat(startCounts);
          t.fields = t.fields.concat(idDeltas);
          t.fields = t.fields.concat(idRangeOffsets);
          t.fields = t.fields.concat(glyphIds);
          t.length = 14 + endCounts.length * 2 + 2 + startCounts.length * 2 + idDeltas.length * 2 + idRangeOffsets.length * 2 + glyphIds.length * 2;
          return t;
        }
        exports.parse = parseCmapTable;
        exports.make = makeCmapTable;
      },
      {
        '../check': 1,
        '../parse': 7,
        '../table': 9
      }
    ],
    12: [
      function (require, module, exports) {
        'use strict';
        var check = check;
        var _glyph = glyph;
        var parse = parse;
        var path = path;
        function parseGlyphCoordinate(p, flag, previousValue, shortVectorBitMask, sameBitMask) {
          var v;
          if ((flag & shortVectorBitMask) > 0) {
            v = p.parseByte();
            if ((flag & sameBitMask) === 0) {
              v = -v;
            }
            v = previousValue + v;
          } else {
            if ((flag & sameBitMask) > 0) {
              v = previousValue;
            } else {
              v = previousValue + p.parseShort();
            }
          }
          return v;
        }
        function parseGlyph(data, start, index, font) {
          var p = new parse.Parser(data, start);
          var glyph = new _glyph.Glyph({
              font: font,
              index: index
            });
          glyph.numberOfContours = p.parseShort();
          glyph.xMin = p.parseShort();
          glyph.yMin = p.parseShort();
          glyph.xMax = p.parseShort();
          glyph.yMax = p.parseShort();
          var flags;
          var flag;
          if (glyph.numberOfContours > 0) {
            var i;
            var endPointIndices = glyph.endPointIndices = [];
            for (i = 0; i < glyph.numberOfContours; i += 1) {
              endPointIndices.push(p.parseUShort());
            }
            glyph.instructionLength = p.parseUShort();
            glyph.instructions = [];
            for (i = 0; i < glyph.instructionLength; i += 1) {
              glyph.instructions.push(p.parseByte());
            }
            var numberOfCoordinates = endPointIndices[endPointIndices.length - 1] + 1;
            flags = [];
            for (i = 0; i < numberOfCoordinates; i += 1) {
              flag = p.parseByte();
              flags.push(flag);
              if ((flag & 8) > 0) {
                var repeatCount = p.parseByte();
                for (var j = 0; j < repeatCount; j += 1) {
                  flags.push(flag);
                  i += 1;
                }
              }
            }
            check.argument(flags.length === numberOfCoordinates, 'Bad flags.');
            if (endPointIndices.length > 0) {
              var points = [];
              var point;
              if (numberOfCoordinates > 0) {
                for (i = 0; i < numberOfCoordinates; i += 1) {
                  flag = flags[i];
                  point = {};
                  point.onCurve = !!(flag & 1);
                  point.lastPointOfContour = endPointIndices.indexOf(i) >= 0;
                  points.push(point);
                }
                var px = 0;
                for (i = 0; i < numberOfCoordinates; i += 1) {
                  flag = flags[i];
                  point = points[i];
                  point.x = parseGlyphCoordinate(p, flag, px, 2, 16);
                  px = point.x;
                }
                var py = 0;
                for (i = 0; i < numberOfCoordinates; i += 1) {
                  flag = flags[i];
                  point = points[i];
                  point.y = parseGlyphCoordinate(p, flag, py, 4, 32);
                  py = point.y;
                }
              }
              glyph.points = points;
            } else {
              glyph.points = [];
            }
          } else if (glyph.numberOfContours === 0) {
            glyph.points = [];
          } else {
            glyph.isComposite = true;
            glyph.points = [];
            glyph.components = [];
            var moreComponents = true;
            while (moreComponents) {
              flags = p.parseUShort();
              var component = {
                  glyphIndex: p.parseUShort(),
                  xScale: 1,
                  scale01: 0,
                  scale10: 0,
                  yScale: 1,
                  dx: 0,
                  dy: 0
                };
              if ((flags & 1) > 0) {
                component.dx = p.parseShort();
                component.dy = p.parseShort();
              } else {
                component.dx = p.parseChar();
                component.dy = p.parseChar();
              }
              if ((flags & 8) > 0) {
                component.xScale = component.yScale = p.parseF2Dot14();
              } else if ((flags & 64) > 0) {
                component.xScale = p.parseF2Dot14();
                component.yScale = p.parseF2Dot14();
              } else if ((flags & 128) > 0) {
                component.xScale = p.parseF2Dot14();
                component.scale01 = p.parseF2Dot14();
                component.scale10 = p.parseF2Dot14();
                component.yScale = p.parseF2Dot14();
              }
              glyph.components.push(component);
              moreComponents = !!(flags & 32);
            }
          }
          return glyph;
        }
        function transformPoints(points, transform) {
          var newPoints = [];
          for (var i = 0; i < points.length; i += 1) {
            var pt = points[i];
            var newPt = {
                x: transform.xScale * pt.x + transform.scale01 * pt.y + transform.dx,
                y: transform.scale10 * pt.x + transform.yScale * pt.y + transform.dy,
                onCurve: pt.onCurve,
                lastPointOfContour: pt.lastPointOfContour
              };
            newPoints.push(newPt);
          }
          return newPoints;
        }
        function getContours(points) {
          var contours = [];
          var currentContour = [];
          for (var i = 0; i < points.length; i += 1) {
            var pt = points[i];
            currentContour.push(pt);
            if (pt.lastPointOfContour) {
              contours.push(currentContour);
              currentContour = [];
            }
          }
          check.argument(currentContour.length === 0, 'There are still points left in the current contour.');
          return contours;
        }
        function getPath(points) {
          var p = new path.Path();
          if (!points) {
            return p;
          }
          var contours = getContours(points);
          for (var i = 0; i < contours.length; i += 1) {
            var contour = contours[i];
            var firstPt = contour[0];
            var lastPt = contour[contour.length - 1];
            var curvePt;
            var realFirstPoint;
            if (firstPt.onCurve) {
              curvePt = null;
              realFirstPoint = true;
            } else {
              if (lastPt.onCurve) {
                firstPt = lastPt;
              } else {
                firstPt = {
                  x: (firstPt.x + lastPt.x) / 2,
                  y: (firstPt.y + lastPt.y) / 2
                };
              }
              curvePt = firstPt;
              realFirstPoint = false;
            }
            p.moveTo(firstPt.x, firstPt.y);
            for (var j = realFirstPoint ? 1 : 0; j < contour.length; j += 1) {
              var pt = contour[j];
              var prevPt = j === 0 ? firstPt : contour[j - 1];
              if (prevPt.onCurve && pt.onCurve) {
                p.lineTo(pt.x, pt.y);
              } else if (prevPt.onCurve && !pt.onCurve) {
                curvePt = pt;
              } else if (!prevPt.onCurve && !pt.onCurve) {
                var midPt = {
                    x: (prevPt.x + pt.x) / 2,
                    y: (prevPt.y + pt.y) / 2
                  };
                p.quadraticCurveTo(prevPt.x, prevPt.y, midPt.x, midPt.y);
                curvePt = pt;
              } else if (!prevPt.onCurve && pt.onCurve) {
                p.quadraticCurveTo(curvePt.x, curvePt.y, pt.x, pt.y);
                curvePt = null;
              } else {
                throw new Error('Invalid state.');
              }
            }
            if (firstPt !== lastPt) {
              if (curvePt) {
                p.quadraticCurveTo(curvePt.x, curvePt.y, firstPt.x, firstPt.y);
              } else {
                p.lineTo(firstPt.x, firstPt.y);
              }
            }
          }
          p.closePath();
          return p;
        }
        function parseGlyfTable(data, start, loca, font) {
          var glyphs = [];
          var i;
          for (i = 0; i < loca.length - 1; i += 1) {
            var offset = loca[i];
            var nextOffset = loca[i + 1];
            if (offset !== nextOffset) {
              glyphs.push(parseGlyph(data, start + offset, i, font));
            } else {
              glyphs.push(new _glyph.Glyph({
                font: font,
                index: i
              }));
            }
          }
          for (i = 0; i < glyphs.length; i += 1) {
            var glyph = glyphs[i];
            if (glyph.isComposite) {
              for (var j = 0; j < glyph.components.length; j += 1) {
                var component = glyph.components[j];
                var componentGlyph = glyphs[component.glyphIndex];
                if (componentGlyph.points) {
                  var transformedPoints = transformPoints(componentGlyph.points, component);
                  glyph.points = glyph.points.concat(transformedPoints);
                }
              }
            }
            glyph.path = getPath(glyph.points);
          }
          return glyphs;
        }
        exports.parse = parseGlyfTable;
      },
      {
        '../check': 1,
        '../glyph': 5,
        '../parse': 7,
        '../path': 8
      }
    ],
    13: [
      function (require, module, exports) {
        'use strict';
        var check = check;
        var parse = parse;
        function parseTaggedListTable(data, start) {
          var p = new parse.Parser(data, start);
          var n = p.parseUShort();
          var list = [];
          for (var i = 0; i < n; i++) {
            list[p.parseTag()] = { offset: p.parseUShort() };
          }
          return list;
        }
        function parseCoverageTable(data, start) {
          var p = new parse.Parser(data, start);
          var format = p.parseUShort();
          var count = p.parseUShort();
          if (format === 1) {
            return p.parseUShortList(count);
          } else if (format === 2) {
            var coverage = [];
            for (; count--;) {
              var begin = p.parseUShort();
              var end = p.parseUShort();
              var index = p.parseUShort();
              for (var i = begin; i <= end; i++) {
                coverage[index++] = i;
              }
            }
            return coverage;
          }
        }
        function parseClassDefTable(data, start) {
          var p = new parse.Parser(data, start);
          var format = p.parseUShort();
          if (format === 1) {
            var startGlyph = p.parseUShort();
            var glyphCount = p.parseUShort();
            var classes = p.parseUShortList(glyphCount);
            return function (glyphID) {
              return classes[glyphID - startGlyph] || 0;
            };
          } else if (format === 2) {
            var rangeCount = p.parseUShort();
            var startGlyphs = [];
            var endGlyphs = [];
            var classValues = [];
            for (var i = 0; i < rangeCount; i++) {
              startGlyphs[i] = p.parseUShort();
              endGlyphs[i] = p.parseUShort();
              classValues[i] = p.parseUShort();
            }
            return function (glyphID) {
              var l = 0;
              var r = startGlyphs.length - 1;
              while (l < r) {
                var c = l + r + 1 >> 1;
                if (glyphID < startGlyphs[c]) {
                  r = c - 1;
                } else {
                  l = c;
                }
              }
              if (startGlyphs[l] <= glyphID && glyphID <= endGlyphs[l]) {
                return classValues[l] || 0;
              }
              return 0;
            };
          }
        }
        function parsePairPosSubTable(data, start) {
          var p = new parse.Parser(data, start);
          var format = p.parseUShort();
          var coverageOffset = p.parseUShort();
          var coverage = parseCoverageTable(data, start + coverageOffset);
          var valueFormat1 = p.parseUShort();
          var valueFormat2 = p.parseUShort();
          var value1;
          var value2;
          if (valueFormat1 !== 4 || valueFormat2 !== 0)
            return;
          var sharedPairSets = {};
          if (format === 1) {
            var pairSetCount = p.parseUShort();
            var pairSet = [];
            var pairSetOffsets = p.parseOffset16List(pairSetCount);
            for (var firstGlyph = 0; firstGlyph < pairSetCount; firstGlyph++) {
              var pairSetOffset = pairSetOffsets[firstGlyph];
              var sharedPairSet = sharedPairSets[pairSetOffset];
              if (!sharedPairSet) {
                sharedPairSet = {};
                p.relativeOffset = pairSetOffset;
                var pairValueCount = p.parseUShort();
                for (; pairValueCount--;) {
                  var secondGlyph = p.parseUShort();
                  if (valueFormat1)
                    value1 = p.parseShort();
                  if (valueFormat2)
                    value2 = p.parseShort();
                  sharedPairSet[secondGlyph] = value1;
                }
              }
              pairSet[coverage[firstGlyph]] = sharedPairSet;
            }
            return function (leftGlyph, rightGlyph) {
              var pairs = pairSet[leftGlyph];
              if (pairs)
                return pairs[rightGlyph];
            };
          } else if (format === 2) {
            var classDef1Offset = p.parseUShort();
            var classDef2Offset = p.parseUShort();
            var class1Count = p.parseUShort();
            var class2Count = p.parseUShort();
            var getClass1 = parseClassDefTable(data, start + classDef1Offset);
            var getClass2 = parseClassDefTable(data, start + classDef2Offset);
            var kerningMatrix = [];
            for (var i = 0; i < class1Count; i++) {
              var kerningRow = kerningMatrix[i] = [];
              for (var j = 0; j < class2Count; j++) {
                if (valueFormat1)
                  value1 = p.parseShort();
                if (valueFormat2)
                  value2 = p.parseShort();
                kerningRow[j] = value1;
              }
            }
            var covered = {};
            for (i = 0; i < coverage.length; i++)
              covered[coverage[i]] = 1;
            return function (leftGlyph, rightGlyph) {
              if (!covered[leftGlyph])
                return;
              var class1 = getClass1(leftGlyph);
              var class2 = getClass2(rightGlyph);
              var kerningRow = kerningMatrix[class1];
              if (kerningRow) {
                return kerningRow[class2];
              }
            };
          }
        }
        function parseLookupTable(data, start) {
          var p = new parse.Parser(data, start);
          var lookupType = p.parseUShort();
          var lookupFlag = p.parseUShort();
          var useMarkFilteringSet = lookupFlag & 16;
          var subTableCount = p.parseUShort();
          var subTableOffsets = p.parseOffset16List(subTableCount);
          var table = {
              lookupType: lookupType,
              lookupFlag: lookupFlag,
              markFilteringSet: useMarkFilteringSet ? p.parseUShort() : -1
            };
          if (lookupType === 2) {
            var subtables = [];
            for (var i = 0; i < subTableCount; i++) {
              subtables.push(parsePairPosSubTable(data, start + subTableOffsets[i]));
            }
            table.getKerningValue = function (leftGlyph, rightGlyph) {
              for (var i = subtables.length; i--;) {
                var value = subtables[i](leftGlyph, rightGlyph);
                if (value !== undefined)
                  return value;
              }
              return 0;
            };
          }
          return table;
        }
        function parseGposTable(data, start, font) {
          var p = new parse.Parser(data, start);
          var tableVersion = p.parseFixed();
          check.argument(tableVersion === 1, 'Unsupported GPOS table version.');
          parseTaggedListTable(data, start + p.parseUShort());
          parseTaggedListTable(data, start + p.parseUShort());
          var lookupListOffset = p.parseUShort();
          p.relativeOffset = lookupListOffset;
          var lookupCount = p.parseUShort();
          var lookupTableOffsets = p.parseOffset16List(lookupCount);
          var lookupListAbsoluteOffset = start + lookupListOffset;
          for (var i = 0; i < lookupCount; i++) {
            var table = parseLookupTable(data, lookupListAbsoluteOffset + lookupTableOffsets[i]);
            if (table.lookupType === 2 && !font.getGposKerningValue)
              font.getGposKerningValue = table.getKerningValue;
          }
        }
        exports.parse = parseGposTable;
      },
      {
        '../check': 1,
        '../parse': 7
      }
    ],
    14: [
      function (require, module, exports) {
        'use strict';
        var check = check;
        var parse = parse;
        var table = table;
        function parseHeadTable(data, start) {
          var head = {};
          var p = new parse.Parser(data, start);
          head.version = p.parseVersion();
          head.fontRevision = Math.round(p.parseFixed() * 1000) / 1000;
          head.checkSumAdjustment = p.parseULong();
          head.magicNumber = p.parseULong();
          check.argument(head.magicNumber === 1594834165, 'Font header has wrong magic number.');
          head.flags = p.parseUShort();
          head.unitsPerEm = p.parseUShort();
          head.created = p.parseLongDateTime();
          head.modified = p.parseLongDateTime();
          head.xMin = p.parseShort();
          head.yMin = p.parseShort();
          head.xMax = p.parseShort();
          head.yMax = p.parseShort();
          head.macStyle = p.parseUShort();
          head.lowestRecPPEM = p.parseUShort();
          head.fontDirectionHint = p.parseShort();
          head.indexToLocFormat = p.parseShort();
          head.glyphDataFormat = p.parseShort();
          return head;
        }
        function makeHeadTable(options) {
          return new table.Table('head', [
            {
              name: 'version',
              type: 'FIXED',
              value: 65536
            },
            {
              name: 'fontRevision',
              type: 'FIXED',
              value: 65536
            },
            {
              name: 'checkSumAdjustment',
              type: 'ULONG',
              value: 0
            },
            {
              name: 'magicNumber',
              type: 'ULONG',
              value: 1594834165
            },
            {
              name: 'flags',
              type: 'USHORT',
              value: 0
            },
            {
              name: 'unitsPerEm',
              type: 'USHORT',
              value: 1000
            },
            {
              name: 'created',
              type: 'LONGDATETIME',
              value: 0
            },
            {
              name: 'modified',
              type: 'LONGDATETIME',
              value: 0
            },
            {
              name: 'xMin',
              type: 'SHORT',
              value: 0
            },
            {
              name: 'yMin',
              type: 'SHORT',
              value: 0
            },
            {
              name: 'xMax',
              type: 'SHORT',
              value: 0
            },
            {
              name: 'yMax',
              type: 'SHORT',
              value: 0
            },
            {
              name: 'macStyle',
              type: 'USHORT',
              value: 0
            },
            {
              name: 'lowestRecPPEM',
              type: 'USHORT',
              value: 0
            },
            {
              name: 'fontDirectionHint',
              type: 'SHORT',
              value: 2
            },
            {
              name: 'indexToLocFormat',
              type: 'SHORT',
              value: 0
            },
            {
              name: 'glyphDataFormat',
              type: 'SHORT',
              value: 0
            }
          ], options);
        }
        exports.parse = parseHeadTable;
        exports.make = makeHeadTable;
      },
      {
        '../check': 1,
        '../parse': 7,
        '../table': 9
      }
    ],
    15: [
      function (require, module, exports) {
        'use strict';
        var parse = parse;
        var table = table;
        function parseHheaTable(data, start) {
          var hhea = {};
          var p = new parse.Parser(data, start);
          hhea.version = p.parseVersion();
          hhea.ascender = p.parseShort();
          hhea.descender = p.parseShort();
          hhea.lineGap = p.parseShort();
          hhea.advanceWidthMax = p.parseUShort();
          hhea.minLeftSideBearing = p.parseShort();
          hhea.minRightSideBearing = p.parseShort();
          hhea.xMaxExtent = p.parseShort();
          hhea.caretSlopeRise = p.parseShort();
          hhea.caretSlopeRun = p.parseShort();
          hhea.caretOffset = p.parseShort();
          p.relativeOffset += 8;
          hhea.metricDataFormat = p.parseShort();
          hhea.numberOfHMetrics = p.parseUShort();
          return hhea;
        }
        function makeHheaTable(options) {
          return new table.Table('hhea', [
            {
              name: 'version',
              type: 'FIXED',
              value: 65536
            },
            {
              name: 'ascender',
              type: 'FWORD',
              value: 0
            },
            {
              name: 'descender',
              type: 'FWORD',
              value: 0
            },
            {
              name: 'lineGap',
              type: 'FWORD',
              value: 0
            },
            {
              name: 'advanceWidthMax',
              type: 'UFWORD',
              value: 0
            },
            {
              name: 'minLeftSideBearing',
              type: 'FWORD',
              value: 0
            },
            {
              name: 'minRightSideBearing',
              type: 'FWORD',
              value: 0
            },
            {
              name: 'xMaxExtent',
              type: 'FWORD',
              value: 0
            },
            {
              name: 'caretSlopeRise',
              type: 'SHORT',
              value: 1
            },
            {
              name: 'caretSlopeRun',
              type: 'SHORT',
              value: 0
            },
            {
              name: 'caretOffset',
              type: 'SHORT',
              value: 0
            },
            {
              name: 'reserved1',
              type: 'SHORT',
              value: 0
            },
            {
              name: 'reserved2',
              type: 'SHORT',
              value: 0
            },
            {
              name: 'reserved3',
              type: 'SHORT',
              value: 0
            },
            {
              name: 'reserved4',
              type: 'SHORT',
              value: 0
            },
            {
              name: 'metricDataFormat',
              type: 'SHORT',
              value: 0
            },
            {
              name: 'numberOfHMetrics',
              type: 'USHORT',
              value: 0
            }
          ], options);
        }
        exports.parse = parseHheaTable;
        exports.make = makeHheaTable;
      },
      {
        '../parse': 7,
        '../table': 9
      }
    ],
    16: [
      function (require, module, exports) {
        'use strict';
        var parse = parse;
        var table = table;
        function parseHmtxTable(data, start, numMetrics, numGlyphs, glyphs) {
          var advanceWidth;
          var leftSideBearing;
          var p = new parse.Parser(data, start);
          for (var i = 0; i < numGlyphs; i += 1) {
            if (i < numMetrics) {
              advanceWidth = p.parseUShort();
              leftSideBearing = p.parseShort();
            }
            var glyph = glyphs[i];
            glyph.advanceWidth = advanceWidth;
            glyph.leftSideBearing = leftSideBearing;
          }
        }
        function makeHmtxTable(glyphs) {
          var t = new table.Table('hmtx', []);
          for (var i = 0; i < glyphs.length; i += 1) {
            var glyph = glyphs[i];
            var advanceWidth = glyph.advanceWidth || 0;
            var leftSideBearing = glyph.leftSideBearing || 0;
            t.fields.push({
              name: 'advanceWidth_' + i,
              type: 'USHORT',
              value: advanceWidth
            });
            t.fields.push({
              name: 'leftSideBearing_' + i,
              type: 'SHORT',
              value: leftSideBearing
            });
          }
          return t;
        }
        exports.parse = parseHmtxTable;
        exports.make = makeHmtxTable;
      },
      {
        '../parse': 7,
        '../table': 9
      }
    ],
    17: [
      function (require, module, exports) {
        'use strict';
        var check = check;
        var parse = parse;
        function parseKernTable(data, start) {
          var pairs = {};
          var p = new parse.Parser(data, start);
          var tableVersion = p.parseUShort();
          check.argument(tableVersion === 0, 'Unsupported kern table version.');
          p.skip('uShort', 1);
          var subTableVersion = p.parseUShort();
          check.argument(subTableVersion === 0, 'Unsupported kern sub-table version.');
          p.skip('uShort', 2);
          var nPairs = p.parseUShort();
          p.skip('uShort', 3);
          for (var i = 0; i < nPairs; i += 1) {
            var leftIndex = p.parseUShort();
            var rightIndex = p.parseUShort();
            var value = p.parseShort();
            pairs[leftIndex + ',' + rightIndex] = value;
          }
          return pairs;
        }
        exports.parse = parseKernTable;
      },
      {
        '../check': 1,
        '../parse': 7
      }
    ],
    18: [
      function (require, module, exports) {
        'use strict';
        var parse = parse;
        function parseLocaTable(data, start, numGlyphs, shortVersion) {
          var p = new parse.Parser(data, start);
          var parseFn = shortVersion ? p.parseUShort : p.parseULong;
          var glyphOffsets = [];
          for (var i = 0; i < numGlyphs + 1; i += 1) {
            var glyphOffset = parseFn.call(p);
            if (shortVersion) {
              glyphOffset *= 2;
            }
            glyphOffsets.push(glyphOffset);
          }
          return glyphOffsets;
        }
        exports.parse = parseLocaTable;
      },
      { '../parse': 7 }
    ],
    19: [
      function (require, module, exports) {
        'use strict';
        var parse = parse;
        var table = table;
        function parseMaxpTable(data, start) {
          var maxp = {};
          var p = new parse.Parser(data, start);
          maxp.version = p.parseVersion();
          maxp.numGlyphs = p.parseUShort();
          if (maxp.version === 1) {
            maxp.maxPoints = p.parseUShort();
            maxp.maxContours = p.parseUShort();
            maxp.maxCompositePoints = p.parseUShort();
            maxp.maxCompositeContours = p.parseUShort();
            maxp.maxZones = p.parseUShort();
            maxp.maxTwilightPoints = p.parseUShort();
            maxp.maxStorage = p.parseUShort();
            maxp.maxFunctionDefs = p.parseUShort();
            maxp.maxInstructionDefs = p.parseUShort();
            maxp.maxStackElements = p.parseUShort();
            maxp.maxSizeOfInstructions = p.parseUShort();
            maxp.maxComponentElements = p.parseUShort();
            maxp.maxComponentDepth = p.parseUShort();
          }
          return maxp;
        }
        function makeMaxpTable(numGlyphs) {
          return new table.Table('maxp', [
            {
              name: 'version',
              type: 'FIXED',
              value: 20480
            },
            {
              name: 'numGlyphs',
              type: 'USHORT',
              value: numGlyphs
            }
          ]);
        }
        exports.parse = parseMaxpTable;
        exports.make = makeMaxpTable;
      },
      {
        '../parse': 7,
        '../table': 9
      }
    ],
    20: [
      function (require, module, exports) {
        'use strict';
        var encode = types.encode;
        var parse = parse;
        var table = table;
        var nameTableNames = [
            'copyright',
            'fontFamily',
            'fontSubfamily',
            'uniqueID',
            'fullName',
            'version',
            'postScriptName',
            'trademark',
            'manufacturer',
            'designer',
            'description',
            'manufacturerURL',
            'designerURL',
            'licence',
            'licenceURL',
            'reserved',
            'preferredFamily',
            'preferredSubfamily',
            'compatibleFullName',
            'sampleText',
            'postScriptFindFontName',
            'wwsFamily',
            'wwsSubfamily'
          ];
        function parseNameTable(data, start) {
          var name = {};
          var p = new parse.Parser(data, start);
          name.format = p.parseUShort();
          var count = p.parseUShort();
          var stringOffset = p.offset + p.parseUShort();
          var unknownCount = 0;
          for (var i = 0; i < count; i++) {
            var platformID = p.parseUShort();
            var encodingID = p.parseUShort();
            var languageID = p.parseUShort();
            var nameID = p.parseUShort();
            var property = nameTableNames[nameID];
            var byteLength = p.parseUShort();
            var offset = p.parseUShort();
            if (platformID === 3 && encodingID === 1 && languageID === 1033) {
              var codePoints = [];
              var length = byteLength / 2;
              for (var j = 0; j < length; j++, offset += 2) {
                codePoints[j] = parse.getShort(data, stringOffset + offset);
              }
              var str = String.fromCharCode.apply(null, codePoints);
              if (property) {
                name[property] = str;
              } else {
                unknownCount++;
                name['unknown' + unknownCount] = str;
              }
            }
          }
          if (name.format === 1) {
            name.langTagCount = p.parseUShort();
          }
          return name;
        }
        function makeNameRecord(platformID, encodingID, languageID, nameID, length, offset) {
          return new table.Table('NameRecord', [
            {
              name: 'platformID',
              type: 'USHORT',
              value: platformID
            },
            {
              name: 'encodingID',
              type: 'USHORT',
              value: encodingID
            },
            {
              name: 'languageID',
              type: 'USHORT',
              value: languageID
            },
            {
              name: 'nameID',
              type: 'USHORT',
              value: nameID
            },
            {
              name: 'length',
              type: 'USHORT',
              value: length
            },
            {
              name: 'offset',
              type: 'USHORT',
              value: offset
            }
          ]);
        }
        function addMacintoshNameRecord(t, recordID, s, offset) {
          var stringBytes = encode.STRING(s);
          t.records.push(makeNameRecord(1, 0, 0, recordID, stringBytes.length, offset));
          t.strings.push(stringBytes);
          offset += stringBytes.length;
          return offset;
        }
        function addWindowsNameRecord(t, recordID, s, offset) {
          var utf16Bytes = encode.UTF16(s);
          t.records.push(makeNameRecord(3, 1, 1033, recordID, utf16Bytes.length, offset));
          t.strings.push(utf16Bytes);
          offset += utf16Bytes.length;
          return offset;
        }
        function makeNameTable(options) {
          var t = new table.Table('name', [
              {
                name: 'format',
                type: 'USHORT',
                value: 0
              },
              {
                name: 'count',
                type: 'USHORT',
                value: 0
              },
              {
                name: 'stringOffset',
                type: 'USHORT',
                value: 0
              }
            ]);
          t.records = [];
          t.strings = [];
          var offset = 0;
          var i;
          var s;
          for (i = 0; i < nameTableNames.length; i += 1) {
            if (options[nameTableNames[i]] !== undefined) {
              s = options[nameTableNames[i]];
              offset = addMacintoshNameRecord(t, i, s, offset);
            }
          }
          for (i = 0; i < nameTableNames.length; i += 1) {
            if (options[nameTableNames[i]] !== undefined) {
              s = options[nameTableNames[i]];
              offset = addWindowsNameRecord(t, i, s, offset);
            }
          }
          t.count = t.records.length;
          t.stringOffset = 6 + t.count * 12;
          for (i = 0; i < t.records.length; i += 1) {
            t.fields.push({
              name: 'record_' + i,
              type: 'TABLE',
              value: t.records[i]
            });
          }
          for (i = 0; i < t.strings.length; i += 1) {
            t.fields.push({
              name: 'string_' + i,
              type: 'LITERAL',
              value: t.strings[i]
            });
          }
          return t;
        }
        exports.parse = parseNameTable;
        exports.make = makeNameTable;
      },
      {
        '../parse': 7,
        '../table': 9,
        '../types': 24
      }
    ],
    21: [
      function (require, module, exports) {
        'use strict';
        var parse = parse;
        var table = table;
        var unicodeRanges = [
            {
              begin: 0,
              end: 127
            },
            {
              begin: 128,
              end: 255
            },
            {
              begin: 256,
              end: 383
            },
            {
              begin: 384,
              end: 591
            },
            {
              begin: 592,
              end: 687
            },
            {
              begin: 688,
              end: 767
            },
            {
              begin: 768,
              end: 879
            },
            {
              begin: 880,
              end: 1023
            },
            {
              begin: 11392,
              end: 11519
            },
            {
              begin: 1024,
              end: 1279
            },
            {
              begin: 1328,
              end: 1423
            },
            {
              begin: 1424,
              end: 1535
            },
            {
              begin: 42240,
              end: 42559
            },
            {
              begin: 1536,
              end: 1791
            },
            {
              begin: 1984,
              end: 2047
            },
            {
              begin: 2304,
              end: 2431
            },
            {
              begin: 2432,
              end: 2559
            },
            {
              begin: 2560,
              end: 2687
            },
            {
              begin: 2688,
              end: 2815
            },
            {
              begin: 2816,
              end: 2943
            },
            {
              begin: 2944,
              end: 3071
            },
            {
              begin: 3072,
              end: 3199
            },
            {
              begin: 3200,
              end: 3327
            },
            {
              begin: 3328,
              end: 3455
            },
            {
              begin: 3584,
              end: 3711
            },
            {
              begin: 3712,
              end: 3839
            },
            {
              begin: 4256,
              end: 4351
            },
            {
              begin: 6912,
              end: 7039
            },
            {
              begin: 4352,
              end: 4607
            },
            {
              begin: 7680,
              end: 7935
            },
            {
              begin: 7936,
              end: 8191
            },
            {
              begin: 8192,
              end: 8303
            },
            {
              begin: 8304,
              end: 8351
            },
            {
              begin: 8352,
              end: 8399
            },
            {
              begin: 8400,
              end: 8447
            },
            {
              begin: 8448,
              end: 8527
            },
            {
              begin: 8528,
              end: 8591
            },
            {
              begin: 8592,
              end: 8703
            },
            {
              begin: 8704,
              end: 8959
            },
            {
              begin: 8960,
              end: 9215
            },
            {
              begin: 9216,
              end: 9279
            },
            {
              begin: 9280,
              end: 9311
            },
            {
              begin: 9312,
              end: 9471
            },
            {
              begin: 9472,
              end: 9599
            },
            {
              begin: 9600,
              end: 9631
            },
            {
              begin: 9632,
              end: 9727
            },
            {
              begin: 9728,
              end: 9983
            },
            {
              begin: 9984,
              end: 10175
            },
            {
              begin: 12288,
              end: 12351
            },
            {
              begin: 12352,
              end: 12447
            },
            {
              begin: 12448,
              end: 12543
            },
            {
              begin: 12544,
              end: 12591
            },
            {
              begin: 12592,
              end: 12687
            },
            {
              begin: 43072,
              end: 43135
            },
            {
              begin: 12800,
              end: 13055
            },
            {
              begin: 13056,
              end: 13311
            },
            {
              begin: 44032,
              end: 55215
            },
            {
              begin: 55296,
              end: 57343
            },
            {
              begin: 67840,
              end: 67871
            },
            {
              begin: 19968,
              end: 40959
            },
            {
              begin: 57344,
              end: 63743
            },
            {
              begin: 12736,
              end: 12783
            },
            {
              begin: 64256,
              end: 64335
            },
            {
              begin: 64336,
              end: 65023
            },
            {
              begin: 65056,
              end: 65071
            },
            {
              begin: 65040,
              end: 65055
            },
            {
              begin: 65104,
              end: 65135
            },
            {
              begin: 65136,
              end: 65279
            },
            {
              begin: 65280,
              end: 65519
            },
            {
              begin: 65520,
              end: 65535
            },
            {
              begin: 3840,
              end: 4095
            },
            {
              begin: 1792,
              end: 1871
            },
            {
              begin: 1920,
              end: 1983
            },
            {
              begin: 3456,
              end: 3583
            },
            {
              begin: 4096,
              end: 4255
            },
            {
              begin: 4608,
              end: 4991
            },
            {
              begin: 5024,
              end: 5119
            },
            {
              begin: 5120,
              end: 5759
            },
            {
              begin: 5760,
              end: 5791
            },
            {
              begin: 5792,
              end: 5887
            },
            {
              begin: 6016,
              end: 6143
            },
            {
              begin: 6144,
              end: 6319
            },
            {
              begin: 10240,
              end: 10495
            },
            {
              begin: 40960,
              end: 42127
            },
            {
              begin: 5888,
              end: 5919
            },
            {
              begin: 66304,
              end: 66351
            },
            {
              begin: 66352,
              end: 66383
            },
            {
              begin: 66560,
              end: 66639
            },
            {
              begin: 118784,
              end: 119039
            },
            {
              begin: 119808,
              end: 120831
            },
            {
              begin: 1044480,
              end: 1048573
            },
            {
              begin: 65024,
              end: 65039
            },
            {
              begin: 917504,
              end: 917631
            },
            {
              begin: 6400,
              end: 6479
            },
            {
              begin: 6480,
              end: 6527
            },
            {
              begin: 6528,
              end: 6623
            },
            {
              begin: 6656,
              end: 6687
            },
            {
              begin: 11264,
              end: 11359
            },
            {
              begin: 11568,
              end: 11647
            },
            {
              begin: 19904,
              end: 19967
            },
            {
              begin: 43008,
              end: 43055
            },
            {
              begin: 65536,
              end: 65663
            },
            {
              begin: 65856,
              end: 65935
            },
            {
              begin: 66432,
              end: 66463
            },
            {
              begin: 66464,
              end: 66527
            },
            {
              begin: 66640,
              end: 66687
            },
            {
              begin: 66688,
              end: 66735
            },
            {
              begin: 67584,
              end: 67647
            },
            {
              begin: 68096,
              end: 68191
            },
            {
              begin: 119552,
              end: 119647
            },
            {
              begin: 73728,
              end: 74751
            },
            {
              begin: 119648,
              end: 119679
            },
            {
              begin: 7040,
              end: 7103
            },
            {
              begin: 7168,
              end: 7247
            },
            {
              begin: 7248,
              end: 7295
            },
            {
              begin: 43136,
              end: 43231
            },
            {
              begin: 43264,
              end: 43311
            },
            {
              begin: 43312,
              end: 43359
            },
            {
              begin: 43520,
              end: 43615
            },
            {
              begin: 65936,
              end: 65999
            },
            {
              begin: 66000,
              end: 66047
            },
            {
              begin: 66208,
              end: 66271
            },
            {
              begin: 127024,
              end: 127135
            }
          ];
        function getUnicodeRange(unicode) {
          for (var i = 0; i < unicodeRanges.length; i += 1) {
            var range = unicodeRanges[i];
            if (unicode >= range.begin && unicode < range.end) {
              return i;
            }
          }
          return -1;
        }
        function parseOS2Table(data, start) {
          var os2 = {};
          var p = new parse.Parser(data, start);
          os2.version = p.parseUShort();
          os2.xAvgCharWidth = p.parseShort();
          os2.usWeightClass = p.parseUShort();
          os2.usWidthClass = p.parseUShort();
          os2.fsType = p.parseUShort();
          os2.ySubscriptXSize = p.parseShort();
          os2.ySubscriptYSize = p.parseShort();
          os2.ySubscriptXOffset = p.parseShort();
          os2.ySubscriptYOffset = p.parseShort();
          os2.ySuperscriptXSize = p.parseShort();
          os2.ySuperscriptYSize = p.parseShort();
          os2.ySuperscriptXOffset = p.parseShort();
          os2.ySuperscriptYOffset = p.parseShort();
          os2.yStrikeoutSize = p.parseShort();
          os2.yStrikeoutPosition = p.parseShort();
          os2.sFamilyClass = p.parseShort();
          os2.panose = [];
          for (var i = 0; i < 10; i++) {
            os2.panose[i] = p.parseByte();
          }
          os2.ulUnicodeRange1 = p.parseULong();
          os2.ulUnicodeRange2 = p.parseULong();
          os2.ulUnicodeRange3 = p.parseULong();
          os2.ulUnicodeRange4 = p.parseULong();
          os2.achVendID = String.fromCharCode(p.parseByte(), p.parseByte(), p.parseByte(), p.parseByte());
          os2.fsSelection = p.parseUShort();
          os2.usFirstCharIndex = p.parseUShort();
          os2.usLastCharIndex = p.parseUShort();
          os2.sTypoAscender = p.parseShort();
          os2.sTypoDescender = p.parseShort();
          os2.sTypoLineGap = p.parseShort();
          os2.usWinAscent = p.parseUShort();
          os2.usWinDescent = p.parseUShort();
          if (os2.version >= 1) {
            os2.ulCodePageRange1 = p.parseULong();
            os2.ulCodePageRange2 = p.parseULong();
          }
          if (os2.version >= 2) {
            os2.sxHeight = p.parseShort();
            os2.sCapHeight = p.parseShort();
            os2.usDefaultChar = p.parseUShort();
            os2.usBreakChar = p.parseUShort();
            os2.usMaxContent = p.parseUShort();
          }
          return os2;
        }
        function makeOS2Table(options) {
          return new table.Table('OS/2', [
            {
              name: 'version',
              type: 'USHORT',
              value: 3
            },
            {
              name: 'xAvgCharWidth',
              type: 'SHORT',
              value: 0
            },
            {
              name: 'usWeightClass',
              type: 'USHORT',
              value: 0
            },
            {
              name: 'usWidthClass',
              type: 'USHORT',
              value: 0
            },
            {
              name: 'fsType',
              type: 'USHORT',
              value: 0
            },
            {
              name: 'ySubscriptXSize',
              type: 'SHORT',
              value: 650
            },
            {
              name: 'ySubscriptYSize',
              type: 'SHORT',
              value: 699
            },
            {
              name: 'ySubscriptXOffset',
              type: 'SHORT',
              value: 0
            },
            {
              name: 'ySubscriptYOffset',
              type: 'SHORT',
              value: 140
            },
            {
              name: 'ySuperscriptXSize',
              type: 'SHORT',
              value: 650
            },
            {
              name: 'ySuperscriptYSize',
              type: 'SHORT',
              value: 699
            },
            {
              name: 'ySuperscriptXOffset',
              type: 'SHORT',
              value: 0
            },
            {
              name: 'ySuperscriptYOffset',
              type: 'SHORT',
              value: 479
            },
            {
              name: 'yStrikeoutSize',
              type: 'SHORT',
              value: 49
            },
            {
              name: 'yStrikeoutPosition',
              type: 'SHORT',
              value: 258
            },
            {
              name: 'sFamilyClass',
              type: 'SHORT',
              value: 0
            },
            {
              name: 'bFamilyType',
              type: 'BYTE',
              value: 0
            },
            {
              name: 'bSerifStyle',
              type: 'BYTE',
              value: 0
            },
            {
              name: 'bWeight',
              type: 'BYTE',
              value: 0
            },
            {
              name: 'bProportion',
              type: 'BYTE',
              value: 0
            },
            {
              name: 'bContrast',
              type: 'BYTE',
              value: 0
            },
            {
              name: 'bStrokeVariation',
              type: 'BYTE',
              value: 0
            },
            {
              name: 'bArmStyle',
              type: 'BYTE',
              value: 0
            },
            {
              name: 'bLetterform',
              type: 'BYTE',
              value: 0
            },
            {
              name: 'bMidline',
              type: 'BYTE',
              value: 0
            },
            {
              name: 'bXHeight',
              type: 'BYTE',
              value: 0
            },
            {
              name: 'ulUnicodeRange1',
              type: 'ULONG',
              value: 0
            },
            {
              name: 'ulUnicodeRange2',
              type: 'ULONG',
              value: 0
            },
            {
              name: 'ulUnicodeRange3',
              type: 'ULONG',
              value: 0
            },
            {
              name: 'ulUnicodeRange4',
              type: 'ULONG',
              value: 0
            },
            {
              name: 'achVendID',
              type: 'CHARARRAY',
              value: 'XXXX'
            },
            {
              name: 'fsSelection',
              type: 'USHORT',
              value: 0
            },
            {
              name: 'usFirstCharIndex',
              type: 'USHORT',
              value: 0
            },
            {
              name: 'usLastCharIndex',
              type: 'USHORT',
              value: 0
            },
            {
              name: 'sTypoAscender',
              type: 'SHORT',
              value: 0
            },
            {
              name: 'sTypoDescender',
              type: 'SHORT',
              value: 0
            },
            {
              name: 'sTypoLineGap',
              type: 'SHORT',
              value: 0
            },
            {
              name: 'usWinAscent',
              type: 'USHORT',
              value: 0
            },
            {
              name: 'usWinDescent',
              type: 'USHORT',
              value: 0
            },
            {
              name: 'ulCodePageRange1',
              type: 'ULONG',
              value: 0
            },
            {
              name: 'ulCodePageRange2',
              type: 'ULONG',
              value: 0
            },
            {
              name: 'sxHeight',
              type: 'SHORT',
              value: 0
            },
            {
              name: 'sCapHeight',
              type: 'SHORT',
              value: 0
            },
            {
              name: 'usDefaultChar',
              type: 'USHORT',
              value: 0
            },
            {
              name: 'usBreakChar',
              type: 'USHORT',
              value: 0
            },
            {
              name: 'usMaxContext',
              type: 'USHORT',
              value: 0
            }
          ], options);
        }
        exports.unicodeRanges = unicodeRanges;
        exports.getUnicodeRange = getUnicodeRange;
        exports.parse = parseOS2Table;
        exports.make = makeOS2Table;
      },
      {
        '../parse': 7,
        '../table': 9
      }
    ],
    22: [
      function (require, module, exports) {
        'use strict';
        var encoding = encoding;
        var parse = parse;
        var table = table;
        function parsePostTable(data, start) {
          var post = {};
          var p = new parse.Parser(data, start);
          var i;
          post.version = p.parseVersion();
          post.italicAngle = p.parseFixed();
          post.underlinePosition = p.parseShort();
          post.underlineThickness = p.parseShort();
          post.isFixedPitch = p.parseULong();
          post.minMemType42 = p.parseULong();
          post.maxMemType42 = p.parseULong();
          post.minMemType1 = p.parseULong();
          post.maxMemType1 = p.parseULong();
          switch (post.version) {
          case 1:
            post.names = encoding.standardNames.slice();
            break;
          case 2:
            post.numberOfGlyphs = p.parseUShort();
            post.glyphNameIndex = new Array(post.numberOfGlyphs);
            for (i = 0; i < post.numberOfGlyphs; i++) {
              post.glyphNameIndex[i] = p.parseUShort();
            }
            post.names = [];
            for (i = 0; i < post.numberOfGlyphs; i++) {
              if (post.glyphNameIndex[i] >= encoding.standardNames.length) {
                var nameLength = p.parseChar();
                post.names.push(p.parseString(nameLength));
              }
            }
            break;
          case 2.5:
            post.numberOfGlyphs = p.parseUShort();
            post.offset = new Array(post.numberOfGlyphs);
            for (i = 0; i < post.numberOfGlyphs; i++) {
              post.offset[i] = p.parseChar();
            }
            break;
          }
          return post;
        }
        function makePostTable() {
          return new table.Table('post', [
            {
              name: 'version',
              type: 'FIXED',
              value: 196608
            },
            {
              name: 'italicAngle',
              type: 'FIXED',
              value: 0
            },
            {
              name: 'underlinePosition',
              type: 'FWORD',
              value: 0
            },
            {
              name: 'underlineThickness',
              type: 'FWORD',
              value: 0
            },
            {
              name: 'isFixedPitch',
              type: 'ULONG',
              value: 0
            },
            {
              name: 'minMemType42',
              type: 'ULONG',
              value: 0
            },
            {
              name: 'maxMemType42',
              type: 'ULONG',
              value: 0
            },
            {
              name: 'minMemType1',
              type: 'ULONG',
              value: 0
            },
            {
              name: 'maxMemType1',
              type: 'ULONG',
              value: 0
            }
          ]);
        }
        exports.parse = parsePostTable;
        exports.make = makePostTable;
      },
      {
        '../encoding': 3,
        '../parse': 7,
        '../table': 9
      }
    ],
    23: [
      function (require, module, exports) {
        'use strict';
        var check = check;
        var table = table;
        var cmap = cmap;
        var cff = cff;
        var head = head;
        var hhea = hhea;
        var hmtx = hmtx;
        var maxp = maxp;
        var _name = ;
        var os2 = os2;
        var post = post;
        function log2(v) {
          return Math.log(v) / Math.log(2) | 0;
        }
        function computeCheckSum(bytes) {
          while (bytes.length % 4 !== 0) {
            bytes.push(0);
          }
          var sum = 0;
          for (var i = 0; i < bytes.length; i += 4) {
            sum += (bytes[i] << 24) + (bytes[i + 1] << 16) + (bytes[i + 2] << 8) + bytes[i + 3];
          }
          sum %= Math.pow(2, 32);
          return sum;
        }
        function makeTableRecord(tag, checkSum, offset, length) {
          return new table.Table('Table Record', [
            {
              name: 'tag',
              type: 'TAG',
              value: tag !== undefined ? tag : ''
            },
            {
              name: 'checkSum',
              type: 'ULONG',
              value: checkSum !== undefined ? checkSum : 0
            },
            {
              name: 'offset',
              type: 'ULONG',
              value: offset !== undefined ? offset : 0
            },
            {
              name: 'length',
              type: 'ULONG',
              value: length !== undefined ? length : 0
            }
          ]);
        }
        function makeSfntTable(tables) {
          var sfnt = new table.Table('sfnt', [
              {
                name: 'version',
                type: 'TAG',
                value: 'OTTO'
              },
              {
                name: 'numTables',
                type: 'USHORT',
                value: 0
              },
              {
                name: 'searchRange',
                type: 'USHORT',
                value: 0
              },
              {
                name: 'entrySelector',
                type: 'USHORT',
                value: 0
              },
              {
                name: 'rangeShift',
                type: 'USHORT',
                value: 0
              }
            ]);
          sfnt.tables = tables;
          sfnt.numTables = tables.length;
          var highestPowerOf2 = Math.pow(2, log2(sfnt.numTables));
          sfnt.searchRange = 16 * highestPowerOf2;
          sfnt.entrySelector = log2(highestPowerOf2);
          sfnt.rangeShift = sfnt.numTables * 16 - sfnt.searchRange;
          var recordFields = [];
          var tableFields = [];
          var offset = sfnt.sizeOf() + makeTableRecord().sizeOf() * sfnt.numTables;
          while (offset % 4 !== 0) {
            offset += 1;
            tableFields.push({
              name: 'padding',
              type: 'BYTE',
              value: 0
            });
          }
          for (var i = 0; i < tables.length; i += 1) {
            var t = tables[i];
            check.argument(t.tableName.length === 4, 'Table name' + t.tableName + ' is invalid.');
            var tableLength = t.sizeOf();
            var tableRecord = makeTableRecord(t.tableName, computeCheckSum(t.encode()), offset, tableLength);
            recordFields.push({
              name: tableRecord.tag + ' Table Record',
              type: 'TABLE',
              value: tableRecord
            });
            tableFields.push({
              name: t.tableName + ' table',
              type: 'TABLE',
              value: t
            });
            offset += tableLength;
            check.argument(!isNaN(offset), 'Something went wrong calculating the offset.');
            while (offset % 4 !== 0) {
              offset += 1;
              tableFields.push({
                name: 'padding',
                type: 'BYTE',
                value: 0
              });
            }
          }
          recordFields.sort(function (r1, r2) {
            if (r1.value.tag > r2.value.tag) {
              return 1;
            } else {
              return -1;
            }
          });
          sfnt.fields = sfnt.fields.concat(recordFields);
          sfnt.fields = sfnt.fields.concat(tableFields);
          return sfnt;
        }
        function metricsForChar(font, chars, notFoundMetrics) {
          for (var i = 0; i < chars.length; i += 1) {
            var glyphIndex = font.charToGlyphIndex(chars[i]);
            if (glyphIndex > 0) {
              var glyph = font.glyphs[glyphIndex];
              return glyph.getMetrics();
            }
          }
          return notFoundMetrics;
        }
        function average(vs) {
          var sum = 0;
          for (var i = 0; i < vs.length; i += 1) {
            sum += vs[i];
          }
          return sum / vs.length;
        }
        function fontToSfntTable(font) {
          var xMins = [];
          var yMins = [];
          var xMaxs = [];
          var yMaxs = [];
          var advanceWidths = [];
          var leftSideBearings = [];
          var rightSideBearings = [];
          var firstCharIndex = null;
          var lastCharIndex = 0;
          var ulUnicodeRange1 = 0;
          var ulUnicodeRange2 = 0;
          var ulUnicodeRange3 = 0;
          var ulUnicodeRange4 = 0;
          for (var i = 0; i < font.glyphs.length; i += 1) {
            var glyph = font.glyphs[i];
            var unicode = glyph.unicode | 0;
            if (firstCharIndex > unicode || firstCharIndex === null) {
              firstCharIndex = unicode;
            }
            if (lastCharIndex < unicode) {
              lastCharIndex = unicode;
            }
            var position = os2.getUnicodeRange(unicode);
            if (position < 32) {
              ulUnicodeRange1 |= 1 << position;
            } else if (position < 64) {
              ulUnicodeRange2 |= 1 << position - 32;
            } else if (position < 96) {
              ulUnicodeRange3 |= 1 << position - 64;
            } else if (position < 123) {
              ulUnicodeRange4 |= 1 << position - 96;
            } else {
              throw new Error('Unicode ranges bits > 123 are reserved for internal usage');
            }
            if (glyph.name === '.notdef')
              continue;
            var metrics = glyph.getMetrics();
            xMins.push(metrics.xMin);
            yMins.push(metrics.yMin);
            xMaxs.push(metrics.xMax);
            yMaxs.push(metrics.yMax);
            leftSideBearings.push(metrics.leftSideBearing);
            rightSideBearings.push(metrics.rightSideBearing);
            advanceWidths.push(glyph.advanceWidth);
          }
          var globals = {
              xMin: Math.min.apply(null, xMins),
              yMin: Math.min.apply(null, yMins),
              xMax: Math.max.apply(null, xMaxs),
              yMax: Math.max.apply(null, yMaxs),
              advanceWidthMax: Math.max.apply(null, advanceWidths),
              advanceWidthAvg: average(advanceWidths),
              minLeftSideBearing: Math.min.apply(null, leftSideBearings),
              maxLeftSideBearing: Math.max.apply(null, leftSideBearings),
              minRightSideBearing: Math.min.apply(null, rightSideBearings)
            };
          globals.ascender = font.ascender !== undefined ? font.ascender : globals.yMax;
          globals.descender = font.descender !== undefined ? font.descender : globals.yMin;
          var headTable = head.make({
              unitsPerEm: font.unitsPerEm,
              xMin: globals.xMin,
              yMin: globals.yMin,
              xMax: globals.xMax,
              yMax: globals.yMax
            });
          var hheaTable = hhea.make({
              ascender: globals.ascender,
              descender: globals.descender,
              advanceWidthMax: globals.advanceWidthMax,
              minLeftSideBearing: globals.minLeftSideBearing,
              minRightSideBearing: globals.minRightSideBearing,
              xMaxExtent: globals.maxLeftSideBearing + (globals.xMax - globals.xMin),
              numberOfHMetrics: font.glyphs.length
            });
          var maxpTable = maxp.make(font.glyphs.length);
          var os2Table = os2.make({
              xAvgCharWidth: Math.round(globals.advanceWidthAvg),
              usWeightClass: 500,
              usWidthClass: 5,
              usFirstCharIndex: firstCharIndex,
              usLastCharIndex: lastCharIndex,
              ulUnicodeRange1: ulUnicodeRange1,
              ulUnicodeRange2: ulUnicodeRange2,
              ulUnicodeRange3: ulUnicodeRange3,
              ulUnicodeRange4: ulUnicodeRange4,
              sTypoAscender: globals.ascender,
              sTypoDescender: globals.descender,
              sTypoLineGap: 0,
              usWinAscent: globals.ascender,
              usWinDescent: -globals.descender,
              sxHeight: metricsForChar(font, 'xyvw', { yMax: 0 }).yMax,
              sCapHeight: metricsForChar(font, 'HIKLEFJMNTZBDPRAGOQSUVWXY', globals).yMax,
              usBreakChar: font.hasChar(' ') ? 32 : 0
            });
          var hmtxTable = hmtx.make(font.glyphs);
          var cmapTable = cmap.make(font.glyphs);
          var fullName = font.familyName + ' ' + font.styleName;
          var postScriptName = font.familyName.replace(/\s/g, '') + '-' + font.styleName;
          var nameTable = _name.make({
              copyright: font.copyright,
              fontFamily: font.familyName,
              fontSubfamily: font.styleName,
              uniqueID: font.manufacturer + ':' + fullName,
              fullName: fullName,
              version: font.version,
              postScriptName: postScriptName,
              trademark: font.trademark,
              manufacturer: font.manufacturer,
              designer: font.designer,
              description: font.description,
              manufacturerURL: font.manufacturerURL,
              designerURL: font.designerURL,
              license: font.license,
              licenseURL: font.licenseURL,
              preferredFamily: font.familyName,
              preferredSubfamily: font.styleName
            });
          var postTable = post.make();
          var cffTable = cff.make(font.glyphs, {
              version: font.version,
              fullName: fullName,
              familyName: font.familyName,
              weightName: font.styleName,
              postScriptName: postScriptName
            });
          var tables = [
              headTable,
              hheaTable,
              maxpTable,
              os2Table,
              nameTable,
              cmapTable,
              postTable,
              cffTable,
              hmtxTable
            ];
          var sfntTable = makeSfntTable(tables);
          var bytes = sfntTable.encode();
          var checkSum = computeCheckSum(bytes);
          var tableFields = sfntTable.fields;
          var checkSumAdjusted = false;
          for (i = 0; i < tableFields.length; i += 1) {
            if (tableFields[i].name === 'head table') {
              tableFields[i].value.checkSumAdjustment = 2981146554 - checkSum;
              checkSumAdjusted = true;
              break;
            }
          }
          if (!checkSumAdjusted) {
            throw new Error('Could not find head table with checkSum to adjust.');
          }
          return sfntTable;
        }
        exports.computeCheckSum = computeCheckSum;
        exports.make = makeSfntTable;
        exports.fontToTable = fontToSfntTable;
      },
      {
        '../check': 1,
        '../table': 9,
        './cff': 10,
        './cmap': 11,
        './head': 14,
        './hhea': 15,
        './hmtx': 16,
        './maxp': 19,
        './name': 20,
        './os2': 21,
        './post': 22
      }
    ],
    24: [
      function (require, module, exports) {
        'use strict';
        var check = check;
        var LIMIT16 = 32768;
        var LIMIT32 = 2147483648;
        var decode = {};
        var encode = {};
        var sizeOf = {};
        function constant(v) {
          return function () {
            return v;
          };
        }
        encode.BYTE = function (v) {
          check.argument(v >= 0 && v <= 255, 'Byte value should be between 0 and 255.');
          return [v];
        };
        sizeOf.BYTE = constant(1);
        encode.CHAR = function (v) {
          return [v.charCodeAt(0)];
        };
        sizeOf.BYTE = constant(1);
        encode.CHARARRAY = function (v) {
          var b = [];
          for (var i = 0; i < v.length; i += 1) {
            b.push(v.charCodeAt(i));
          }
          return b;
        };
        sizeOf.CHARARRAY = function (v) {
          return v.length;
        };
        encode.USHORT = function (v) {
          return [
            v >> 8 & 255,
            v & 255
          ];
        };
        sizeOf.USHORT = constant(2);
        encode.SHORT = function (v) {
          if (v >= LIMIT16) {
            v = -(2 * LIMIT16 - v);
          }
          return [
            v >> 8 & 255,
            v & 255
          ];
        };
        sizeOf.SHORT = constant(2);
        encode.UINT24 = function (v) {
          return [
            v >> 16 & 255,
            v >> 8 & 255,
            v & 255
          ];
        };
        sizeOf.UINT24 = constant(3);
        encode.ULONG = function (v) {
          return [
            v >> 24 & 255,
            v >> 16 & 255,
            v >> 8 & 255,
            v & 255
          ];
        };
        sizeOf.ULONG = constant(4);
        encode.LONG = function (v) {
          if (v >= LIMIT32) {
            v = -(2 * LIMIT32 - v);
          }
          return [
            v >> 24 & 255,
            v >> 16 & 255,
            v >> 8 & 255,
            v & 255
          ];
        };
        sizeOf.LONG = constant(4);
        encode.FIXED = encode.ULONG;
        sizeOf.FIXED = sizeOf.ULONG;
        encode.FWORD = encode.SHORT;
        sizeOf.FWORD = sizeOf.SHORT;
        encode.UFWORD = encode.USHORT;
        sizeOf.UFWORD = sizeOf.USHORT;
        encode.LONGDATETIME = function () {
          return [
            0,
            0,
            0,
            0,
            0,
            0,
            0,
            0
          ];
        };
        sizeOf.LONGDATETIME = constant(8);
        encode.TAG = function (v) {
          check.argument(v.length === 4, 'Tag should be exactly 4 ASCII characters.');
          return [
            v.charCodeAt(0),
            v.charCodeAt(1),
            v.charCodeAt(2),
            v.charCodeAt(3)
          ];
        };
        sizeOf.TAG = constant(4);
        encode.Card8 = encode.BYTE;
        sizeOf.Card8 = sizeOf.BYTE;
        encode.Card16 = encode.USHORT;
        sizeOf.Card16 = sizeOf.USHORT;
        encode.OffSize = encode.BYTE;
        sizeOf.OffSize = sizeOf.BYTE;
        encode.SID = encode.USHORT;
        sizeOf.SID = sizeOf.USHORT;
        encode.NUMBER = function (v) {
          if (v >= -107 && v <= 107) {
            return [v + 139];
          } else if (v >= 108 && v <= 1131) {
            v = v - 108;
            return [
              (v >> 8) + 247,
              v & 255
            ];
          } else if (v >= -1131 && v <= -108) {
            v = -v - 108;
            return [
              (v >> 8) + 251,
              v & 255
            ];
          } else if (v >= -32768 && v <= 32767) {
            return encode.NUMBER16(v);
          } else {
            return encode.NUMBER32(v);
          }
        };
        sizeOf.NUMBER = function (v) {
          return encode.NUMBER(v).length;
        };
        encode.NUMBER16 = function (v) {
          return [
            28,
            v >> 8 & 255,
            v & 255
          ];
        };
        sizeOf.NUMBER16 = constant(2);
        encode.NUMBER32 = function (v) {
          return [
            29,
            v >> 24 & 255,
            v >> 16 & 255,
            v >> 8 & 255,
            v & 255
          ];
        };
        sizeOf.NUMBER32 = constant(4);
        encode.NAME = encode.CHARARRAY;
        sizeOf.NAME = sizeOf.CHARARRAY;
        encode.STRING = encode.CHARARRAY;
        sizeOf.STRING = sizeOf.CHARARRAY;
        encode.UTF16 = function (v) {
          var b = [];
          for (var i = 0; i < v.length; i += 1) {
            b.push(0);
            b.push(v.charCodeAt(i));
          }
          return b;
        };
        sizeOf.UTF16 = function (v) {
          return v.length * 2;
        };
        encode.INDEX = function (l) {
          var i;
          var offset = 1;
          var offsets = [offset];
          var data = [];
          var dataSize = 0;
          for (i = 0; i < l.length; i += 1) {
            var v = encode.OBJECT(l[i]);
            Array.prototype.push.apply(data, v);
            dataSize += v.length;
            offset += v.length;
            offsets.push(offset);
          }
          if (data.length === 0) {
            return [
              0,
              0
            ];
          }
          var encodedOffsets = [];
          var offSize = 1 + Math.floor(Math.log(dataSize) / Math.log(2)) / 8 | 0;
          var offsetEncoder = [
              undefined,
              encode.BYTE,
              encode.USHORT,
              encode.UINT24,
              encode.ULONG
            ][offSize];
          for (i = 0; i < offsets.length; i += 1) {
            var encodedOffset = offsetEncoder(offsets[i]);
            Array.prototype.push.apply(encodedOffsets, encodedOffset);
          }
          return Array.prototype.concat(encode.Card16(l.length), encode.OffSize(offSize), encodedOffsets, data);
        };
        sizeOf.INDEX = function (v) {
          return encode.INDEX(v).length;
        };
        encode.DICT = function (m) {
          var d = [];
          var keys = Object.keys(m);
          var length = keys.length;
          for (var i = 0; i < length; i += 1) {
            var k = parseInt(keys[i], 0);
            var v = m[k];
            d = d.concat(encode.OPERAND(v.value, v.type));
            d = d.concat(encode.OPERATOR(k));
          }
          return d;
        };
        sizeOf.DICT = function (m) {
          return encode.DICT(m).length;
        };
        encode.OPERATOR = function (v) {
          if (v < 1200) {
            return [v];
          } else {
            return [
              12,
              v - 1200
            ];
          }
        };
        encode.OPERAND = function (v, type) {
          var d = [];
          if (Array.isArray(type)) {
            for (var i = 0; i < type.length; i += 1) {
              check.argument(v.length === type.length, 'Not enough arguments given for type' + type);
              d = d.concat(encode.OPERAND(v[i], type[i]));
            }
          } else {
            if (type === 'SID') {
              d = d.concat(encode.NUMBER(v));
            } else if (type === 'offset') {
              d = d.concat(encode.NUMBER32(v));
            } else {
              d = d.concat(encode.NUMBER(v));
            }
          }
          return d;
        };
        encode.OP = encode.BYTE;
        sizeOf.OP = sizeOf.BYTE;
        var wmm = typeof WeakMap === 'function' && new WeakMap();
        encode.CHARSTRING = function (ops) {
          if (wmm && wmm.has(ops)) {
            return wmm.get(ops);
          }
          var d = [];
          var length = ops.length;
          for (var i = 0; i < length; i += 1) {
            var op = ops[i];
            d = d.concat(encode[op.type](op.value));
          }
          if (wmm) {
            wmm.set(ops, d);
          }
          return d;
        };
        sizeOf.CHARSTRING = function (ops) {
          return encode.CHARSTRING(ops).length;
        };
        encode.OBJECT = function (v) {
          var encodingFunction = encode[v.type];
          check.argument(encodingFunction !== undefined, 'No encoding function for type ' + v.type);
          return encodingFunction(v.value);
        };
        encode.TABLE = function (table) {
          var d = [];
          var length = table.fields.length;
          for (var i = 0; i < length; i += 1) {
            var field = table.fields[i];
            var encodingFunction = encode[field.type];
            check.argument(encodingFunction !== undefined, 'No encoding function for field type ' + field.type);
            var value = table[field.name];
            if (value === undefined) {
              value = field.value;
            }
            var bytes = encodingFunction(value);
            d = d.concat(bytes);
          }
          return d;
        };
        encode.LITERAL = function (v) {
          return v;
        };
        sizeOf.LITERAL = function (v) {
          return v.length;
        };
        exports.decode = decode;
        exports.encode = encode;
        exports.sizeOf = sizeOf;
      },
      { './check': 1 }
    ]
  }, {}, [6])(6);
}));
amdclean['outputfiles'] = function (require, core) {
  'use strict';
  var p5 = core;
  window.URL = window.URL || window.webkitURL;
  p5.prototype._pWriters = [];
  p5.prototype.beginRaw = function () {
    throw 'not yet implemented';
  };
  p5.prototype.beginRecord = function () {
    throw 'not yet implemented';
  };
  p5.prototype.createOutput = function () {
    throw 'not yet implemented';
  };
  p5.prototype.createWriter = function (name, extension) {
    var newPW;
    for (var i in p5.prototype._pWriters) {
      if (p5.prototype._pWriters[i].name === name) {
        newPW = new p5.PrintWriter(name + window.millis(), extension);
        p5.prototype._pWriters.push(newPW);
        return newPW;
      }
    }
    newPW = new p5.PrintWriter(name, extension);
    p5.prototype._pWriters.push(newPW);
    return newPW;
  };
  p5.prototype.endRaw = function () {
    throw 'not yet implemented';
  };
  p5.prototype.endRecord = function () {
    throw 'not yet implemented';
  };
  p5.PrintWriter = function (filename, extension) {
    var self = this;
    this.name = filename;
    this.content = '';
    this.print = function (data) {
      this.content += data;
    };
    this.println = function (data) {
      this.content += data + '\n';
    };
    this.flush = function () {
      this.content = '';
    };
    this.close = function () {
      var arr = [];
      arr.push(this.content);
      p5.prototype.writeFile(arr, filename, extension);
      for (var i in p5.prototype._pWriters) {
        if (p5.prototype._pWriters[i].name === this.name) {
          p5.prototype._pWriters.splice(i, 1);
        }
      }
      self.flush();
      self = {};
    };
  };
  p5.prototype.saveBytes = function () {
    throw 'not yet implemented';
  };
  p5.prototype.save = function (object, _filename, _options) {
    var args = arguments;
    var cnv = this._curElement.elt;
    if (args.length === 0) {
      p5.prototype.saveCanvas(cnv);
      return;
    } else if (args[0] instanceof p5.Graphics) {
      p5.prototype.saveCanvas(args[0].elt, args[1], args[2]);
      return;
    } else if (args.length === 1 && typeof args[0] === 'string') {
      p5.prototype.saveCanvas(cnv, args[0]);
    } else {
      var extension = _checkFileExtension(args[1], args[2])[1];
      switch (extension) {
      case 'json':
        p5.prototype.saveJSON(args[0], args[1], args[2]);
        return;
      case 'txt':
        p5.prototype.saveStrings(args[0], args[1], args[2]);
        return;
      default:
        if (args[0] instanceof Array) {
          p5.prototype.saveStrings(args[0], args[1], args[2]);
        } else if (args[0] instanceof p5.Table) {
          p5.prototype.saveTable(args[0], args[1], args[2], args[3]);
        } else if (args[0] instanceof p5.Image) {
          p5.prototype.saveCanvas(args[0].canvas, args[1]);
        } else if (args[0] instanceof p5.SoundFile) {
          p5.prototype.saveSound(args[0], args[1], args[2], args[3]);
        }
      }
    }
  };
  p5.prototype.saveJSON = function (json, filename, opt) {
    var stringify;
    if (opt) {
      stringify = JSON.stringify(json);
    } else {
      stringify = JSON.stringify(json, undefined, 2);
    }
    console.log(stringify);
    this.saveStrings(stringify.split('\n'), filename, 'json');
  };
  p5.prototype.saveJSONObject = p5.prototype.saveJSON;
  p5.prototype.saveJSONArray = p5.prototype.saveJSON;
  p5.prototype.saveStream = function () {
    throw 'not yet implemented';
  };
  p5.prototype.saveStrings = function (list, filename, extension) {
    var ext = extension || 'txt';
    var pWriter = this.createWriter(filename, ext);
    for (var i in list) {
      if (i < list.length - 1) {
        pWriter.println(list[i]);
      } else {
        pWriter.print(list[i]);
      }
    }
    pWriter.close();
    pWriter.flush();
  };
  p5.prototype.saveXML = function () {
    throw 'not yet implemented';
  };
  p5.prototype.selectOutput = function () {
    throw 'not yet implemented';
  };
  p5.prototype.saveTable = function (table, filename, options) {
    var pWriter = this.createWriter(filename, options);
    var header = table.columns;
    var sep = ',';
    if (options === 'tsv') {
      sep = '\t';
    }
    if (options !== 'html') {
      if (header[0] !== '0') {
        for (var h = 0; h < header.length; h++) {
          if (h < header.length - 1) {
            pWriter.print(header[h] + sep);
          } else {
            pWriter.println(header[h]);
          }
        }
      }
      for (var i = 0; i < table.rows.length; i++) {
        var j;
        for (j = 0; j < table.rows[i].arr.length; j++) {
          if (j < table.rows[i].arr.length - 1) {
            pWriter.print(table.rows[i].arr[j] + sep);
          } else if (i < table.rows.length - 1) {
            pWriter.println(table.rows[i].arr[j]);
          } else {
            pWriter.print(table.rows[i].arr[j]);
          }
        }
      }
    } else {
      pWriter.println('<html>');
      pWriter.println('<head>');
      var str = '  <meta http-equiv="content-type" content';
      str += '="text/html;charset=utf-8" />';
      pWriter.println(str);
      pWriter.println('</head>');
      pWriter.println('<body>');
      pWriter.println('  <table>');
      if (header[0] !== '0') {
        pWriter.println('    <tr>');
        for (var k = 0; k < header.length; k++) {
          var e = escapeHelper(header[k]);
          pWriter.println('      <td>' + e);
          pWriter.println('      </td>');
        }
        pWriter.println('    </tr>');
      }
      for (var row = 0; row < table.rows.length; row++) {
        pWriter.println('    <tr>');
        for (var col = 0; col < table.columns.length; col++) {
          var entry = table.rows[row].getString(col);
          var htmlEntry = escapeHelper(entry);
          pWriter.println('      <td>' + htmlEntry);
          pWriter.println('      </td>');
        }
        pWriter.println('    </tr>');
      }
      pWriter.println('  </table>');
      pWriter.println('</body>');
      pWriter.print('</html>');
    }
    pWriter.close();
    pWriter.flush();
  };
  var escapeHelper = function (content) {
    return content.replace(/&/g, '&amp;').replace(/</g, '&lt;').replace(/>/g, '&gt;').replace(/"/g, '&quot;').replace(/'/g, '&#039;');
  };
  p5.prototype.writeFile = function (dataToDownload, filename, extension) {
    var type = 'application/octet-stream';
    if (p5.prototype._isSafari()) {
      type = 'text/plain';
    }
    var blob = new Blob(dataToDownload, { 'type': type });
    var href = window.URL.createObjectURL(blob);
    p5.prototype.downloadFile(href, filename, extension);
  };
  p5.prototype.downloadFile = function (href, fName, extension) {
    var fx = _checkFileExtension(fName, extension);
    var filename = fx[0];
    var ext = fx[1];
    var a = document.createElement('a');
    a.href = href;
    a.download = filename;
    a.onclick = destroyClickedElement;
    a.style.display = 'none';
    document.body.appendChild(a);
    if (p5.prototype._isSafari()) {
      var aText = 'Hello, Safari user! To download this file...\n';
      aText += '1. Go to File --> Save As.\n';
      aText += '2. Choose "Page Source" as the Format.\n';
      aText += '3. Name it with this extension: ."' + ext + '"';
      alert(aText);
    }
    a.click();
    href = null;
  };
  function _checkFileExtension(filename, extension) {
    if (!extension || extension === true || extension === 'true') {
      extension = '';
    }
    if (!filename) {
      filename = 'untitled';
    }
    var ext = '';
    if (filename && filename.indexOf('.') > -1) {
      ext = filename.split('.').pop();
    }
    if (extension) {
      if (ext !== extension) {
        ext = extension;
        filename = filename + '.' + ext;
      }
    }
    return [
      filename,
      ext
    ];
  }
  p5.prototype._checkFileExtension = _checkFileExtension;
  p5.prototype._isSafari = function () {
    var x = Object.prototype.toString.call(window.HTMLElement);
    return x.indexOf('Constructor') > 0;
  };
  function destroyClickedElement(event) {
    document.body.removeChild(event.target);
  }
  return p5;
}({}, amdclean['core']);
amdclean['outputimage'] = function (require, core) {
  'use strict';
  var p5 = core;
  var frames = [];
  p5.prototype.saveCanvas = function (_cnv, filename, extension) {
    if (!extension) {
      extension = p5.prototype._checkFileExtension(filename, extension)[1];
      if (extension === '') {
        extension = 'png';
      }
    }
    var cnv;
    if (_cnv) {
      cnv = _cnv;
    } else if (this._curElement && this._curElement.elt) {
      cnv = this._curElement.elt;
    }
    if (p5.prototype._isSafari()) {
      var aText = 'Hello, Safari user!\n';
      aText += 'Now capturing a screenshot...\n';
      aText += 'To save this image,\n';
      aText += 'go to File --> Save As.\n';
      alert(aText);
      window.location.href = cnv.toDataURL();
    } else {
      var mimeType;
      if (typeof extension === 'undefined') {
        extension = 'png';
        mimeType = 'image/png';
      } else {
        switch (extension) {
        case 'png':
          mimeType = 'image/png';
          break;
        case 'jpeg':
          mimeType = 'image/jpeg';
          break;
        case 'jpg':
          mimeType = 'image/jpeg';
          break;
        default:
          mimeType = 'image/png';
          break;
        }
      }
      var downloadMime = 'image/octet-stream';
      var imageData = cnv.toDataURL(mimeType);
      imageData = imageData.replace(mimeType, downloadMime);
      p5.prototype.downloadFile(imageData, filename, extension);
    }
  };
  p5.prototype.saveFrames = function (fName, ext, _duration, _fps, callback) {
    var duration = _duration || 3;
    duration = p5.prototype.constrain(duration, 0, 15);
    duration = duration * 1000;
    var fps = _fps || 15;
    fps = p5.prototype.constrain(fps, 0, 22);
    var count = 0;
    var makeFrame = p5.prototype._makeFrame;
    var cnv = this._curElement.elt;
    var frameFactory = setInterval(function () {
        makeFrame(fName + count, ext, cnv);
        count++;
      }, 1000 / fps);
    setTimeout(function () {
      clearInterval(frameFactory);
      if (callback) {
        callback(frames);
      } else {
        for (var i = 0; i < frames.length; i++) {
          var f = frames[i];
          p5.prototype.downloadFile(f.imageData, f.filename, f.ext);
        }
      }
      frames = [];
    }, duration + 0.01);
  };
  p5.prototype._makeFrame = function (filename, extension, _cnv) {
    var cnv;
    if (this) {
      cnv = this._curElement.elt;
    } else {
      cnv = _cnv;
    }
    var mimeType;
    if (!extension) {
      extension = 'png';
      mimeType = 'image/png';
    } else {
      switch (extension.toLowerCase()) {
      case 'png':
        mimeType = 'image/png';
        break;
      case 'jpeg':
        mimeType = 'image/jpeg';
        break;
      case 'jpg':
        mimeType = 'image/jpeg';
        break;
      default:
        mimeType = 'image/png';
        break;
      }
    }
    var downloadMime = 'image/octet-stream';
    var imageData = cnv.toDataURL(mimeType);
    imageData = imageData.replace(mimeType, downloadMime);
    var thisFrame = {};
    thisFrame.imageData = imageData;
    thisFrame.filename = filename;
    thisFrame.ext = extension;
    frames.push(thisFrame);
  };
  return p5;
}({}, amdclean['core']);
amdclean['outputtext_area'] = function (require, core) {
  'use strict';
  var p5 = core;
  if (window.console && console.log) {
    p5.prototype.print = console.log.bind(console);
  } else {
    p5.prototype.print = function () {
    };
  }
  p5.prototype.println = p5.prototype.print;
  return p5;
}({}, amdclean['core']);
amdclean['renderingrendering'] = function (require, core, constants) {
  var p5 = core;
  var constants = constants;
  p5.prototype.createCanvas = function (w, h, isDefault) {
    var c;
    if (isDefault) {
      c = document.createElement('canvas');
      c.id = 'defaultCanvas';
    } else {
      c = this.canvas;
    }
    if (!this._setupDone) {
      c.className += ' p5_hidden';
      c.style.visibility = 'hidden';
    }
    if (this._userNode) {
      this._userNode.appendChild(c);
    } else {
      document.body.appendChild(c);
    }
    if (!this._defaultGraphics) {
      this._defaultGraphics = new p5.Graphics(c, this, true);
      this._elements.push(this._defaultGraphics);
    }
    this._defaultGraphics.resize(w, h);
    this._defaultGraphics._applyDefaults();
    return this._defaultGraphics;
  };
  p5.prototype.resizeCanvas = function (w, h, noRedraw) {
    if (this._defaultGraphics) {
      this._defaultGraphics.resize(w, h);
      this._defaultGraphics._applyDefaults();
      if (!noRedraw) {
        this.redraw();
      }
    }
  };
  p5.prototype.noCanvas = function () {
    if (this.canvas) {
      this.canvas.parentNode.removeChild(this.canvas);
    }
  };
  p5.prototype.createGraphics = function (w, h) {
    var c = document.createElement('canvas');
    var node = this._userNode || document.body;
    node.appendChild(c);
    var pg = new p5.Graphics(c, this, false);
    this._elements.push(pg);
    for (var p in p5.prototype) {
      if (!pg.hasOwnProperty(p)) {
        if (typeof p5.prototype[p] === 'function') {
          pg[p] = p5.prototype[p].bind(pg);
        } else {
          pg[p] = p5.prototype[p];
        }
      }
    }
    pg.resize(w, h);
    pg._applyDefaults();
    return pg;
  };
  p5.prototype.blendMode = function (mode) {
    if (mode === constants.BLEND || mode === constants.DARKEST || mode === constants.LIGHTEST || mode === constants.DIFFERENCE || mode === constants.MULTIPLY || mode === constants.EXCLUSION || mode === constants.SCREEN || mode === constants.REPLACE || mode === constants.OVERLAY || mode === constants.HARD_LIGHT || mode === constants.SOFT_LIGHT || mode === constants.DODGE || mode === constants.BURN || mode === constants.ADD || mode === constants.NORMAL) {
      this.drawingContext.globalCompositeOperation = mode;
    } else {
      throw new Error('Mode ' + mode + ' not recognized.');
    }
  };
  return p5;
}({}, amdclean['core'], amdclean['constants']);
amdclean['shape2d_primitives'] = function (require, core, canvas, constants) {
  'use strict';
  var p5 = core;
  var canvas = canvas;
  var constants = constants;
  var EPSILON = 0.00001;
  function createArc(radius, startAngle, endAngle) {
    var twoPI = Math.PI * 2;
    var curves = [];
    var piOverTwo = Math.PI / 2;
    var sgn = startAngle < endAngle ? 1 : -1;
    var a1 = startAngle;
    var totalAngle = Math.min(twoPI, Math.abs(endAngle - startAngle));
    for (; totalAngle > EPSILON;) {
      var a2 = a1 + sgn * Math.min(totalAngle, piOverTwo);
      curves.push(createSmallArc(radius, a1, a2));
      totalAngle -= Math.abs(a2 - a1);
      a1 = a2;
    }
    return curves;
  }
  function createSmallArc(r, a1, a2) {
    var a = (a2 - a1) / 2;
    var x4 = r * Math.cos(a);
    var y4 = r * Math.sin(a);
    var x1 = x4;
    var y1 = -y4;
    var k = 0.5522847498;
    var f = k * Math.tan(a);
    var x2 = x1 + f * y4;
    var y2 = y1 + f * x4;
    var x3 = x2;
    var y3 = -y2;
    var ar = a + a1;
    var cos_ar = Math.cos(ar);
    var sin_ar = Math.sin(ar);
    return {
      x1: r * Math.cos(a1),
      y1: r * Math.sin(a1),
      x2: x2 * cos_ar - y2 * sin_ar,
      y2: x2 * sin_ar + y2 * cos_ar,
      x3: x3 * cos_ar - y3 * sin_ar,
      y3: x3 * sin_ar + y3 * cos_ar,
      x4: r * Math.cos(a2),
      y4: r * Math.sin(a2)
    };
  }
  p5.prototype.arc = function (x, y, width, height, start, stop, mode) {
    if (!this._doStroke && !this._doFill) {
      return;
    }
    if (this._angleMode === constants.DEGREES) {
      start = this.radians(start);
      stop = this.radians(stop);
    }
    var ctx = this.drawingContext;
    var vals = canvas.arcModeAdjust(x, y, width, height, this._ellipseMode);
    var curves = createArc(1, start, stop);
    var rx = vals.w / 2;
    var ry = vals.h / 2;
    ctx.beginPath();
    curves.forEach(function (curve, index) {
      if (index === 0) {
        ctx.moveTo(vals.x + curve.x1 * rx, vals.y + curve.y1 * ry);
      }
      ctx.bezierCurveTo(vals.x + curve.x2 * rx, vals.y + curve.y2 * ry, vals.x + curve.x3 * rx, vals.y + curve.y3 * ry, vals.x + curve.x4 * rx, vals.y + curve.y4 * ry);
    });
    if (this._doFill) {
      if (mode === constants.PIE || mode == null) {
        ctx.lineTo(vals.x, vals.y);
      }
      ctx.closePath();
      ctx.fill();
      if (this._doStroke) {
        if (mode === constants.CHORD || mode === constants.PIE) {
          ctx.stroke();
          return this;
        }
      }
    }
    if (this._doStroke) {
      if (mode === constants.OPEN || mode == null) {
        ctx.beginPath();
        curves.forEach(function (curve, index) {
          if (index === 0) {
            ctx.moveTo(vals.x + curve.x1 * rx, vals.y + curve.y1 * ry);
          }
          ctx.bezierCurveTo(vals.x + curve.x2 * rx, vals.y + curve.y2 * ry, vals.x + curve.x3 * rx, vals.y + curve.y3 * ry, vals.x + curve.x4 * rx, vals.y + curve.y4 * ry);
        });
        ctx.stroke();
      }
    }
    return this;
  };
  p5.prototype.ellipse = function (x, y, w, h) {
    if (!this._doStroke && !this._doFill) {
      return;
    }
    w = Math.abs(w);
    h = Math.abs(h);
    var ctx = this.drawingContext;
    var vals = canvas.modeAdjust(x, y, w, h, this._ellipseMode);
    ctx.beginPath();
    if (w === h) {
      ctx.arc(vals.x + vals.w / 2, vals.y + vals.w / 2, vals.w / 2, 0, 2 * Math.PI, false);
    } else {
      var kappa = 0.5522848, ox = vals.w / 2 * kappa, oy = vals.h / 2 * kappa, xe = vals.x + vals.w, ye = vals.y + vals.h, xm = vals.x + vals.w / 2, ym = vals.y + vals.h / 2;
      ctx.moveTo(vals.x, ym);
      ctx.bezierCurveTo(vals.x, ym - oy, xm - ox, vals.y, xm, vals.y);
      ctx.bezierCurveTo(xm + ox, vals.y, xe, ym - oy, xe, ym);
      ctx.bezierCurveTo(xe, ym + oy, xm + ox, ye, xm, ye);
      ctx.bezierCurveTo(xm - ox, ye, vals.x, ym + oy, vals.x, ym);
      ctx.closePath();
    }
    if (this._doFill) {
      ctx.fill();
    }
    if (this._doStroke) {
      ctx.stroke();
    }
    return this;
  };
  p5.prototype.line = function (x1, y1, x2, y2) {
    if (!this._doStroke) {
      return;
    }
    var ctx = this.drawingContext;
    if (ctx.strokeStyle === 'rgba(0,0,0,0)') {
      return;
    }
    ctx.beginPath();
    ctx.moveTo(x1, y1);
    ctx.lineTo(x2, y2);
    ctx.stroke();
    return this;
  };
  p5.prototype.point = function (x, y) {
    if (!this._doStroke) {
      return;
    }
    var ctx = this.drawingContext;
    var s = ctx.strokeStyle;
    var f = ctx.fillStyle;
    if (s === 'rgba(0,0,0,0)') {
      return;
    }
    x = Math.round(x);
    y = Math.round(y);
    ctx.fillStyle = s;
    if (ctx.lineWidth > 1) {
      ctx.beginPath();
      ctx.arc(x, y, ctx.lineWidth / 2, 0, constants.TWO_PI, false);
      ctx.fill();
    } else {
      ctx.fillRect(x, y, 1, 1);
    }
    ctx.fillStyle = f;
    return this;
  };
  p5.prototype.quad = function (x1, y1, x2, y2, x3, y3, x4, y4) {
    if (!this._doStroke && !this._doFill) {
      return;
    }
    var ctx = this.drawingContext;
    ctx.beginPath();
    ctx.moveTo(x1, y1);
    ctx.lineTo(x2, y2);
    ctx.lineTo(x3, y3);
    ctx.lineTo(x4, y4);
    ctx.closePath();
    if (this._doFill) {
      ctx.fill();
    }
    if (this._doStroke) {
      ctx.stroke();
    }
    return this;
  };
  p5.prototype.rect = function (x, y, w, h, tl, tr, br, bl) {
    if (!this._doStroke && !this._doFill) {
      return;
    }
    var vals = canvas.modeAdjust(x, y, w, h, this._rectMode);
    var ctx = this.drawingContext;
    if (this._doStroke && ctx.lineWidth % 2 === 1) {
      ctx.translate(0.5, 0.5);
    }
    ctx.beginPath();
    if (typeof tl === 'undefined') {
      ctx.rect(vals.x, vals.y, vals.w, vals.h);
    } else {
      if (typeof tr === 'undefined') {
        tr = tl;
      }
      if (typeof br === 'undefined') {
        br = tr;
      }
      if (typeof bl === 'undefined') {
        bl = br;
      }
      var _x = vals.x;
      var _y = vals.y;
      var _w = vals.w;
      var _h = vals.h;
      var hw = _w / 2;
      var hh = _h / 2;
      if (_w < 2 * tl) {
        tl = hw;
      }
      if (_h < 2 * tl) {
        tl = hh;
      }
      if (_w < 2 * tr) {
        tr = hw;
      }
      if (_h < 2 * tr) {
        tr = hh;
      }
      if (_w < 2 * br) {
        br = hw;
      }
      if (_h < 2 * br) {
        br = hh;
      }
      if (_w < 2 * bl) {
        bl = hw;
      }
      if (_h < 2 * bl) {
        bl = hh;
      }
      ctx.beginPath();
      ctx.moveTo(_x + tl, _y);
      ctx.arcTo(_x + _w, _y, _x + _w, _y + _h, tr);
      ctx.arcTo(_x + _w, _y + _h, _x, _y + _h, br);
      ctx.arcTo(_x, _y + _h, _x, _y, bl);
      ctx.arcTo(_x, _y, _x + _w, _y, tl);
      ctx.closePath();
    }
    if (this._doFill) {
      ctx.fill();
    }
    if (this._doStroke) {
      ctx.stroke();
    }
    if (this._doStroke && ctx.lineWidth % 2 === 1) {
      ctx.translate(-0.5, -0.5);
    }
    return this;
  };
  p5.prototype.triangle = function (x1, y1, x2, y2, x3, y3) {
    if (!this._doStroke && !this._doFill) {
      return;
    }
    var ctx = this.drawingContext;
    ctx.beginPath();
    ctx.moveTo(x1, y1);
    ctx.lineTo(x2, y2);
    ctx.lineTo(x3, y3);
    ctx.closePath();
    if (this._doFill) {
      ctx.fill();
    }
    if (this._doStroke) {
      ctx.stroke();
    }
    return this;
  };
  return p5;
}({}, amdclean['core'], amdclean['canvas'], amdclean['constants']);
amdclean['shapeattributes'] = function (require, core, constants) {
  'use strict';
  var p5 = core;
  var constants = constants;
  p5.prototype._rectMode = constants.CORNER;
  p5.prototype._ellipseMode = constants.CENTER;
  p5.prototype.ellipseMode = function (m) {
    if (m === constants.CORNER || m === constants.CORNERS || m === constants.RADIUS || m === constants.CENTER) {
      this._ellipseMode = m;
    }
    return this;
  };
  p5.prototype.noSmooth = function () {
    this.drawingContext.mozImageSmoothingEnabled = false;
    this.drawingContext.webkitImageSmoothingEnabled = false;
    return this;
  };
  p5.prototype.rectMode = function (m) {
    if (m === constants.CORNER || m === constants.CORNERS || m === constants.RADIUS || m === constants.CENTER) {
      this._rectMode = m;
    }
    return this;
  };
  p5.prototype.smooth = function () {
    this.drawingContext.mozImageSmoothingEnabled = true;
    this.drawingContext.webkitImageSmoothingEnabled = true;
    return this;
  };
  p5.prototype.strokeCap = function (cap) {
    if (cap === constants.ROUND || cap === constants.SQUARE || cap === constants.PROJECT) {
      this.drawingContext.lineCap = cap;
    }
    return this;
  };
  p5.prototype.strokeJoin = function (join) {
    if (join === constants.ROUND || join === constants.BEVEL || join === constants.MITER) {
      this.drawingContext.lineJoin = join;
    }
    return this;
  };
  p5.prototype.strokeWeight = function (w) {
    if (typeof w === 'undefined' || w === 0) {
      this.drawingContext.lineWidth = 0.0001;
    } else {
      this.drawingContext.lineWidth = w;
    }
    return this;
  };
  return p5;
}({}, amdclean['core'], amdclean['constants']);
amdclean['shapecurves'] = function (require, core) {
  'use strict';
  var p5 = core;
  var bezierDetail = 20;
  var curveDetail = 20;
  p5.prototype._curveTightness = 0;
  p5.prototype.bezier = function (x1, y1, x2, y2, x3, y3, x4, y4) {
    if (!this._doStroke) {
      return;
    }
    this.beginShape();
    this.vertex(x1, y1);
    this.bezierVertex(x2, y2, x3, y3, x4, y4);
    this.endShape();
    this.stroke();
    return this;
  };
  p5.prototype.bezierDetail = function (d) {
    bezierDetail = d;
    return this;
  };
  p5.prototype.bezierPoint = function (a, b, c, d, t) {
    var adjustedT = 1 - t;
    return Math.pow(adjustedT, 3) * a + 3 * Math.pow(adjustedT, 2) * t * b + 3 * adjustedT * Math.pow(t, 2) * c + Math.pow(t, 3) * d;
  };
  p5.prototype.bezierTangent = function (a, b, c, d, t) {
    var adjustedT = 1 - t;
    return 3 * d * Math.pow(t, 2) - 3 * c * Math.pow(t, 2) + 6 * c * adjustedT * t - 6 * b * adjustedT * t + 3 * b * Math.pow(adjustedT, 2) - 3 * a * Math.pow(adjustedT, 2);
  };
  p5.prototype.curve = function (x1, y1, x2, y2, x3, y3, x4, y4) {
    if (!this._doStroke) {
      return;
    }
    this.beginShape();
    this.curveVertex(x1, y1);
    this.curveVertex(x2, y2);
    this.curveVertex(x3, y3);
    this.curveVertex(x4, y4);
    this.endShape();
    this.stroke();
    return this;
  };
  p5.prototype.curveDetail = function (d) {
    curveDetail = d;
    return this;
  };
  p5.prototype.curveTightness = function (t) {
    this._setProperty('_curveTightness', t);
  };
  p5.prototype.curvePoint = function (a, b, c, d, t) {
    var t3 = t * t * t, t2 = t * t, f1 = -0.5 * t3 + t2 - 0.5 * t, f2 = 1.5 * t3 - 2.5 * t2 + 1, f3 = -1.5 * t3 + 2 * t2 + 0.5 * t, f4 = 0.5 * t3 - 0.5 * t2;
    return a * f1 + b * f2 + c * f3 + d * f4;
  };
  p5.prototype.curveTangent = function (a, b, c, d, t) {
    var t2 = t * t, f1 = -3 * t2 / 2 + 2 * t - 0.5, f2 = 9 * t2 / 2 - 5 * t, f3 = -9 * t2 / 2 + 4 * t + 0.5, f4 = 3 * t2 / 2 - t;
    return a * f1 + b * f2 + c * f3 + d * f4;
  };
  return p5;
}({}, amdclean['core']);
amdclean['shapevertex'] = function (require, core, constants) {
  'use strict';
  var p5 = core;
  var constants = constants;
  var shapeKind = null;
  var vertices = [];
  var contourVertices = [];
  var isBezier = false;
  var isCurve = false;
  var isQuadratic = false;
  var isContour = false;
  p5.prototype._doFillStrokeClose = function () {
    if (this._doFill) {
      this.drawingContext.fill();
    }
    if (this._doStroke) {
      this.drawingContext.stroke();
    }
    this.drawingContext.closePath();
  };
  p5.prototype.beginContour = function () {
    contourVertices = [];
    isContour = true;
    return this;
  };
  p5.prototype.beginShape = function (kind) {
    if (kind === constants.POINTS || kind === constants.LINES || kind === constants.TRIANGLES || kind === constants.TRIANGLE_FAN || kind === constants.TRIANGLE_STRIP || kind === constants.QUADS || kind === constants.QUAD_STRIP) {
      shapeKind = kind;
    } else {
      shapeKind = null;
    }
    vertices = [];
    contourVertices = [];
    return this;
  };
  p5.prototype.bezierVertex = function (x2, y2, x3, y3, x4, y4) {
    if (vertices.length === 0) {
      throw 'vertex() must be used once before calling bezierVertex()';
    } else {
      isBezier = true;
      var vert = [];
      for (var i = 0; i < arguments.length; i++) {
        vert[i] = arguments[i];
      }
      vert.isVert = false;
      if (isContour) {
        contourVertices.push(vert);
      } else {
        vertices.push(vert);
      }
    }
    return this;
  };
  p5.prototype.curveVertex = function (x, y) {
    isCurve = true;
    this.vertex(x, y);
    return this;
  };
  p5.prototype.endContour = function () {
    var vert = contourVertices[0].slice();
    vert.isVert = contourVertices[0].isVert;
    vert.moveTo = false;
    contourVertices.push(vert);
    vertices.push(vertices[0]);
    for (var i = 0; i < contourVertices.length; i++) {
      vertices.push(contourVertices[i]);
    }
    return this;
  };
  p5.prototype.endShape = function (mode) {
    if (vertices.length === 0) {
      return this;
    }
    if (!this._doStroke && !this._doFill) {
      return this;
    }
    var closeShape = mode === constants.CLOSE;
    var v;
    if (closeShape && !isContour) {
      vertices.push(vertices[0]);
    }
    var i, j;
    var numVerts = vertices.length;
    if (isCurve && (shapeKind === constants.POLYGON || shapeKind === null)) {
      if (numVerts > 3) {
        var b = [], s = 1 - this._curveTightness;
        this.drawingContext.beginPath();
        this.drawingContext.moveTo(vertices[1][0], vertices[1][1]);
        for (i = 1; i + 2 < numVerts; i++) {
          v = vertices[i];
          b[0] = [
            v[0],
            v[1]
          ];
          b[1] = [
            v[0] + (s * vertices[i + 1][0] - s * vertices[i - 1][0]) / 6,
            v[1] + (s * vertices[i + 1][1] - s * vertices[i - 1][1]) / 6
          ];
          b[2] = [
            vertices[i + 1][0] + (s * vertices[i][0] - s * vertices[i + 2][0]) / 6,
            vertices[i + 1][1] + (s * vertices[i][1] - s * vertices[i + 2][1]) / 6
          ];
          b[3] = [
            vertices[i + 1][0],
            vertices[i + 1][1]
          ];
          this.drawingContext.bezierCurveTo(b[1][0], b[1][1], b[2][0], b[2][1], b[3][0], b[3][1]);
        }
        if (closeShape) {
          this.drawingContext.lineTo(vertices[i + 1][0], vertices[i + 1][1]);
        }
        this._doFillStrokeClose();
      }
    } else if (isBezier && (shapeKind === constants.POLYGON || shapeKind === null)) {
      this.drawingContext.beginPath();
      for (i = 0; i < numVerts; i++) {
        if (vertices[i].isVert) {
          if (vertices[i].moveTo) {
            this.drawingContext.moveTo(vertices[i][0], vertices[i][1]);
          } else {
            this.drawingContext.lineTo(vertices[i][0], vertices[i][1]);
          }
        } else {
          this.drawingContext.bezierCurveTo(vertices[i][0], vertices[i][1], vertices[i][2], vertices[i][3], vertices[i][4], vertices[i][5]);
        }
      }
      this._doFillStrokeClose();
    } else if (isQuadratic && (shapeKind === constants.POLYGON || shapeKind === null)) {
      this.drawingContext.beginPath();
      for (i = 0; i < numVerts; i++) {
        if (vertices[i].isVert) {
          if (vertices[i].moveTo) {
            this.drawingContext.moveTo([0], vertices[i][1]);
          } else {
            this.drawingContext.lineTo(vertices[i][0], vertices[i][1]);
          }
        } else {
          this.drawingContext.quadraticCurveTo(vertices[i][0], vertices[i][1], vertices[i][2], vertices[i][3]);
        }
      }
      this._doFillStrokeClose();
    } else {
      if (shapeKind === constants.POINTS) {
        for (i = 0; i < numVerts; i++) {
          v = vertices[i];
          if (this._doStroke) {
            this.stroke(v[6]);
          }
          this.point(v[0], v[1]);
        }
      } else if (shapeKind === constants.LINES) {
        for (i = 0; i + 1 < numVerts; i += 2) {
          v = vertices[i];
          if (this._doStroke) {
            this.stroke(vertices[i + 1][6]);
          }
          this.line(v[0], v[1], vertices[i + 1][0], vertices[i + 1][1]);
        }
      } else if (shapeKind === constants.TRIANGLES) {
        for (i = 0; i + 2 < numVerts; i += 3) {
          v = vertices[i];
          this.drawingContext.beginPath();
          this.drawingContext.moveTo(v[0], v[1]);
          this.drawingContext.lineTo(vertices[i + 1][0], vertices[i + 1][1]);
          this.drawingContext.lineTo(vertices[i + 2][0], vertices[i + 2][1]);
          this.drawingContext.lineTo(v[0], v[1]);
          if (this._doFill) {
            this.fill(vertices[i + 2][5]);
            this.drawingContext.fill();
          }
          if (this._doStroke) {
            this.stroke(vertices[i + 2][6]);
            this.drawingContext.stroke();
          }
          this.drawingContext.closePath();
        }
      } else if (shapeKind === constants.TRIANGLE_STRIP) {
        for (i = 0; i + 1 < numVerts; i++) {
          v = vertices[i];
          this.drawingContext.beginPath();
          this.drawingContext.moveTo(vertices[i + 1][0], vertices[i + 1][1]);
          this.drawingContext.lineTo(v[0], v[1]);
          if (this._doStroke) {
            this.stroke(vertices[i + 1][6]);
          }
          if (this._doFill) {
            this.fill(vertices[i + 1][5]);
          }
          if (i + 2 < numVerts) {
            this.drawingContext.lineTo(vertices[i + 2][0], vertices[i + 2][1]);
            if (this._doStroke) {
              this.stroke(vertices[i + 2][6]);
            }
            if (this._doFill) {
              this.fill(vertices[i + 2][5]);
            }
          }
          this._doFillStrokeClose();
        }
      } else if (shapeKind === constants.TRIANGLE_FAN) {
        if (numVerts > 2) {
          this.drawingContext.beginPath();
          this.drawingContext.moveTo(vertices[0][0], vertices[0][1]);
          this.drawingContext.lineTo(vertices[1][0], vertices[1][1]);
          this.drawingContext.lineTo(vertices[2][0], vertices[2][1]);
          if (this._doFill) {
            this.fill(vertices[2][5]);
          }
          if (this._doStroke) {
            this.stroke(vertices[2][6]);
          }
          this._doFillStrokeClose();
          for (i = 3; i < numVerts; i++) {
            v = vertices[i];
            this.drawingContext.beginPath();
            this.drawingContext.moveTo(vertices[0][0], vertices[0][1]);
            this.drawingContext.lineTo(vertices[i - 1][0], vertices[i - 1][1]);
            this.drawingContext.lineTo(v[0], v[1]);
            if (this._doFill) {
              this.fill(v[5]);
            }
            if (this._doStroke) {
              this.stroke(v[6]);
            }
            this._doFillStrokeClose();
          }
        }
      } else if (shapeKind === constants.QUADS) {
        for (i = 0; i + 3 < numVerts; i += 4) {
          v = vertices[i];
          this.drawingContext.beginPath();
          this.drawingContext.moveTo(v[0], v[1]);
          for (j = 1; j < 4; j++) {
            this.drawingContext.lineTo(vertices[i + j][0], vertices[i + j][1]);
          }
          this.drawingContext.lineTo(v[0], v[1]);
          if (this._doFill) {
            this.fill(vertices[i + 3][5]);
          }
          if (this._doStroke) {
            this.stroke(vertices[i + 3][6]);
          }
          this._doFillStrokeClose();
        }
      } else if (shapeKind === constants.QUAD_STRIP) {
        if (numVerts > 3) {
          for (i = 0; i + 1 < numVerts; i += 2) {
            v = vertices[i];
            this.drawingContext.beginPath();
            if (i + 3 < numVerts) {
              this.drawingContext.moveTo(vertices[i + 2][0], vertices[i + 2][1]);
              this.drawingContext.lineTo(v[0], v[1]);
              this.drawingContext.lineTo(vertices[i + 1][0], vertices[i + 1][1]);
              this.drawingContext.lineTo(vertices[i + 3][0], vertices[i + 3][1]);
              if (this._doFill) {
                this.fill(vertices[i + 3][5]);
              }
              if (this._doStroke) {
                this.stroke(vertices[i + 3][6]);
              }
            } else {
              this.drawingContext.moveTo(v[0], v[1]);
              this.drawingContext.lineTo(vertices[i + 1][0], vertices[i + 1][1]);
            }
            this._doFillStrokeClose();
          }
        }
      } else {
        this.drawingContext.beginPath();
        this.drawingContext.moveTo(vertices[0][0], vertices[0][1]);
        for (i = 1; i < numVerts; i++) {
          v = vertices[i];
          if (v.isVert) {
            if (v.moveTo) {
              this.drawingContext.moveTo(v[0], v[1]);
            } else {
              this.drawingContext.lineTo(v[0], v[1]);
            }
          }
        }
        this._doFillStrokeClose();
      }
    }
    isCurve = false;
    isBezier = false;
    isQuadratic = false;
    isContour = false;
    if (closeShape) {
      vertices.pop();
    }
    return this;
  };
  p5.prototype.quadraticVertex = function (cx, cy, x3, y3) {
    if (this._contourInited) {
      var pt = {};
      pt.x = cx;
      pt.y = cy;
      pt.x3 = x3;
      pt.y3 = y3;
      pt.type = constants.QUADRATIC;
      this._contourVertices.push(pt);
      return this;
    }
    if (vertices.length > 0) {
      isQuadratic = true;
      var vert = [];
      for (var i = 0; i < arguments.length; i++) {
        vert[i] = arguments[i];
      }
      vert.isVert = false;
      if (isContour) {
        contourVertices.push(vert);
      } else {
        vertices.push(vert);
      }
    } else {
      throw 'vertex() must be used once before calling quadraticVertex()';
    }
    return this;
  };
  p5.prototype.vertex = function (x, y, moveTo) {
    var vert = [];
    vert.isVert = true;
    vert[0] = x;
    vert[1] = y;
    vert[2] = 0;
    vert[3] = 0;
    vert[4] = 0;
    vert[5] = this.drawingContext.fillStyle;
    vert[6] = this.drawingContext.strokeStyle;
    if (moveTo) {
      vert.moveTo = moveTo;
    }
    if (isContour) {
      if (contourVertices.length === 0) {
        vert.moveTo = true;
      }
      contourVertices.push(vert);
    } else {
      vertices.push(vert);
    }
    return this;
  };
  return p5;
}({}, amdclean['core'], amdclean['constants']);
amdclean['structure'] = function (require, core) {
  'use strict';
  var p5 = core;
  p5.prototype.exit = function () {
    throw 'exit() not implemented, see remove()';
  };
  p5.prototype.noLoop = function () {
    this._loop = false;
    if (this._drawInterval) {
      clearInterval(this._drawInterval);
    }
  };
  p5.prototype.loop = function () {
    this._loop = true;
    this._draw();
  };
  p5.prototype.push = function () {
    this.drawingContext.save();
    this._styles.push({
      doStroke: this._doStroke,
      doFill: this._doFill,
      tint: this._tint,
      imageMode: this._imageMode,
      rectMode: this._rectMode,
      ellipseMode: this._ellipseMode,
      colorMode: this._colorMode,
      textFont: this.textFont,
      textLeading: this.textLeading,
      textSize: this.textSize,
      textStyle: this.textStyle
    });
  };
  p5.prototype.pop = function () {
    this.drawingContext.restore();
    var lastS = this._styles.pop();
    this._doStroke = lastS.doStroke;
    this._doFill = lastS.doFill;
    this._tint = lastS.tint;
    this._imageMode = lastS.imageMode;
    this._rectMode = lastS.rectMode;
    this._ellipseMode = lastS.ellipseMode;
    this._colorMode = lastS.colorMode;
    this.textFont = lastS.textFont;
    this.textLeading = lastS.textLeading;
    this.textSize = lastS.textSize;
    this.textStyle = lastS.textStyle;
  };
  p5.prototype.pushStyle = function () {
    throw new Error('pushStyle() not used, see push()');
  };
  p5.prototype.popStyle = function () {
    throw new Error('popStyle() not used, see pop()');
  };
  p5.prototype.redraw = function () {
    var userSetup = this.setup || window.setup;
    var userDraw = this.draw || window.draw;
    if (typeof userDraw === 'function') {
      this.push();
      if (typeof userSetup === 'undefined') {
        this.scale(this._pixelDensity, this._pixelDensity);
      }
      this._registeredMethods.pre.forEach(function (f) {
        f.call(this);
      });
      userDraw();
      this._registeredMethods.post.forEach(function (f) {
        f.call(this);
      });
      this.pop();
    }
  };
  p5.prototype.size = function () {
    throw 'size() not implemented, see createCanvas()';
  };
  return p5;
}({}, amdclean['core']);
amdclean['transform'] = function (require, core, constants, outputtext_area) {
  'use strict';
  var p5 = core;
  var constants = constants;
  p5.prototype.applyMatrix = function (n00, n01, n02, n10, n11, n12) {
    this.drawingContext.transform(n00, n01, n02, n10, n11, n12);
    return this;
  };
  p5.prototype.popMatrix = function () {
    throw new Error('popMatrix() not used, see pop()');
  };
  p5.prototype.printMatrix = function () {
    throw new Error('printMatrix() not implemented');
  };
  p5.prototype.pushMatrix = function () {
    throw new Error('pushMatrix() not used, see push()');
  };
  p5.prototype.resetMatrix = function () {
    this.drawingContext.setTransform(1, 0, 0, 1, 0, 0);
    return this;
  };
  p5.prototype.rotate = function (r) {
    if (this._angleMode === constants.DEGREES) {
      r = this.radians(r);
    }
    this.drawingContext.rotate(r);
    return this;
  };
  p5.prototype.rotateX = function () {
    throw 'not yet implemented';
  };
  p5.prototype.rotateY = function () {
    throw 'not yet implemented';
  };
  p5.prototype.scale = function () {
    var x = 1, y = 1;
    if (arguments.length === 1) {
      x = y = arguments[0];
    } else {
      x = arguments[0];
      y = arguments[1];
    }
    this.drawingContext.scale(x, y);
    return this;
  };
  p5.prototype.shearX = function (angle) {
    if (this._angleMode === constants.DEGREES) {
      angle = this.radians(angle);
    }
    this.drawingContext.transform(1, 0, this.tan(angle), 1, 0, 0);
    return this;
  };
  p5.prototype.shearY = function (angle) {
    if (this._angleMode === constants.DEGREES) {
      angle = this.radians(angle);
    }
    this.drawingContext.transform(1, this.tan(angle), 0, 1, 0, 0);
    return this;
  };
  p5.prototype.translate = function (x, y) {
    this.drawingContext.translate(x, y);
    return this;
  };
  return p5;
}({}, amdclean['core'], amdclean['constants'], amdclean['outputtext_area']);
amdclean['typographyattributes'] = function (require, core, constants) {
  'use strict';
  var p5 = core;
  var constants = constants;
  p5.prototype._textLeading = 15;
  p5.prototype._textFont = 'sans-serif';
  p5.prototype._textSize = 12;
  p5.prototype._textStyle = constants.NORMAL;
  p5.prototype._textAscent = null;
  p5.prototype._textDescent = null;
  p5.prototype.textAlign = function (h, v) {
    if (h === constants.LEFT || h === constants.RIGHT || h === constants.CENTER) {
      this.drawingContext.textAlign = h;
    }
    if (v === constants.TOP || v === constants.BOTTOM || v === constants.CENTER || v === constants.BASELINE) {
      this.drawingContext.textBaseline = v;
    }
  };
  p5.prototype.textLeading = function (l) {
    this._setProperty('_textLeading', l);
  };
  p5.prototype.textSize = function (s) {
    this._setProperty('_textSize', s);
    this._setProperty('_textLeading', s * 1.25);
    this._applyTextProperties();
  };
  p5.prototype.textStyle = function (s) {
    if (s === constants.NORMAL || s === constants.ITALIC || s === constants.BOLD) {
      this._setProperty('_textStyle', s);
      this._applyTextProperties();
    }
  };
  p5.prototype.textWidth = function (s) {
    return this.drawingContext.measureText(s).width;
  };
  p5.prototype.textAscent = function () {
    if (this._textAscent == null) {
      this._updateTextMetrics();
    }
    return this._textAscent;
  };
  p5.prototype.textDescent = function () {
    if (this._textDescent == null) {
      this._updateTextMetrics();
    }
    return this._textDescent;
  };
  p5.prototype._applyTextProperties = function () {
    this._setProperty('_textAscent', null);
    this._setProperty('_textDescent', null);
    var str = this._textStyle + ' ' + this._textSize + 'px ' + this._textFont;
    this.drawingContext.font = str;
  };
  p5.prototype._updateTextMetrics = function () {
    var text = document.createElement('span');
    text.style.fontFamily = this._textFont;
    text.style.fontSize = this._textSize + 'px';
    text.innerHTML = 'ABCjgq|';
    var block = document.createElement('div');
    block.style.display = 'inline-block';
    block.style.width = '1px';
    block.style.height = '0px';
    var container = document.createElement('div');
    container.appendChild(text);
    container.appendChild(block);
    container.style.height = '0px';
    container.style.overflow = 'hidden';
    document.body.appendChild(container);
    block.style.verticalAlign = 'baseline';
    var blockOffset = this._calculateOffset(block);
    var textOffset = this._calculateOffset(text);
    var ascent = blockOffset[1] - textOffset[1];
    block.style.verticalAlign = 'bottom';
    blockOffset = this._calculateOffset(block);
    textOffset = this._calculateOffset(text);
    var height = blockOffset[1] - textOffset[1];
    var descent = height - ascent;
    document.body.removeChild(container);
    this._setProperty('_textAscent', ascent);
    this._setProperty('_textDescent', descent);
  };
  p5.prototype._calculateOffset = function (object) {
    var currentLeft = 0, currentTop = 0;
    if (object.offsetParent) {
      do {
        currentLeft += object.offsetLeft;
        currentTop += object.offsetTop;
      } while (object = object.offsetParent);
    } else {
      currentLeft += object.offsetLeft;
      currentTop += object.offsetTop;
    }
    return [
      currentLeft,
      currentTop
    ];
  };
  return p5;
}({}, amdclean['core'], amdclean['constants']);
amdclean['typographyloading_displaying'] = function (require, core) {
  'use strict';
  var p5 = core;
  p5.prototype.text = function (str, x, y, maxWidth, maxHeight) {
    if (typeof str !== 'string') {
      str = str.toString();
    }
    if (typeof maxWidth !== 'undefined') {
      y += this._textLeading;
      maxHeight += y;
    }
    str = str.replace(/(\t)/g, '  ');
    var cars = str.split('\n');
    for (var ii = 0; ii < cars.length; ii++) {
      var line = '';
      var words = cars[ii].split(' ');
      for (var n = 0; n < words.length; n++) {
        if (y + this._textLeading <= maxHeight || typeof maxHeight === 'undefined') {
          var testLine = line + words[n] + ' ';
          var metrics = this.drawingContext.measureText(testLine);
          var testWidth = metrics.width;
          if (typeof maxWidth !== 'undefined' && testWidth > maxWidth) {
            if (this._doFill) {
              this.drawingContext.fillText(line, x, y);
            }
            if (this._doStroke) {
              this.drawingContext.strokeText(line, x, y);
            }
            line = words[n] + ' ';
            y += this._textLeading;
          } else {
            line = testLine;
          }
        }
      }
      if (this._doFill) {
        this.drawingContext.fillText(line, x, y);
      }
      if (this._doStroke) {
        this.drawingContext.strokeText(line, x, y);
      }
      y += this._textLeading;
    }
  };
  p5.prototype.textFont = function (str) {
    this._setProperty('_textFont', str);
    this._applyTextProperties();
  };
  return p5;
}({}, amdclean['core']);
amdclean['src_app'] = function (require, core, p5Color, p5Element, p5Graphics, p5Image, p5File, p5Vector, p5TableRow, p5Table, colorcreating_reading, colorsetting, constants, dataconversion, dataarray_functions, datastring_functions, environment, imageimage, imageloading_displaying, imagepixels, inputfiles, inputkeyboard, inputacceleration, inputmouse, inputtime_date, inputtouch, mathmath, mathcalculation, mathrandom, mathnoise, mathtrigonometry, opentype, outputfiles, outputimage, outputtext_area, renderingrendering, shape2d_primitives, shapeattributes, shapecurves, shapevertex, structure, transform, typographyattributes, typographyloading_displaying) {
  'use strict';
  var p5 = core;
  var _globalInit = function () {
    if (!window.PHANTOMJS && !window.mocha) {
      if (window.setup && typeof window.setup === 'function' || window.draw && typeof window.draw === 'function') {
        new p5();
      }
    }
  };
  if (document.readyState === 'complete') {
    _globalInit();
  } else {
    window.addEventListener('load', _globalInit, false);
  }
  return p5;
}({}, amdclean['core'], amdclean['p5Color'], amdclean['p5Element'], amdclean['p5Graphics'], amdclean['p5Image'], amdclean['p5File'], amdclean['p5Vector'], amdclean['p5TableRow'], amdclean['p5Table'], amdclean['colorcreating_reading'], amdclean['colorsetting'], amdclean['constants'], amdclean['dataconversion'], amdclean['dataarray_functions'], amdclean['datastring_functions'], amdclean['environment'], amdclean['imageimage'], amdclean['imageloading_displaying'], amdclean['imagepixels'], amdclean['inputfiles'], amdclean['inputkeyboard'], amdclean['inputacceleration'], amdclean['inputmouse'], amdclean['inputtime_date'], amdclean['inputtouch'], amdclean['mathmath'], amdclean['mathcalculation'], amdclean['mathrandom'], amdclean['mathnoise'], amdclean['mathtrigonometry'], amdclean['opentype'], amdclean['outputfiles'], amdclean['outputimage'], amdclean['outputtext_area'], amdclean['renderingrendering'], amdclean['shape2d_primitives'], amdclean['shapeattributes'], amdclean['shapecurves'], amdclean['shapevertex'], amdclean['structure'], amdclean['transform'], amdclean['typographyattributes'], amdclean['typographyloading_displaying']);
return amdclean['src_app'];
}));<|MERGE_RESOLUTION|>--- conflicted
+++ resolved
@@ -1,8 +1,4 @@
-<<<<<<< HEAD
-/*! p5.js v0.4.4 May 27, 2015 */
-=======
 /*! p5.js v0.4.5 May 27, 2015 */
->>>>>>> 3e6e316f
 (function (root, factory) {
   if (typeof define === 'function' && define.amd)
     define('p5', [], function () { return (root.returnExportsGlobal = factory());});
@@ -4411,6247 +4407,6 @@
   };
   return p5;
 }({}, amdclean['core'], amdclean['polargeometry'], amdclean['constants']);
-(function (f) {
-  if (typeof exports === 'object' && typeof module !== 'undefined') {
-    module.exports = f();
-  } else if (typeof define === 'function' && define.amd) {
-    define('opentype', [], f);
-  } else {
-    var g;
-    if (typeof window !== 'undefined') {
-      g = window;
-    } else if (typeof global !== 'undefined') {
-      g = global;
-    } else if (typeof self !== 'undefined') {
-      g = self;
-    } else {
-      g = this;
-    }
-    g.opentype = f();
-  }
-}(function () {
-  var define, module, exports;
-  return function e(t, n, r) {
-    function s(o, u) {
-      if (!n[o]) {
-        if (!t[o]) {
-          var a = typeof require == 'function' && require;
-          if (!u && a)
-            return a(o, !0);
-          if (i)
-            return i(o, !0);
-          var f = new Error('Cannot find module \'' + o + '\'');
-          throw f.code = 'MODULE_NOT_FOUND', f;
-        }
-        var l = n[o] = { exports: {} };
-        t[o][0].call(l.exports, function (e) {
-          var n = t[o][1][e];
-          return s(n ? n : e);
-        }, l, l.exports, e, t, n, r);
-      }
-      return n[o].exports;
-    }
-    var i = typeof require == 'function' && require;
-    for (var o = 0; o < r.length; o++)
-      s(r[o]);
-    return s;
-  }({
-    1: [
-      function (require, module, exports) {
-        'use strict';
-        exports.argument = function (predicate, message) {
-          if (!predicate) {
-            throw new Error(message);
-          }
-        };
-        exports.assert = exports.argument;
-      },
-      {}
-    ],
-    2: [
-      function (require, module, exports) {
-        'use strict';
-        function line(ctx, x1, y1, x2, y2) {
-          ctx.beginPath();
-          ctx.moveTo(x1, y1);
-          ctx.lineTo(x2, y2);
-          ctx.stroke();
-        }
-        exports.line = line;
-      },
-      {}
-    ],
-    3: [
-      function (require, module, exports) {
-        'use strict';
-        var cffStandardStrings = [
-            '.notdef',
-            'space',
-            'exclam',
-            'quotedbl',
-            'numbersign',
-            'dollar',
-            'percent',
-            'ampersand',
-            'quoteright',
-            'parenleft',
-            'parenright',
-            'asterisk',
-            'plus',
-            'comma',
-            'hyphen',
-            'period',
-            'slash',
-            'zero',
-            'one',
-            'two',
-            'three',
-            'four',
-            'five',
-            'six',
-            'seven',
-            'eight',
-            'nine',
-            'colon',
-            'semicolon',
-            'less',
-            'equal',
-            'greater',
-            'question',
-            'at',
-            'A',
-            'B',
-            'C',
-            'D',
-            'E',
-            'F',
-            'G',
-            'H',
-            'I',
-            'J',
-            'K',
-            'L',
-            'M',
-            'N',
-            'O',
-            'P',
-            'Q',
-            'R',
-            'S',
-            'T',
-            'U',
-            'V',
-            'W',
-            'X',
-            'Y',
-            'Z',
-            'bracketleft',
-            'backslash',
-            'bracketright',
-            'asciicircum',
-            'underscore',
-            'quoteleft',
-            'a',
-            'b',
-            'c',
-            'd',
-            'e',
-            'f',
-            'g',
-            'h',
-            'i',
-            'j',
-            'k',
-            'l',
-            'm',
-            'n',
-            'o',
-            'p',
-            'q',
-            'r',
-            's',
-            't',
-            'u',
-            'v',
-            'w',
-            'x',
-            'y',
-            'z',
-            'braceleft',
-            'bar',
-            'braceright',
-            'asciitilde',
-            'exclamdown',
-            'cent',
-            'sterling',
-            'fraction',
-            'yen',
-            'florin',
-            'section',
-            'currency',
-            'quotesingle',
-            'quotedblleft',
-            'guillemotleft',
-            'guilsinglleft',
-            'guilsinglright',
-            'fi',
-            'fl',
-            'endash',
-            'dagger',
-            'daggerdbl',
-            'periodcentered',
-            'paragraph',
-            'bullet',
-            'quotesinglbase',
-            'quotedblbase',
-            'quotedblright',
-            'guillemotright',
-            'ellipsis',
-            'perthousand',
-            'questiondown',
-            'grave',
-            'acute',
-            'circumflex',
-            'tilde',
-            'macron',
-            'breve',
-            'dotaccent',
-            'dieresis',
-            'ring',
-            'cedilla',
-            'hungarumlaut',
-            'ogonek',
-            'caron',
-            'emdash',
-            'AE',
-            'ordfeminine',
-            'Lslash',
-            'Oslash',
-            'OE',
-            'ordmasculine',
-            'ae',
-            'dotlessi',
-            'lslash',
-            'oslash',
-            'oe',
-            'germandbls',
-            'onesuperior',
-            'logicalnot',
-            'mu',
-            'trademark',
-            'Eth',
-            'onehalf',
-            'plusminus',
-            'Thorn',
-            'onequarter',
-            'divide',
-            'brokenbar',
-            'degree',
-            'thorn',
-            'threequarters',
-            'twosuperior',
-            'registered',
-            'minus',
-            'eth',
-            'multiply',
-            'threesuperior',
-            'copyright',
-            'Aacute',
-            'Acircumflex',
-            'Adieresis',
-            'Agrave',
-            'Aring',
-            'Atilde',
-            'Ccedilla',
-            'Eacute',
-            'Ecircumflex',
-            'Edieresis',
-            'Egrave',
-            'Iacute',
-            'Icircumflex',
-            'Idieresis',
-            'Igrave',
-            'Ntilde',
-            'Oacute',
-            'Ocircumflex',
-            'Odieresis',
-            'Ograve',
-            'Otilde',
-            'Scaron',
-            'Uacute',
-            'Ucircumflex',
-            'Udieresis',
-            'Ugrave',
-            'Yacute',
-            'Ydieresis',
-            'Zcaron',
-            'aacute',
-            'acircumflex',
-            'adieresis',
-            'agrave',
-            'aring',
-            'atilde',
-            'ccedilla',
-            'eacute',
-            'ecircumflex',
-            'edieresis',
-            'egrave',
-            'iacute',
-            'icircumflex',
-            'idieresis',
-            'igrave',
-            'ntilde',
-            'oacute',
-            'ocircumflex',
-            'odieresis',
-            'ograve',
-            'otilde',
-            'scaron',
-            'uacute',
-            'ucircumflex',
-            'udieresis',
-            'ugrave',
-            'yacute',
-            'ydieresis',
-            'zcaron',
-            'exclamsmall',
-            'Hungarumlautsmall',
-            'dollaroldstyle',
-            'dollarsuperior',
-            'ampersandsmall',
-            'Acutesmall',
-            'parenleftsuperior',
-            'parenrightsuperior',
-            '266 ff',
-            'onedotenleader',
-            'zerooldstyle',
-            'oneoldstyle',
-            'twooldstyle',
-            'threeoldstyle',
-            'fouroldstyle',
-            'fiveoldstyle',
-            'sixoldstyle',
-            'sevenoldstyle',
-            'eightoldstyle',
-            'nineoldstyle',
-            'commasuperior',
-            'threequartersemdash',
-            'periodsuperior',
-            'questionsmall',
-            'asuperior',
-            'bsuperior',
-            'centsuperior',
-            'dsuperior',
-            'esuperior',
-            'isuperior',
-            'lsuperior',
-            'msuperior',
-            'nsuperior',
-            'osuperior',
-            'rsuperior',
-            'ssuperior',
-            'tsuperior',
-            'ff',
-            'ffi',
-            'ffl',
-            'parenleftinferior',
-            'parenrightinferior',
-            'Circumflexsmall',
-            'hyphensuperior',
-            'Gravesmall',
-            'Asmall',
-            'Bsmall',
-            'Csmall',
-            'Dsmall',
-            'Esmall',
-            'Fsmall',
-            'Gsmall',
-            'Hsmall',
-            'Ismall',
-            'Jsmall',
-            'Ksmall',
-            'Lsmall',
-            'Msmall',
-            'Nsmall',
-            'Osmall',
-            'Psmall',
-            'Qsmall',
-            'Rsmall',
-            'Ssmall',
-            'Tsmall',
-            'Usmall',
-            'Vsmall',
-            'Wsmall',
-            'Xsmall',
-            'Ysmall',
-            'Zsmall',
-            'colonmonetary',
-            'onefitted',
-            'rupiah',
-            'Tildesmall',
-            'exclamdownsmall',
-            'centoldstyle',
-            'Lslashsmall',
-            'Scaronsmall',
-            'Zcaronsmall',
-            'Dieresissmall',
-            'Brevesmall',
-            'Caronsmall',
-            'Dotaccentsmall',
-            'Macronsmall',
-            'figuredash',
-            'hypheninferior',
-            'Ogoneksmall',
-            'Ringsmall',
-            'Cedillasmall',
-            'questiondownsmall',
-            'oneeighth',
-            'threeeighths',
-            'fiveeighths',
-            'seveneighths',
-            'onethird',
-            'twothirds',
-            'zerosuperior',
-            'foursuperior',
-            'fivesuperior',
-            'sixsuperior',
-            'sevensuperior',
-            'eightsuperior',
-            'ninesuperior',
-            'zeroinferior',
-            'oneinferior',
-            'twoinferior',
-            'threeinferior',
-            'fourinferior',
-            'fiveinferior',
-            'sixinferior',
-            'seveninferior',
-            'eightinferior',
-            'nineinferior',
-            'centinferior',
-            'dollarinferior',
-            'periodinferior',
-            'commainferior',
-            'Agravesmall',
-            'Aacutesmall',
-            'Acircumflexsmall',
-            'Atildesmall',
-            'Adieresissmall',
-            'Aringsmall',
-            'AEsmall',
-            'Ccedillasmall',
-            'Egravesmall',
-            'Eacutesmall',
-            'Ecircumflexsmall',
-            'Edieresissmall',
-            'Igravesmall',
-            'Iacutesmall',
-            'Icircumflexsmall',
-            'Idieresissmall',
-            'Ethsmall',
-            'Ntildesmall',
-            'Ogravesmall',
-            'Oacutesmall',
-            'Ocircumflexsmall',
-            'Otildesmall',
-            'Odieresissmall',
-            'OEsmall',
-            'Oslashsmall',
-            'Ugravesmall',
-            'Uacutesmall',
-            'Ucircumflexsmall',
-            'Udieresissmall',
-            'Yacutesmall',
-            'Thornsmall',
-            'Ydieresissmall',
-            '001.000',
-            '001.001',
-            '001.002',
-            '001.003',
-            'Black',
-            'Bold',
-            'Book',
-            'Light',
-            'Medium',
-            'Regular',
-            'Roman',
-            'Semibold'
-          ];
-        var cffStandardEncoding = [
-            '',
-            '',
-            '',
-            '',
-            '',
-            '',
-            '',
-            '',
-            '',
-            '',
-            '',
-            '',
-            '',
-            '',
-            '',
-            '',
-            '',
-            '',
-            '',
-            '',
-            '',
-            '',
-            '',
-            '',
-            '',
-            '',
-            '',
-            '',
-            '',
-            '',
-            '',
-            '',
-            'space',
-            'exclam',
-            'quotedbl',
-            'numbersign',
-            'dollar',
-            'percent',
-            'ampersand',
-            'quoteright',
-            'parenleft',
-            'parenright',
-            'asterisk',
-            'plus',
-            'comma',
-            'hyphen',
-            'period',
-            'slash',
-            'zero',
-            'one',
-            'two',
-            'three',
-            'four',
-            'five',
-            'six',
-            'seven',
-            'eight',
-            'nine',
-            'colon',
-            'semicolon',
-            'less',
-            'equal',
-            'greater',
-            'question',
-            'at',
-            'A',
-            'B',
-            'C',
-            'D',
-            'E',
-            'F',
-            'G',
-            'H',
-            'I',
-            'J',
-            'K',
-            'L',
-            'M',
-            'N',
-            'O',
-            'P',
-            'Q',
-            'R',
-            'S',
-            'T',
-            'U',
-            'V',
-            'W',
-            'X',
-            'Y',
-            'Z',
-            'bracketleft',
-            'backslash',
-            'bracketright',
-            'asciicircum',
-            'underscore',
-            'quoteleft',
-            'a',
-            'b',
-            'c',
-            'd',
-            'e',
-            'f',
-            'g',
-            'h',
-            'i',
-            'j',
-            'k',
-            'l',
-            'm',
-            'n',
-            'o',
-            'p',
-            'q',
-            'r',
-            's',
-            't',
-            'u',
-            'v',
-            'w',
-            'x',
-            'y',
-            'z',
-            'braceleft',
-            'bar',
-            'braceright',
-            'asciitilde',
-            '',
-            '',
-            '',
-            '',
-            '',
-            '',
-            '',
-            '',
-            '',
-            '',
-            '',
-            '',
-            '',
-            '',
-            '',
-            '',
-            '',
-            '',
-            '',
-            '',
-            '',
-            '',
-            '',
-            '',
-            '',
-            '',
-            '',
-            '',
-            '',
-            '',
-            '',
-            '',
-            '',
-            '',
-            'exclamdown',
-            'cent',
-            'sterling',
-            'fraction',
-            'yen',
-            'florin',
-            'section',
-            'currency',
-            'quotesingle',
-            'quotedblleft',
-            'guillemotleft',
-            'guilsinglleft',
-            'guilsinglright',
-            'fi',
-            'fl',
-            '',
-            'endash',
-            'dagger',
-            'daggerdbl',
-            'periodcentered',
-            '',
-            'paragraph',
-            'bullet',
-            'quotesinglbase',
-            'quotedblbase',
-            'quotedblright',
-            'guillemotright',
-            'ellipsis',
-            'perthousand',
-            '',
-            'questiondown',
-            '',
-            'grave',
-            'acute',
-            'circumflex',
-            'tilde',
-            'macron',
-            'breve',
-            'dotaccent',
-            'dieresis',
-            '',
-            'ring',
-            'cedilla',
-            '',
-            'hungarumlaut',
-            'ogonek',
-            'caron',
-            'emdash',
-            '',
-            '',
-            '',
-            '',
-            '',
-            '',
-            '',
-            '',
-            '',
-            '',
-            '',
-            '',
-            '',
-            '',
-            '',
-            '',
-            'AE',
-            '',
-            'ordfeminine',
-            '',
-            '',
-            '',
-            '',
-            'Lslash',
-            'Oslash',
-            'OE',
-            'ordmasculine',
-            '',
-            '',
-            '',
-            '',
-            '',
-            'ae',
-            '',
-            '',
-            '',
-            'dotlessi',
-            '',
-            '',
-            'lslash',
-            'oslash',
-            'oe',
-            'germandbls'
-          ];
-        var cffExpertEncoding = [
-            '',
-            '',
-            '',
-            '',
-            '',
-            '',
-            '',
-            '',
-            '',
-            '',
-            '',
-            '',
-            '',
-            '',
-            '',
-            '',
-            '',
-            '',
-            '',
-            '',
-            '',
-            '',
-            '',
-            '',
-            '',
-            '',
-            '',
-            '',
-            '',
-            '',
-            '',
-            '',
-            'space',
-            'exclamsmall',
-            'Hungarumlautsmall',
-            '',
-            'dollaroldstyle',
-            'dollarsuperior',
-            'ampersandsmall',
-            'Acutesmall',
-            'parenleftsuperior',
-            'parenrightsuperior',
-            'twodotenleader',
-            'onedotenleader',
-            'comma',
-            'hyphen',
-            'period',
-            'fraction',
-            'zerooldstyle',
-            'oneoldstyle',
-            'twooldstyle',
-            'threeoldstyle',
-            'fouroldstyle',
-            'fiveoldstyle',
-            'sixoldstyle',
-            'sevenoldstyle',
-            'eightoldstyle',
-            'nineoldstyle',
-            'colon',
-            'semicolon',
-            'commasuperior',
-            'threequartersemdash',
-            'periodsuperior',
-            'questionsmall',
-            '',
-            'asuperior',
-            'bsuperior',
-            'centsuperior',
-            'dsuperior',
-            'esuperior',
-            '',
-            '',
-            'isuperior',
-            '',
-            '',
-            'lsuperior',
-            'msuperior',
-            'nsuperior',
-            'osuperior',
-            '',
-            '',
-            'rsuperior',
-            'ssuperior',
-            'tsuperior',
-            '',
-            'ff',
-            'fi',
-            'fl',
-            'ffi',
-            'ffl',
-            'parenleftinferior',
-            '',
-            'parenrightinferior',
-            'Circumflexsmall',
-            'hyphensuperior',
-            'Gravesmall',
-            'Asmall',
-            'Bsmall',
-            'Csmall',
-            'Dsmall',
-            'Esmall',
-            'Fsmall',
-            'Gsmall',
-            'Hsmall',
-            'Ismall',
-            'Jsmall',
-            'Ksmall',
-            'Lsmall',
-            'Msmall',
-            'Nsmall',
-            'Osmall',
-            'Psmall',
-            'Qsmall',
-            'Rsmall',
-            'Ssmall',
-            'Tsmall',
-            'Usmall',
-            'Vsmall',
-            'Wsmall',
-            'Xsmall',
-            'Ysmall',
-            'Zsmall',
-            'colonmonetary',
-            'onefitted',
-            'rupiah',
-            'Tildesmall',
-            '',
-            '',
-            '',
-            '',
-            '',
-            '',
-            '',
-            '',
-            '',
-            '',
-            '',
-            '',
-            '',
-            '',
-            '',
-            '',
-            '',
-            '',
-            '',
-            '',
-            '',
-            '',
-            '',
-            '',
-            '',
-            '',
-            '',
-            '',
-            '',
-            '',
-            '',
-            '',
-            '',
-            '',
-            'exclamdownsmall',
-            'centoldstyle',
-            'Lslashsmall',
-            '',
-            '',
-            'Scaronsmall',
-            'Zcaronsmall',
-            'Dieresissmall',
-            'Brevesmall',
-            'Caronsmall',
-            '',
-            'Dotaccentsmall',
-            '',
-            '',
-            'Macronsmall',
-            '',
-            '',
-            'figuredash',
-            'hypheninferior',
-            '',
-            '',
-            'Ogoneksmall',
-            'Ringsmall',
-            'Cedillasmall',
-            '',
-            '',
-            '',
-            'onequarter',
-            'onehalf',
-            'threequarters',
-            'questiondownsmall',
-            'oneeighth',
-            'threeeighths',
-            'fiveeighths',
-            'seveneighths',
-            'onethird',
-            'twothirds',
-            '',
-            '',
-            'zerosuperior',
-            'onesuperior',
-            'twosuperior',
-            'threesuperior',
-            'foursuperior',
-            'fivesuperior',
-            'sixsuperior',
-            'sevensuperior',
-            'eightsuperior',
-            'ninesuperior',
-            'zeroinferior',
-            'oneinferior',
-            'twoinferior',
-            'threeinferior',
-            'fourinferior',
-            'fiveinferior',
-            'sixinferior',
-            'seveninferior',
-            'eightinferior',
-            'nineinferior',
-            'centinferior',
-            'dollarinferior',
-            'periodinferior',
-            'commainferior',
-            'Agravesmall',
-            'Aacutesmall',
-            'Acircumflexsmall',
-            'Atildesmall',
-            'Adieresissmall',
-            'Aringsmall',
-            'AEsmall',
-            'Ccedillasmall',
-            'Egravesmall',
-            'Eacutesmall',
-            'Ecircumflexsmall',
-            'Edieresissmall',
-            'Igravesmall',
-            'Iacutesmall',
-            'Icircumflexsmall',
-            'Idieresissmall',
-            'Ethsmall',
-            'Ntildesmall',
-            'Ogravesmall',
-            'Oacutesmall',
-            'Ocircumflexsmall',
-            'Otildesmall',
-            'Odieresissmall',
-            'OEsmall',
-            'Oslashsmall',
-            'Ugravesmall',
-            'Uacutesmall',
-            'Ucircumflexsmall',
-            'Udieresissmall',
-            'Yacutesmall',
-            'Thornsmall',
-            'Ydieresissmall'
-          ];
-        var standardNames = [
-            '.notdef',
-            '.null',
-            'nonmarkingreturn',
-            'space',
-            'exclam',
-            'quotedbl',
-            'numbersign',
-            'dollar',
-            'percent',
-            'ampersand',
-            'quotesingle',
-            'parenleft',
-            'parenright',
-            'asterisk',
-            'plus',
-            'comma',
-            'hyphen',
-            'period',
-            'slash',
-            'zero',
-            'one',
-            'two',
-            'three',
-            'four',
-            'five',
-            'six',
-            'seven',
-            'eight',
-            'nine',
-            'colon',
-            'semicolon',
-            'less',
-            'equal',
-            'greater',
-            'question',
-            'at',
-            'A',
-            'B',
-            'C',
-            'D',
-            'E',
-            'F',
-            'G',
-            'H',
-            'I',
-            'J',
-            'K',
-            'L',
-            'M',
-            'N',
-            'O',
-            'P',
-            'Q',
-            'R',
-            'S',
-            'T',
-            'U',
-            'V',
-            'W',
-            'X',
-            'Y',
-            'Z',
-            'bracketleft',
-            'backslash',
-            'bracketright',
-            'asciicircum',
-            'underscore',
-            'grave',
-            'a',
-            'b',
-            'c',
-            'd',
-            'e',
-            'f',
-            'g',
-            'h',
-            'i',
-            'j',
-            'k',
-            'l',
-            'm',
-            'n',
-            'o',
-            'p',
-            'q',
-            'r',
-            's',
-            't',
-            'u',
-            'v',
-            'w',
-            'x',
-            'y',
-            'z',
-            'braceleft',
-            'bar',
-            'braceright',
-            'asciitilde',
-            'Adieresis',
-            'Aring',
-            'Ccedilla',
-            'Eacute',
-            'Ntilde',
-            'Odieresis',
-            'Udieresis',
-            'aacute',
-            'agrave',
-            'acircumflex',
-            'adieresis',
-            'atilde',
-            'aring',
-            'ccedilla',
-            'eacute',
-            'egrave',
-            'ecircumflex',
-            'edieresis',
-            'iacute',
-            'igrave',
-            'icircumflex',
-            'idieresis',
-            'ntilde',
-            'oacute',
-            'ograve',
-            'ocircumflex',
-            'odieresis',
-            'otilde',
-            'uacute',
-            'ugrave',
-            'ucircumflex',
-            'udieresis',
-            'dagger',
-            'degree',
-            'cent',
-            'sterling',
-            'section',
-            'bullet',
-            'paragraph',
-            'germandbls',
-            'registered',
-            'copyright',
-            'trademark',
-            'acute',
-            'dieresis',
-            'notequal',
-            'AE',
-            'Oslash',
-            'infinity',
-            'plusminus',
-            'lessequal',
-            'greaterequal',
-            'yen',
-            'mu',
-            'partialdiff',
-            'summation',
-            'product',
-            'pi',
-            'integral',
-            'ordfeminine',
-            'ordmasculine',
-            'Omega',
-            'ae',
-            'oslash',
-            'questiondown',
-            'exclamdown',
-            'logicalnot',
-            'radical',
-            'florin',
-            'approxequal',
-            'Delta',
-            'guillemotleft',
-            'guillemotright',
-            'ellipsis',
-            'nonbreakingspace',
-            'Agrave',
-            'Atilde',
-            'Otilde',
-            'OE',
-            'oe',
-            'endash',
-            'emdash',
-            'quotedblleft',
-            'quotedblright',
-            'quoteleft',
-            'quoteright',
-            'divide',
-            'lozenge',
-            'ydieresis',
-            'Ydieresis',
-            'fraction',
-            'currency',
-            'guilsinglleft',
-            'guilsinglright',
-            'fi',
-            'fl',
-            'daggerdbl',
-            'periodcentered',
-            'quotesinglbase',
-            'quotedblbase',
-            'perthousand',
-            'Acircumflex',
-            'Ecircumflex',
-            'Aacute',
-            'Edieresis',
-            'Egrave',
-            'Iacute',
-            'Icircumflex',
-            'Idieresis',
-            'Igrave',
-            'Oacute',
-            'Ocircumflex',
-            'apple',
-            'Ograve',
-            'Uacute',
-            'Ucircumflex',
-            'Ugrave',
-            'dotlessi',
-            'circumflex',
-            'tilde',
-            'macron',
-            'breve',
-            'dotaccent',
-            'ring',
-            'cedilla',
-            'hungarumlaut',
-            'ogonek',
-            'caron',
-            'Lslash',
-            'lslash',
-            'Scaron',
-            'scaron',
-            'Zcaron',
-            'zcaron',
-            'brokenbar',
-            'Eth',
-            'eth',
-            'Yacute',
-            'yacute',
-            'Thorn',
-            'thorn',
-            'minus',
-            'multiply',
-            'onesuperior',
-            'twosuperior',
-            'threesuperior',
-            'onehalf',
-            'onequarter',
-            'threequarters',
-            'franc',
-            'Gbreve',
-            'gbreve',
-            'Idotaccent',
-            'Scedilla',
-            'scedilla',
-            'Cacute',
-            'cacute',
-            'Ccaron',
-            'ccaron',
-            'dcroat'
-          ];
-        function DefaultEncoding(font) {
-          this.font = font;
-        }
-        DefaultEncoding.prototype.charToGlyphIndex = function (c) {
-          var code = c.charCodeAt(0);
-          var glyphs = this.font.glyphs;
-          if (glyphs) {
-            for (var i = 0; i < glyphs.length; i += 1) {
-              var glyph = glyphs[i];
-              for (var j = 0; j < glyph.unicodes.length; j += 1) {
-                if (glyph.unicodes[j] === code) {
-                  return i;
-                }
-              }
-            }
-          } else {
-            return null;
-          }
-        };
-        function CmapEncoding(cmap) {
-          this.cmap = cmap;
-        }
-        CmapEncoding.prototype.charToGlyphIndex = function (c) {
-          return this.cmap.glyphIndexMap[c.charCodeAt(0)] || 0;
-        };
-        function CffEncoding(encoding, charset) {
-          this.encoding = encoding;
-          this.charset = charset;
-        }
-        CffEncoding.prototype.charToGlyphIndex = function (s) {
-          var code = s.charCodeAt(0);
-          var charName = this.encoding[code];
-          return this.charset.indexOf(charName);
-        };
-        function GlyphNames(post) {
-          var i;
-          switch (post.version) {
-          case 1:
-            this.names = exports.standardNames.slice();
-            break;
-          case 2:
-            this.names = new Array(post.numberOfGlyphs);
-            for (i = 0; i < post.numberOfGlyphs; i++) {
-              if (post.glyphNameIndex[i] < exports.standardNames.length) {
-                this.names[i] = exports.standardNames[post.glyphNameIndex[i]];
-              } else {
-                this.names[i] = post.names[post.glyphNameIndex[i] - exports.standardNames.length];
-              }
-            }
-            break;
-          case 2.5:
-            this.names = new Array(post.numberOfGlyphs);
-            for (i = 0; i < post.numberOfGlyphs; i++) {
-              this.names[i] = exports.standardNames[i + post.glyphNameIndex[i]];
-            }
-            break;
-          case 3:
-            this.names = [];
-            break;
-          }
-        }
-        GlyphNames.prototype.nameToGlyphIndex = function (name) {
-          return this.names.indexOf(name);
-        };
-        GlyphNames.prototype.glyphIndexToName = function (gid) {
-          return this.names[gid];
-        };
-        function addGlyphNames(font) {
-          var glyph;
-          var glyphIndexMap = font.tables.cmap.glyphIndexMap;
-          var charCodes = Object.keys(glyphIndexMap);
-          for (var i = 0; i < charCodes.length; i += 1) {
-            var c = charCodes[i];
-            var glyphIndex = glyphIndexMap[c];
-            glyph = font.glyphs[glyphIndex];
-            glyph.addUnicode(parseInt(c));
-          }
-          for (i = 0; i < font.glyphs.length; i += 1) {
-            glyph = font.glyphs[i];
-            if (font.cffEncoding) {
-              glyph.name = font.cffEncoding.charset[i];
-            } else {
-              glyph.name = font.glyphNames.glyphIndexToName(i);
-            }
-          }
-        }
-        exports.cffStandardStrings = cffStandardStrings;
-        exports.cffStandardEncoding = cffStandardEncoding;
-        exports.cffExpertEncoding = cffExpertEncoding;
-        exports.standardNames = standardNames;
-        exports.DefaultEncoding = DefaultEncoding;
-        exports.CmapEncoding = CmapEncoding;
-        exports.CffEncoding = CffEncoding;
-        exports.GlyphNames = GlyphNames;
-        exports.addGlyphNames = addGlyphNames;
-      },
-      {}
-    ],
-    4: [
-      function (require, module, exports) {
-        'use strict';
-        var path = path;
-        var sfnt = tables_sfnt;
-        var encoding = encoding;
-        function Font(options) {
-          options = options || {};
-          this.familyName = options.familyName || ' ';
-          this.styleName = options.styleName || ' ';
-          this.designer = options.designer || ' ';
-          this.designerURL = options.designerURL || ' ';
-          this.manufacturer = options.manufacturer || ' ';
-          this.manufacturerURL = options.manufacturerURL || ' ';
-          this.license = options.license || ' ';
-          this.licenseURL = options.licenseURL || ' ';
-          this.version = options.version || 'Version 0.1';
-          this.description = options.description || ' ';
-          this.copyright = options.copyright || ' ';
-          this.trademark = options.trademark || ' ';
-          this.unitsPerEm = options.unitsPerEm || 1000;
-          this.ascender = options.ascender;
-          this.descender = options.descender;
-          this.supported = true;
-          this.glyphs = options.glyphs || [];
-          this.encoding = new encoding.DefaultEncoding(this);
-          this.tables = {};
-        }
-        Font.prototype.hasChar = function (c) {
-          return this.encoding.charToGlyphIndex(c) !== null;
-        };
-        Font.prototype.charToGlyphIndex = function (s) {
-          return this.encoding.charToGlyphIndex(s);
-        };
-        Font.prototype.charToGlyph = function (c) {
-          var glyphIndex = this.charToGlyphIndex(c);
-          var glyph = this.glyphs[glyphIndex];
-          if (!glyph) {
-            glyph = this.glyphs[0];
-          }
-          return glyph;
-        };
-        Font.prototype.stringToGlyphs = function (s) {
-          var glyphs = [];
-          for (var i = 0; i < s.length; i += 1) {
-            var c = s[i];
-            glyphs.push(this.charToGlyph(c));
-          }
-          return glyphs;
-        };
-        Font.prototype.nameToGlyphIndex = function (name) {
-          return this.glyphNames.nameToGlyphIndex(name);
-        };
-        Font.prototype.nameToGlyph = function (name) {
-          var glyphIndex = this.nametoGlyphIndex(name);
-          var glyph = this.glyphs[glyphIndex];
-          if (!glyph) {
-            glyph = this.glyphs[0];
-          }
-          return glyph;
-        };
-        Font.prototype.glyphIndexToName = function (gid) {
-          if (!this.glyphNames.glyphIndexToName) {
-            return '';
-          }
-          return this.glyphNames.glyphIndexToName(gid);
-        };
-        Font.prototype.getKerningValue = function (leftGlyph, rightGlyph) {
-          leftGlyph = leftGlyph.index || leftGlyph;
-          rightGlyph = rightGlyph.index || rightGlyph;
-          var gposKerning = this.getGposKerningValue;
-          return gposKerning ? gposKerning(leftGlyph, rightGlyph) : this.kerningPairs[leftGlyph + ',' + rightGlyph] || 0;
-        };
-        Font.prototype.forEachGlyph = function (text, x, y, fontSize, options, callback) {
-          if (!this.supported) {
-            return;
-          }
-          x = x !== undefined ? x : 0;
-          y = y !== undefined ? y : 0;
-          fontSize = fontSize !== undefined ? fontSize : 72;
-          options = options || {};
-          var kerning = options.kerning === undefined ? true : options.kerning;
-          var fontScale = 1 / this.unitsPerEm * fontSize;
-          var glyphs = this.stringToGlyphs(text);
-          for (var i = 0; i < glyphs.length; i += 1) {
-            var glyph = glyphs[i];
-            callback(glyph, x, y, fontSize, options);
-            if (glyph.advanceWidth) {
-              x += glyph.advanceWidth * fontScale;
-            }
-            if (kerning && i < glyphs.length - 1) {
-              var kerningValue = this.getKerningValue(glyph, glyphs[i + 1]);
-              x += kerningValue * fontScale;
-            }
-          }
-        };
-        Font.prototype.getPath = function (text, x, y, fontSize, options) {
-          var fullPath = new path.Path();
-          this.forEachGlyph(text, x, y, fontSize, options, function (glyph, gX, gY, gFontSize) {
-            var glyphPath = glyph.getPath(gX, gY, gFontSize);
-            fullPath.extend(glyphPath);
-          });
-          return fullPath;
-        };
-        Font.prototype.draw = function (ctx, text, x, y, fontSize, options) {
-          this.getPath(text, x, y, fontSize, options).draw(ctx);
-        };
-        Font.prototype.drawPoints = function (ctx, text, x, y, fontSize, options) {
-          this.forEachGlyph(text, x, y, fontSize, options, function (glyph, gX, gY, gFontSize) {
-            glyph.drawPoints(ctx, gX, gY, gFontSize);
-          });
-        };
-        Font.prototype.drawMetrics = function (ctx, text, x, y, fontSize, options) {
-          this.forEachGlyph(text, x, y, fontSize, options, function (glyph, gX, gY, gFontSize) {
-            glyph.drawMetrics(ctx, gX, gY, gFontSize);
-          });
-        };
-        Font.prototype.validate = function () {
-          var warnings = [];
-          var _this = this;
-          function assert(predicate, message) {
-            if (!predicate) {
-              warnings.push(message);
-            }
-          }
-          function assertStringAttribute(attrName) {
-            assert(_this[attrName] && _this[attrName].trim().length > 0, 'No ' + attrName + ' specified.');
-          }
-          assertStringAttribute('familyName');
-          assertStringAttribute('weightName');
-          assertStringAttribute('manufacturer');
-          assertStringAttribute('copyright');
-          assertStringAttribute('version');
-          assert(this.unitsPerEm > 0, 'No unitsPerEm specified.');
-        };
-        Font.prototype.toTables = function () {
-          return sfnt.fontToTable(this);
-        };
-        Font.prototype.toBuffer = function () {
-          var sfntTable = this.toTables();
-          var bytes = sfntTable.encode();
-          var buffer = new ArrayBuffer(bytes.length);
-          var intArray = new Uint8Array(buffer);
-          for (var i = 0; i < bytes.length; i++) {
-            intArray[i] = bytes[i];
-          }
-          return buffer;
-        };
-        Font.prototype.download = function () {
-          var fileName = this.familyName.replace(/\s/g, '') + '-' + this.styleName + '.otf';
-          var buffer = this.toBuffer();
-          window.requestFileSystem = window.requestFileSystem || window.webkitRequestFileSystem;
-          window.requestFileSystem(window.TEMPORARY, buffer.byteLength, function (fs) {
-            fs.root.getFile(fileName, { create: true }, function (fileEntry) {
-              fileEntry.createWriter(function (writer) {
-                var dataView = new DataView(buffer);
-                var blob = new Blob([dataView], { type: 'font/opentype' });
-                writer.write(blob);
-                writer.addEventListener('writeend', function () {
-                  location.href = fileEntry.toURL();
-                }, false);
-              });
-            });
-          }, function (err) {
-            throw err;
-          });
-        };
-        exports.Font = Font;
-      },
-      {
-        './encoding': 3,
-        './path': 8,
-        './tables/sfnt': 23
-      }
-    ],
-    5: [
-      function (require, module, exports) {
-        'use strict';
-        var check = check;
-        var draw = draw;
-        var path = path;
-        function Glyph(options) {
-          this.font = options.font || null;
-          this.index = options.index || 0;
-          this.name = options.name || null;
-          this.unicode = options.unicode || undefined;
-          this.unicodes = options.unicodes || options.unicode !== undefined ? [options.unicode] : [];
-          this.xMin = options.xMin || 0;
-          this.yMin = options.yMin || 0;
-          this.xMax = options.xMax || 0;
-          this.yMax = options.yMax || 0;
-          this.advanceWidth = options.advanceWidth || 0;
-          this.path = options.path || null;
-        }
-        Glyph.prototype.addUnicode = function (unicode) {
-          if (this.unicodes.length === 0) {
-            this.unicode = unicode;
-          }
-          this.unicodes.push(unicode);
-        };
-        Glyph.prototype.getPath = function (x, y, fontSize) {
-          x = x !== undefined ? x : 0;
-          y = y !== undefined ? y : 0;
-          fontSize = fontSize !== undefined ? fontSize : 72;
-          var scale = 1 / this.font.unitsPerEm * fontSize;
-          var p = new path.Path();
-          var commands = this.path.commands;
-          for (var i = 0; i < commands.length; i += 1) {
-            var cmd = commands[i];
-            if (cmd.type === 'M') {
-              p.moveTo(x + cmd.x * scale, y + -cmd.y * scale);
-            } else if (cmd.type === 'L') {
-              p.lineTo(x + cmd.x * scale, y + -cmd.y * scale);
-            } else if (cmd.type === 'Q') {
-              p.quadraticCurveTo(x + cmd.x1 * scale, y + -cmd.y1 * scale, x + cmd.x * scale, y + -cmd.y * scale);
-            } else if (cmd.type === 'C') {
-              p.curveTo(x + cmd.x1 * scale, y + -cmd.y1 * scale, x + cmd.x2 * scale, y + -cmd.y2 * scale, x + cmd.x * scale, y + -cmd.y * scale);
-            } else if (cmd.type === 'Z') {
-              p.closePath();
-            }
-          }
-          return p;
-        };
-        Glyph.prototype.getContours = function () {
-          if (this.points === undefined) {
-            return [];
-          }
-          var contours = [];
-          var currentContour = [];
-          for (var i = 0; i < this.points.length; i += 1) {
-            var pt = this.points[i];
-            currentContour.push(pt);
-            if (pt.lastPointOfContour) {
-              contours.push(currentContour);
-              currentContour = [];
-            }
-          }
-          check.argument(currentContour.length === 0, 'There are still points left in the current contour.');
-          return contours;
-        };
-        Glyph.prototype.getMetrics = function () {
-          var commands = this.path.commands;
-          var xCoords = [];
-          var yCoords = [];
-          for (var i = 0; i < commands.length; i += 1) {
-            var cmd = commands[i];
-            if (cmd.type !== 'Z') {
-              xCoords.push(cmd.x);
-              yCoords.push(cmd.y);
-            }
-            if (cmd.type === 'Q' || cmd.type === 'C') {
-              xCoords.push(cmd.x1);
-              yCoords.push(cmd.y1);
-            }
-            if (cmd.type === 'C') {
-              xCoords.push(cmd.x2);
-              yCoords.push(cmd.y2);
-            }
-          }
-          var metrics = {
-              xMin: Math.min.apply(null, xCoords),
-              yMin: Math.min.apply(null, yCoords),
-              xMax: Math.max.apply(null, xCoords),
-              yMax: Math.max.apply(null, yCoords),
-              leftSideBearing: 0
-            };
-          metrics.rightSideBearing = this.advanceWidth - metrics.leftSideBearing - (metrics.xMax - metrics.xMin);
-          return metrics;
-        };
-        Glyph.prototype.draw = function (ctx, x, y, fontSize) {
-          this.getPath(x, y, fontSize).draw(ctx);
-        };
-        Glyph.prototype.drawPoints = function (ctx, x, y, fontSize) {
-          function drawCircles(l, x, y, scale) {
-            var PI_SQ = Math.PI * 2;
-            ctx.beginPath();
-            for (var j = 0; j < l.length; j += 1) {
-              ctx.moveTo(x + l[j].x * scale, y + l[j].y * scale);
-              ctx.arc(x + l[j].x * scale, y + l[j].y * scale, 2, 0, PI_SQ, false);
-            }
-            ctx.closePath();
-            ctx.fill();
-          }
-          x = x !== undefined ? x : 0;
-          y = y !== undefined ? y : 0;
-          fontSize = fontSize !== undefined ? fontSize : 24;
-          var scale = 1 / this.font.unitsPerEm * fontSize;
-          var blueCircles = [];
-          var redCircles = [];
-          var path = this.path;
-          for (var i = 0; i < path.commands.length; i += 1) {
-            var cmd = path.commands[i];
-            if (cmd.x !== undefined) {
-              blueCircles.push({
-                x: cmd.x,
-                y: -cmd.y
-              });
-            }
-            if (cmd.x1 !== undefined) {
-              redCircles.push({
-                x: cmd.x1,
-                y: -cmd.y1
-              });
-            }
-            if (cmd.x2 !== undefined) {
-              redCircles.push({
-                x: cmd.x2,
-                y: -cmd.y2
-              });
-            }
-          }
-          ctx.fillStyle = 'blue';
-          drawCircles(blueCircles, x, y, scale);
-          ctx.fillStyle = 'red';
-          drawCircles(redCircles, x, y, scale);
-        };
-        Glyph.prototype.drawMetrics = function (ctx, x, y, fontSize) {
-          var scale;
-          x = x !== undefined ? x : 0;
-          y = y !== undefined ? y : 0;
-          fontSize = fontSize !== undefined ? fontSize : 24;
-          scale = 1 / this.font.unitsPerEm * fontSize;
-          ctx.lineWidth = 1;
-          ctx.strokeStyle = 'black';
-          draw.line(ctx, x, -10000, x, 10000);
-          draw.line(ctx, -10000, y, 10000, y);
-          ctx.strokeStyle = 'blue';
-          draw.line(ctx, x + this.xMin * scale, -10000, x + this.xMin * scale, 10000);
-          draw.line(ctx, x + this.xMax * scale, -10000, x + this.xMax * scale, 10000);
-          draw.line(ctx, -10000, y + -this.yMin * scale, 10000, y + -this.yMin * scale);
-          draw.line(ctx, -10000, y + -this.yMax * scale, 10000, y + -this.yMax * scale);
-          ctx.strokeStyle = 'green';
-          draw.line(ctx, x + this.advanceWidth * scale, -10000, x + this.advanceWidth * scale, 10000);
-        };
-        exports.Glyph = Glyph;
-      },
-      {
-        './check': 1,
-        './draw': 2,
-        './path': 8
-      }
-    ],
-    6: [
-      function (require, module, exports) {
-        'use strict';
-        var encoding = encoding;
-        var _font = font;
-        var glyph = glyph;
-        var parse = parse;
-        var path = path;
-        var cmap = tables_cmap;
-        var cff = tables_cff;
-        var glyf = tables_glyf;
-        var gpos = tables_gpos;
-        var head = tables_head;
-        var hhea = tables_hhea;
-        var hmtx = tables_hmtx;
-        var kern = tables_kern;
-        var loca = tables_loca;
-        var maxp = tables_maxp;
-        var _name = tables_name;
-        var os2 = tables_os2;
-        var post = tables_post;
-        function toArrayBuffer(buffer) {
-          var arrayBuffer = new ArrayBuffer(buffer.length);
-          var data = new Uint8Array(arrayBuffer);
-          for (var i = 0; i < buffer.length; i += 1) {
-            data[i] = buffer[i];
-          }
-          return arrayBuffer;
-        }
-        function loadFromFile(path, callback) {
-          var fs = fs;
-          fs.readFile(path, function (err, buffer) {
-            if (err) {
-              return callback(err.message);
-            }
-            callback(null, toArrayBuffer(buffer));
-          });
-        }
-        function loadFromUrl(url, callback) {
-          var request = new XMLHttpRequest();
-          request.open('get', url, true);
-          request.responseType = 'arraybuffer';
-          request.onload = function () {
-            if (request.status !== 200) {
-              return callback('Font could not be loaded: ' + request.statusText);
-            }
-            return callback(null, request.response);
-          };
-          request.send();
-        }
-        function parseBuffer(buffer) {
-          var indexToLocFormat;
-          var hmtxOffset;
-          var glyfOffset;
-          var locaOffset;
-          var cffOffset;
-          var kernOffset;
-          var gposOffset;
-          var font = new _font.Font();
-          var data = new DataView(buffer, 0);
-          var version = parse.getFixed(data, 0);
-          if (version === 1) {
-            font.outlinesFormat = 'truetype';
-          } else {
-            version = parse.getTag(data, 0);
-            if (version === 'OTTO') {
-              font.outlinesFormat = 'cff';
-            } else {
-              throw new Error('Unsupported OpenType version ' + version);
-            }
-          }
-          var numTables = parse.getUShort(data, 4);
-          var p = 12;
-          for (var i = 0; i < numTables; i += 1) {
-            var tag = parse.getTag(data, p);
-            var offset = parse.getULong(data, p + 8);
-            switch (tag) {
-            case 'cmap':
-              font.tables.cmap = cmap.parse(data, offset);
-              font.encoding = new encoding.CmapEncoding(font.tables.cmap);
-              if (!font.encoding) {
-                font.supported = false;
-              }
-              break;
-            case 'head':
-              font.tables.head = head.parse(data, offset);
-              font.unitsPerEm = font.tables.head.unitsPerEm;
-              indexToLocFormat = font.tables.head.indexToLocFormat;
-              break;
-            case 'hhea':
-              font.tables.hhea = hhea.parse(data, offset);
-              font.ascender = font.tables.hhea.ascender;
-              font.descender = font.tables.hhea.descender;
-              font.numberOfHMetrics = font.tables.hhea.numberOfHMetrics;
-              break;
-            case 'hmtx':
-              hmtxOffset = offset;
-              break;
-            case 'maxp':
-              font.tables.maxp = maxp.parse(data, offset);
-              font.numGlyphs = font.tables.maxp.numGlyphs;
-              break;
-            case 'name':
-              font.tables.name = _name.parse(data, offset);
-              font.familyName = font.tables.name.fontFamily;
-              font.styleName = font.tables.name.fontSubfamily;
-              break;
-            case 'OS/2':
-              font.tables.os2 = os2.parse(data, offset);
-              break;
-            case 'post':
-              font.tables.post = post.parse(data, offset);
-              font.glyphNames = new encoding.GlyphNames(font.tables.post);
-              break;
-            case 'glyf':
-              glyfOffset = offset;
-              break;
-            case 'loca':
-              locaOffset = offset;
-              break;
-            case 'CFF ':
-              cffOffset = offset;
-              break;
-            case 'kern':
-              kernOffset = offset;
-              break;
-            case 'GPOS':
-              gposOffset = offset;
-              break;
-            }
-            p += 16;
-          }
-          if (glyfOffset && locaOffset) {
-            var shortVersion = indexToLocFormat === 0;
-            var locaTable = loca.parse(data, locaOffset, font.numGlyphs, shortVersion);
-            font.glyphs = glyf.parse(data, glyfOffset, locaTable, font);
-            hmtx.parse(data, hmtxOffset, font.numberOfHMetrics, font.numGlyphs, font.glyphs);
-            encoding.addGlyphNames(font);
-          } else if (cffOffset) {
-            cff.parse(data, cffOffset, font);
-            encoding.addGlyphNames(font);
-          } else {
-            font.supported = false;
-          }
-          if (font.supported) {
-            if (kernOffset) {
-              font.kerningPairs = kern.parse(data, kernOffset);
-            } else {
-              font.kerningPairs = {};
-            }
-            if (gposOffset) {
-              gpos.parse(data, gposOffset, font);
-            }
-          }
-          return font;
-        }
-        function load(url, callback) {
-          var isNode = typeof window === 'undefined';
-          var loadFn = isNode ? loadFromFile : loadFromUrl;
-          loadFn(url, function (err, arrayBuffer) {
-            if (err) {
-              return callback(err);
-            }
-            var font = parseBuffer(arrayBuffer);
-            if (!font.supported) {
-              return callback('Font is not supported (is this a Postscript font?)');
-            }
-            return callback(null, font);
-          });
-        }
-        exports._parse = parse;
-        exports.Font = _font.Font;
-        exports.Glyph = glyph.Glyph;
-        exports.Path = path.Path;
-        exports.parse = parseBuffer;
-        exports.load = load;
-      },
-      {
-        './encoding': 3,
-        './font': 4,
-        './glyph': 5,
-        './parse': 7,
-        './path': 8,
-        './tables/cff': 10,
-        './tables/cmap': 11,
-        './tables/glyf': 12,
-        './tables/gpos': 13,
-        './tables/head': 14,
-        './tables/hhea': 15,
-        './tables/hmtx': 16,
-        './tables/kern': 17,
-        './tables/loca': 18,
-        './tables/maxp': 19,
-        './tables/name': 20,
-        './tables/os2': 21,
-        './tables/post': 22,
-        'fs': undefined
-      }
-    ],
-    7: [
-      function (require, module, exports) {
-        'use strict';
-        exports.getByte = function getByte(dataView, offset) {
-          return dataView.getUint8(offset);
-        };
-        exports.getCard8 = exports.getByte;
-        exports.getUShort = function (dataView, offset) {
-          return dataView.getUint16(offset, false);
-        };
-        exports.getCard16 = exports.getUShort;
-        exports.getShort = function (dataView, offset) {
-          return dataView.getInt16(offset, false);
-        };
-        exports.getULong = function (dataView, offset) {
-          return dataView.getUint32(offset, false);
-        };
-        exports.getFixed = function (dataView, offset) {
-          var decimal = dataView.getInt16(offset, false);
-          var fraction = dataView.getUint16(offset + 2, false);
-          return decimal + fraction / 65535;
-        };
-        exports.getTag = function (dataView, offset) {
-          var tag = '';
-          for (var i = offset; i < offset + 4; i += 1) {
-            tag += String.fromCharCode(dataView.getInt8(i));
-          }
-          return tag;
-        };
-        exports.getOffset = function (dataView, offset, offSize) {
-          var v = 0;
-          for (var i = 0; i < offSize; i += 1) {
-            v <<= 8;
-            v += dataView.getUint8(offset + i);
-          }
-          return v;
-        };
-        exports.getBytes = function (dataView, startOffset, endOffset) {
-          var bytes = [];
-          for (var i = startOffset; i < endOffset; i += 1) {
-            bytes.push(dataView.getUint8(i));
-          }
-          return bytes;
-        };
-        exports.bytesToString = function (bytes) {
-          var s = '';
-          for (var i = 0; i < bytes.length; i += 1) {
-            s += String.fromCharCode(bytes[i]);
-          }
-          return s;
-        };
-        var typeOffsets = {
-            byte: 1,
-            uShort: 2,
-            short: 2,
-            uLong: 4,
-            fixed: 4,
-            longDateTime: 8,
-            tag: 4
-          };
-        function Parser(data, offset) {
-          this.data = data;
-          this.offset = offset;
-          this.relativeOffset = 0;
-        }
-        Parser.prototype.parseByte = function () {
-          var v = this.data.getUint8(this.offset + this.relativeOffset);
-          this.relativeOffset += 1;
-          return v;
-        };
-        Parser.prototype.parseChar = function () {
-          var v = this.data.getInt8(this.offset + this.relativeOffset);
-          this.relativeOffset += 1;
-          return v;
-        };
-        Parser.prototype.parseCard8 = Parser.prototype.parseByte;
-        Parser.prototype.parseUShort = function () {
-          var v = this.data.getUint16(this.offset + this.relativeOffset);
-          this.relativeOffset += 2;
-          return v;
-        };
-        Parser.prototype.parseCard16 = Parser.prototype.parseUShort;
-        Parser.prototype.parseSID = Parser.prototype.parseUShort;
-        Parser.prototype.parseOffset16 = Parser.prototype.parseUShort;
-        Parser.prototype.parseShort = function () {
-          var v = this.data.getInt16(this.offset + this.relativeOffset);
-          this.relativeOffset += 2;
-          return v;
-        };
-        Parser.prototype.parseF2Dot14 = function () {
-          var v = this.data.getInt16(this.offset + this.relativeOffset) / 16384;
-          this.relativeOffset += 2;
-          return v;
-        };
-        Parser.prototype.parseULong = function () {
-          var v = exports.getULong(this.data, this.offset + this.relativeOffset);
-          this.relativeOffset += 4;
-          return v;
-        };
-        Parser.prototype.parseFixed = function () {
-          var v = exports.getFixed(this.data, this.offset + this.relativeOffset);
-          this.relativeOffset += 4;
-          return v;
-        };
-        Parser.prototype.parseOffset16List = Parser.prototype.parseUShortList = function (count) {
-          var offsets = new Array(count);
-          var dataView = this.data;
-          var offset = this.offset + this.relativeOffset;
-          for (var i = 0; i < count; i++) {
-            offsets[i] = exports.getUShort(dataView, offset);
-            offset += 2;
-          }
-          this.relativeOffset += count * 2;
-          return offsets;
-        };
-        Parser.prototype.parseString = function (length) {
-          var dataView = this.data;
-          var offset = this.offset + this.relativeOffset;
-          var string = '';
-          this.relativeOffset += length;
-          for (var i = 0; i < length; i++) {
-            string += String.fromCharCode(dataView.getUint8(offset + i));
-          }
-          return string;
-        };
-        Parser.prototype.parseTag = function () {
-          return this.parseString(4);
-        };
-        Parser.prototype.parseLongDateTime = function () {
-          var v = exports.getULong(this.data, this.offset + this.relativeOffset + 4);
-          this.relativeOffset += 8;
-          return v;
-        };
-        Parser.prototype.parseFixed = function () {
-          var v = exports.getULong(this.data, this.offset + this.relativeOffset);
-          this.relativeOffset += 4;
-          return v / 65536;
-        };
-        Parser.prototype.parseVersion = function () {
-          var major = exports.getUShort(this.data, this.offset + this.relativeOffset);
-          var minor = exports.getUShort(this.data, this.offset + this.relativeOffset + 2);
-          this.relativeOffset += 4;
-          return major + minor / 4096 / 10;
-        };
-        Parser.prototype.skip = function (type, amount) {
-          if (amount === undefined) {
-            amount = 1;
-          }
-          this.relativeOffset += typeOffsets[type] * amount;
-        };
-        exports.Parser = Parser;
-      },
-      {}
-    ],
-    8: [
-      function (require, module, exports) {
-        'use strict';
-        function Path() {
-          this.commands = [];
-          this.fill = 'black';
-          this.stroke = null;
-          this.strokeWidth = 1;
-        }
-        Path.prototype.moveTo = function (x, y) {
-          this.commands.push({
-            type: 'M',
-            x: x,
-            y: y
-          });
-        };
-        Path.prototype.lineTo = function (x, y) {
-          this.commands.push({
-            type: 'L',
-            x: x,
-            y: y
-          });
-        };
-        Path.prototype.curveTo = Path.prototype.bezierCurveTo = function (x1, y1, x2, y2, x, y) {
-          this.commands.push({
-            type: 'C',
-            x1: x1,
-            y1: y1,
-            x2: x2,
-            y2: y2,
-            x: x,
-            y: y
-          });
-        };
-        Path.prototype.quadTo = Path.prototype.quadraticCurveTo = function (x1, y1, x, y) {
-          this.commands.push({
-            type: 'Q',
-            x1: x1,
-            y1: y1,
-            x: x,
-            y: y
-          });
-        };
-        Path.prototype.close = Path.prototype.closePath = function () {
-          this.commands.push({ type: 'Z' });
-        };
-        Path.prototype.extend = function (pathOrCommands) {
-          if (pathOrCommands.commands) {
-            pathOrCommands = pathOrCommands.commands;
-          }
-          Array.prototype.push.apply(this.commands, pathOrCommands);
-        };
-        Path.prototype.draw = function (ctx) {
-          ctx.beginPath();
-          for (var i = 0; i < this.commands.length; i += 1) {
-            var cmd = this.commands[i];
-            if (cmd.type === 'M') {
-              ctx.moveTo(cmd.x, cmd.y);
-            } else if (cmd.type === 'L') {
-              ctx.lineTo(cmd.x, cmd.y);
-            } else if (cmd.type === 'C') {
-              ctx.bezierCurveTo(cmd.x1, cmd.y1, cmd.x2, cmd.y2, cmd.x, cmd.y);
-            } else if (cmd.type === 'Q') {
-              ctx.quadraticCurveTo(cmd.x1, cmd.y1, cmd.x, cmd.y);
-            } else if (cmd.type === 'Z') {
-              ctx.closePath();
-            }
-          }
-          if (this.fill) {
-            ctx.fillStyle = this.fill;
-            ctx.fill();
-          }
-          if (this.stroke) {
-            ctx.strokeStyle = this.stroke;
-            ctx.lineWidth = this.strokeWidth;
-            ctx.stroke();
-          }
-        };
-        Path.prototype.toPathData = function (decimalPlaces) {
-          decimalPlaces = decimalPlaces !== undefined ? decimalPlaces : 2;
-          function floatToString(v) {
-            if (Math.round(v) === v) {
-              return '' + Math.round(v);
-            } else {
-              return v.toFixed(decimalPlaces);
-            }
-          }
-          function packValues() {
-            var s = '';
-            for (var i = 0; i < arguments.length; i += 1) {
-              var v = arguments[i];
-              if (v >= 0 && i > 0) {
-                s += ' ';
-              }
-              s += floatToString(v);
-            }
-            return s;
-          }
-          var d = '';
-          for (var i = 0; i < this.commands.length; i += 1) {
-            var cmd = this.commands[i];
-            if (cmd.type === 'M') {
-              d += 'M' + packValues(cmd.x, cmd.y);
-            } else if (cmd.type === 'L') {
-              d += 'L' + packValues(cmd.x, cmd.y);
-            } else if (cmd.type === 'C') {
-              d += 'C' + packValues(cmd.x1, cmd.y1, cmd.x2, cmd.y2, cmd.x, cmd.y);
-            } else if (cmd.type === 'Q') {
-              d += 'Q' + packValues(cmd.x1, cmd.y1, cmd.x, cmd.y);
-            } else if (cmd.type === 'Z') {
-              d += 'Z';
-            }
-          }
-          return d;
-        };
-        Path.prototype.toSVG = function (decimalPlaces) {
-          var svg = '<path d="';
-          svg += this.toPathData(decimalPlaces);
-          svg += '"';
-          if (this.fill & this.fill !== 'black') {
-            if (this.fill === null) {
-              svg += ' fill="none"';
-            } else {
-              svg += ' fill="' + this.fill + '"';
-            }
-          }
-          if (this.stroke) {
-            svg += ' stroke="' + this.stroke + '" stroke-width="' + this.strokeWidth + '"';
-          }
-          svg += '/>';
-          return svg;
-        };
-        exports.Path = Path;
-      },
-      {}
-    ],
-    9: [
-      function (require, module, exports) {
-        'use strict';
-        var check = check;
-        var encode = types.encode;
-        var sizeOf = types.sizeOf;
-        function Table(tableName, fields, options) {
-          var i;
-          for (i = 0; i < fields.length; i += 1) {
-            var field = fields[i];
-            this[field.name] = field.value;
-          }
-          this.tableName = tableName;
-          this.fields = fields;
-          if (options) {
-            var optionKeys = Object.keys(options);
-            for (i = 0; i < optionKeys.length; i += 1) {
-              var k = optionKeys[i];
-              var v = options[k];
-              if (this[k] !== undefined) {
-                this[k] = v;
-              }
-            }
-          }
-        }
-        Table.prototype.sizeOf = function () {
-          var v = 0;
-          for (var i = 0; i < this.fields.length; i += 1) {
-            var field = this.fields[i];
-            var value = this[field.name];
-            if (value === undefined) {
-              value = field.value;
-            }
-            if (typeof value.sizeOf === 'function') {
-              v += value.sizeOf();
-            } else {
-              var sizeOfFunction = sizeOf[field.type];
-              check.assert(typeof sizeOfFunction === 'function', 'Could not find sizeOf function for field' + field.name);
-              v += sizeOfFunction(value);
-            }
-          }
-          return v;
-        };
-        Table.prototype.encode = function () {
-          return encode.TABLE(this);
-        };
-        exports.Table = Table;
-      },
-      {
-        './check': 1,
-        './types': 24
-      }
-    ],
-    10: [
-      function (require, module, exports) {
-        'use strict';
-        var encoding = encoding;
-        var _glyph = glyph;
-        var parse = parse;
-        var path = path;
-        var table = table;
-        function equals(a, b) {
-          if (a === b) {
-            return true;
-          } else if (Array.isArray(a) && Array.isArray(b)) {
-            if (a.length !== b.length) {
-              return false;
-            }
-            for (var i = 0; i < a.length; i += 1) {
-              if (!equals(a[i], b[i])) {
-                return false;
-              }
-            }
-            return true;
-          } else {
-            return false;
-          }
-        }
-        function parseCFFIndex(data, start, conversionFn) {
-          var offsets = [];
-          var objects = [];
-          var count = parse.getCard16(data, start);
-          var i;
-          var objectOffset;
-          var endOffset;
-          if (count !== 0) {
-            var offsetSize = parse.getByte(data, start + 2);
-            objectOffset = start + (count + 1) * offsetSize + 2;
-            var pos = start + 3;
-            for (i = 0; i < count + 1; i += 1) {
-              offsets.push(parse.getOffset(data, pos, offsetSize));
-              pos += offsetSize;
-            }
-            endOffset = objectOffset + offsets[count];
-          } else {
-            endOffset = start + 2;
-          }
-          for (i = 0; i < offsets.length - 1; i += 1) {
-            var value = parse.getBytes(data, objectOffset + offsets[i], objectOffset + offsets[i + 1]);
-            if (conversionFn) {
-              value = conversionFn(value);
-            }
-            objects.push(value);
-          }
-          return {
-            objects: objects,
-            startOffset: start,
-            endOffset: endOffset
-          };
-        }
-        function parseFloatOperand(parser) {
-          var s = '';
-          var eof = 15;
-          var lookup = [
-              '0',
-              '1',
-              '2',
-              '3',
-              '4',
-              '5',
-              '6',
-              '7',
-              '8',
-              '9',
-              '.',
-              'E',
-              'E-',
-              null,
-              '-'
-            ];
-          while (true) {
-            var b = parser.parseByte();
-            var n1 = b >> 4;
-            var n2 = b & 15;
-            if (n1 === eof) {
-              break;
-            }
-            s += lookup[n1];
-            if (n2 === eof) {
-              break;
-            }
-            s += lookup[n2];
-          }
-          return parseFloat(s);
-        }
-        function parseOperand(parser, b0) {
-          var b1;
-          var b2;
-          var b3;
-          var b4;
-          if (b0 === 28) {
-            b1 = parser.parseByte();
-            b2 = parser.parseByte();
-            return b1 << 8 | b2;
-          }
-          if (b0 === 29) {
-            b1 = parser.parseByte();
-            b2 = parser.parseByte();
-            b3 = parser.parseByte();
-            b4 = parser.parseByte();
-            return b1 << 24 | b2 << 16 | b3 << 8 | b4;
-          }
-          if (b0 === 30) {
-            return parseFloatOperand(parser);
-          }
-          if (b0 >= 32 && b0 <= 246) {
-            return b0 - 139;
-          }
-          if (b0 >= 247 && b0 <= 250) {
-            b1 = parser.parseByte();
-            return (b0 - 247) * 256 + b1 + 108;
-          }
-          if (b0 >= 251 && b0 <= 254) {
-            b1 = parser.parseByte();
-            return -(b0 - 251) * 256 - b1 - 108;
-          }
-          throw new Error('Invalid b0 ' + b0);
-        }
-        function entriesToObject(entries) {
-          var o = {};
-          for (var i = 0; i < entries.length; i += 1) {
-            var key = entries[i][0];
-            var values = entries[i][1];
-            var value;
-            if (values.length === 1) {
-              value = values[0];
-            } else {
-              value = values;
-            }
-            if (o.hasOwnProperty(key)) {
-              throw new Error('Object ' + o + ' already has key ' + key);
-            }
-            o[key] = value;
-          }
-          return o;
-        }
-        function parseCFFDict(data, start, size) {
-          start = start !== undefined ? start : 0;
-          var parser = new parse.Parser(data, start);
-          var entries = [];
-          var operands = [];
-          size = size !== undefined ? size : data.length;
-          while (parser.relativeOffset < size) {
-            var op = parser.parseByte();
-            if (op <= 21) {
-              if (op === 12) {
-                op = 1200 + parser.parseByte();
-              }
-              entries.push([
-                op,
-                operands
-              ]);
-              operands = [];
-            } else {
-              operands.push(parseOperand(parser, op));
-            }
-          }
-          return entriesToObject(entries);
-        }
-        function getCFFString(strings, index) {
-          if (index <= 390) {
-            index = encoding.cffStandardStrings[index];
-          } else {
-            index = strings[index - 391];
-          }
-          return index;
-        }
-        function interpretDict(dict, meta, strings) {
-          var newDict = {};
-          for (var i = 0; i < meta.length; i += 1) {
-            var m = meta[i];
-            var value = dict[m.op];
-            if (value === undefined) {
-              value = m.value !== undefined ? m.value : null;
-            }
-            if (m.type === 'SID') {
-              value = getCFFString(strings, value);
-            }
-            newDict[m.name] = value;
-          }
-          return newDict;
-        }
-        function parseCFFHeader(data, start) {
-          var header = {};
-          header.formatMajor = parse.getCard8(data, start);
-          header.formatMinor = parse.getCard8(data, start + 1);
-          header.size = parse.getCard8(data, start + 2);
-          header.offsetSize = parse.getCard8(data, start + 3);
-          header.startOffset = start;
-          header.endOffset = start + 4;
-          return header;
-        }
-        var TOP_DICT_META = [
-            {
-              name: 'version',
-              op: 0,
-              type: 'SID'
-            },
-            {
-              name: 'notice',
-              op: 1,
-              type: 'SID'
-            },
-            {
-              name: 'copyright',
-              op: 1200,
-              type: 'SID'
-            },
-            {
-              name: 'fullName',
-              op: 2,
-              type: 'SID'
-            },
-            {
-              name: 'familyName',
-              op: 3,
-              type: 'SID'
-            },
-            {
-              name: 'weight',
-              op: 4,
-              type: 'SID'
-            },
-            {
-              name: 'isFixedPitch',
-              op: 1201,
-              type: 'number',
-              value: 0
-            },
-            {
-              name: 'italicAngle',
-              op: 1202,
-              type: 'number',
-              value: 0
-            },
-            {
-              name: 'underlinePosition',
-              op: 1203,
-              type: 'number',
-              value: -100
-            },
-            {
-              name: 'underlineThickness',
-              op: 1204,
-              type: 'number',
-              value: 50
-            },
-            {
-              name: 'paintType',
-              op: 1205,
-              type: 'number',
-              value: 0
-            },
-            {
-              name: 'charstringType',
-              op: 1206,
-              type: 'number',
-              value: 2
-            },
-            {
-              name: 'fontMatrix',
-              op: 1207,
-              type: [
-                'real',
-                'real',
-                'real',
-                'real',
-                'real',
-                'real'
-              ],
-              value: [
-                0.001,
-                0,
-                0,
-                0.001,
-                0,
-                0
-              ]
-            },
-            {
-              name: 'uniqueId',
-              op: 13,
-              type: 'number'
-            },
-            {
-              name: 'fontBBox',
-              op: 5,
-              type: [
-                'number',
-                'number',
-                'number',
-                'number'
-              ],
-              value: [
-                0,
-                0,
-                0,
-                0
-              ]
-            },
-            {
-              name: 'strokeWidth',
-              op: 1208,
-              type: 'number',
-              value: 0
-            },
-            {
-              name: 'xuid',
-              op: 14,
-              type: [],
-              value: null
-            },
-            {
-              name: 'charset',
-              op: 15,
-              type: 'offset',
-              value: 0
-            },
-            {
-              name: 'encoding',
-              op: 16,
-              type: 'offset',
-              value: 0
-            },
-            {
-              name: 'charStrings',
-              op: 17,
-              type: 'offset',
-              value: 0
-            },
-            {
-              name: 'private',
-              op: 18,
-              type: [
-                'number',
-                'offset'
-              ],
-              value: [
-                0,
-                0
-              ]
-            }
-          ];
-        var PRIVATE_DICT_META = [
-            {
-              name: 'subrs',
-              op: 19,
-              type: 'offset',
-              value: 0
-            },
-            {
-              name: 'defaultWidthX',
-              op: 20,
-              type: 'number',
-              value: 0
-            },
-            {
-              name: 'nominalWidthX',
-              op: 21,
-              type: 'number',
-              value: 0
-            }
-          ];
-        function parseCFFTopDict(data, strings) {
-          var dict = parseCFFDict(data, 0, data.byteLength);
-          return interpretDict(dict, TOP_DICT_META, strings);
-        }
-        function parseCFFPrivateDict(data, start, size, strings) {
-          var dict = parseCFFDict(data, start, size);
-          return interpretDict(dict, PRIVATE_DICT_META, strings);
-        }
-        function parseCFFCharset(data, start, nGlyphs, strings) {
-          var i;
-          var sid;
-          var count;
-          var parser = new parse.Parser(data, start);
-          nGlyphs -= 1;
-          var charset = ['.notdef'];
-          var format = parser.parseCard8();
-          if (format === 0) {
-            for (i = 0; i < nGlyphs; i += 1) {
-              sid = parser.parseSID();
-              charset.push(getCFFString(strings, sid));
-            }
-          } else if (format === 1) {
-            while (charset.length <= nGlyphs) {
-              sid = parser.parseSID();
-              count = parser.parseCard8();
-              for (i = 0; i <= count; i += 1) {
-                charset.push(getCFFString(strings, sid));
-                sid += 1;
-              }
-            }
-          } else if (format === 2) {
-            while (charset.length <= nGlyphs) {
-              sid = parser.parseSID();
-              count = parser.parseCard16();
-              for (i = 0; i <= count; i += 1) {
-                charset.push(getCFFString(strings, sid));
-                sid += 1;
-              }
-            }
-          } else {
-            throw new Error('Unknown charset format ' + format);
-          }
-          return charset;
-        }
-        function parseCFFEncoding(data, start, charset) {
-          var i;
-          var code;
-          var enc = {};
-          var parser = new parse.Parser(data, start);
-          var format = parser.parseCard8();
-          if (format === 0) {
-            var nCodes = parser.parseCard8();
-            for (i = 0; i < nCodes; i += 1) {
-              code = parser.parseCard8();
-              enc[code] = i;
-            }
-          } else if (format === 1) {
-            var nRanges = parser.parseCard8();
-            code = 1;
-            for (i = 0; i < nRanges; i += 1) {
-              var first = parser.parseCard8();
-              var nLeft = parser.parseCard8();
-              for (var j = first; j <= first + nLeft; j += 1) {
-                enc[j] = code;
-                code += 1;
-              }
-            }
-          } else {
-            throw new Error('Unknown encoding format ' + format);
-          }
-          return new encoding.CffEncoding(enc, charset);
-        }
-        function parseCFFCharstring(code, font, index) {
-          var c1x;
-          var c1y;
-          var c2x;
-          var c2y;
-          var p = new path.Path();
-          var stack = [];
-          var nStems = 0;
-          var haveWidth = false;
-          var width = font.defaultWidthX;
-          var open = false;
-          var x = 0;
-          var y = 0;
-          function newContour(x, y) {
-            if (open) {
-              p.closePath();
-            }
-            p.moveTo(x, y);
-            open = true;
-          }
-          function parseStems() {
-            var hasWidthArg;
-            hasWidthArg = stack.length % 2 !== 0;
-            if (hasWidthArg && !haveWidth) {
-              width = stack.shift() + font.nominalWidthX;
-            }
-            nStems += stack.length >> 1;
-            stack.length = 0;
-            haveWidth = true;
-          }
-          function parse(code) {
-            var b1;
-            var b2;
-            var b3;
-            var b4;
-            var codeIndex;
-            var subrCode;
-            var jpx;
-            var jpy;
-            var c3x;
-            var c3y;
-            var c4x;
-            var c4y;
-            var i = 0;
-            while (i < code.length) {
-              var v = code[i];
-              i += 1;
-              switch (v) {
-              case 1:
-                parseStems();
-                break;
-              case 3:
-                parseStems();
-                break;
-              case 4:
-                if (stack.length > 1 && !haveWidth) {
-                  width = stack.shift() + font.nominalWidthX;
-                  haveWidth = true;
-                }
-                y += stack.pop();
-                newContour(x, y);
-                break;
-              case 5:
-                while (stack.length > 0) {
-                  x += stack.shift();
-                  y += stack.shift();
-                  p.lineTo(x, y);
-                }
-                break;
-              case 6:
-                while (stack.length > 0) {
-                  x += stack.shift();
-                  p.lineTo(x, y);
-                  if (stack.length === 0) {
-                    break;
-                  }
-                  y += stack.shift();
-                  p.lineTo(x, y);
-                }
-                break;
-              case 7:
-                while (stack.length > 0) {
-                  y += stack.shift();
-                  p.lineTo(x, y);
-                  if (stack.length === 0) {
-                    break;
-                  }
-                  x += stack.shift();
-                  p.lineTo(x, y);
-                }
-                break;
-              case 8:
-                while (stack.length > 0) {
-                  c1x = x + stack.shift();
-                  c1y = y + stack.shift();
-                  c2x = c1x + stack.shift();
-                  c2y = c1y + stack.shift();
-                  x = c2x + stack.shift();
-                  y = c2y + stack.shift();
-                  p.curveTo(c1x, c1y, c2x, c2y, x, y);
-                }
-                break;
-              case 10:
-                codeIndex = stack.pop() + font.subrsBias;
-                subrCode = font.subrs[codeIndex];
-                if (subrCode) {
-                  parse(subrCode);
-                }
-                break;
-              case 11:
-                return;
-              case 12:
-                v = code[i];
-                i += 1;
-                switch (v) {
-                case 35:
-                  c1x = x + stack.shift();
-                  c1y = y + stack.shift();
-                  c2x = c1x + stack.shift();
-                  c2y = c1y + stack.shift();
-                  jpx = c2x + stack.shift();
-                  jpy = c2y + stack.shift();
-                  c3x = jpx + stack.shift();
-                  c3y = jpy + stack.shift();
-                  c4x = c3x + stack.shift();
-                  c4y = c3y + stack.shift();
-                  x = c4x + stack.shift();
-                  y = c4y + stack.shift();
-                  stack.shift();
-                  p.curveTo(c1x, c1y, c2x, c2y, jpx, jpy);
-                  p.curveTo(c3x, c3y, c4x, c4y, x, y);
-                  break;
-                case 34:
-                  c1x = x + stack.shift();
-                  c1y = y;
-                  c2x = c1x + stack.shift();
-                  c2y = c1y + stack.shift();
-                  jpx = c2x + stack.shift();
-                  jpy = c2y;
-                  c3x = jpx + stack.shift();
-                  c3y = c2y;
-                  c4x = c3x + stack.shift();
-                  c4y = y;
-                  x = c4x + stack.shift();
-                  p.curveTo(c1x, c1y, c2x, c2y, jpx, jpy);
-                  p.curveTo(c3x, c3y, c4x, c4y, x, y);
-                  break;
-                case 36:
-                  c1x = x + stack.shift();
-                  c1y = y + stack.shift();
-                  c2x = c1x + stack.shift();
-                  c2y = c1y + stack.shift();
-                  jpx = c2x + stack.shift();
-                  jpy = c2y;
-                  c3x = jpx + stack.shift();
-                  c3y = c2y;
-                  c4x = c3x + stack.shift();
-                  c4y = c3y + stack.shift();
-                  x = c4x + stack.shift();
-                  p.curveTo(c1x, c1y, c2x, c2y, jpx, jpy);
-                  p.curveTo(c3x, c3y, c4x, c4y, x, y);
-                  break;
-                case 37:
-                  c1x = x + stack.shift();
-                  c1y = y + stack.shift();
-                  c2x = c1x + stack.shift();
-                  c2y = c1y + stack.shift();
-                  jpx = c2x + stack.shift();
-                  jpy = c2y + stack.shift();
-                  c3x = jpx + stack.shift();
-                  c3y = jpy + stack.shift();
-                  c4x = c3x + stack.shift();
-                  c4y = c3y + stack.shift();
-                  if (Math.abs(c4x - x) > Math.abs(c4y - y)) {
-                    x = c4x + stack.shift();
-                  } else {
-                    y = c4y + stack.shift();
-                  }
-                  p.curveTo(c1x, c1y, c2x, c2y, jpx, jpy);
-                  p.curveTo(c3x, c3y, c4x, c4y, x, y);
-                  break;
-                default:
-                  console.log('Glyph ' + index + ': unknown operator ' + 1200 + v);
-                  stack.length = 0;
-                }
-                break;
-              case 14:
-                if (stack.length > 0 && !haveWidth) {
-                  width = stack.shift() + font.nominalWidthX;
-                  haveWidth = true;
-                }
-                if (open) {
-                  p.closePath();
-                  open = false;
-                }
-                break;
-              case 18:
-                parseStems();
-                break;
-              case 19:
-              case 20:
-                parseStems();
-                i += nStems + 7 >> 3;
-                break;
-              case 21:
-                if (stack.length > 2 && !haveWidth) {
-                  width = stack.shift() + font.nominalWidthX;
-                  haveWidth = true;
-                }
-                y += stack.pop();
-                x += stack.pop();
-                newContour(x, y);
-                break;
-              case 22:
-                if (stack.length > 1 && !haveWidth) {
-                  width = stack.shift() + font.nominalWidthX;
-                  haveWidth = true;
-                }
-                x += stack.pop();
-                newContour(x, y);
-                break;
-              case 23:
-                parseStems();
-                break;
-              case 24:
-                while (stack.length > 2) {
-                  c1x = x + stack.shift();
-                  c1y = y + stack.shift();
-                  c2x = c1x + stack.shift();
-                  c2y = c1y + stack.shift();
-                  x = c2x + stack.shift();
-                  y = c2y + stack.shift();
-                  p.curveTo(c1x, c1y, c2x, c2y, x, y);
-                }
-                x += stack.shift();
-                y += stack.shift();
-                p.lineTo(x, y);
-                break;
-              case 25:
-                while (stack.length > 6) {
-                  x += stack.shift();
-                  y += stack.shift();
-                  p.lineTo(x, y);
-                }
-                c1x = x + stack.shift();
-                c1y = y + stack.shift();
-                c2x = c1x + stack.shift();
-                c2y = c1y + stack.shift();
-                x = c2x + stack.shift();
-                y = c2y + stack.shift();
-                p.curveTo(c1x, c1y, c2x, c2y, x, y);
-                break;
-              case 26:
-                if (stack.length % 2) {
-                  x += stack.shift();
-                }
-                while (stack.length > 0) {
-                  c1x = x;
-                  c1y = y + stack.shift();
-                  c2x = c1x + stack.shift();
-                  c2y = c1y + stack.shift();
-                  x = c2x;
-                  y = c2y + stack.shift();
-                  p.curveTo(c1x, c1y, c2x, c2y, x, y);
-                }
-                break;
-              case 27:
-                if (stack.length % 2) {
-                  y += stack.shift();
-                }
-                while (stack.length > 0) {
-                  c1x = x + stack.shift();
-                  c1y = y;
-                  c2x = c1x + stack.shift();
-                  c2y = c1y + stack.shift();
-                  x = c2x + stack.shift();
-                  y = c2y;
-                  p.curveTo(c1x, c1y, c2x, c2y, x, y);
-                }
-                break;
-              case 28:
-                b1 = code[i];
-                b2 = code[i + 1];
-                stack.push((b1 << 24 | b2 << 16) >> 16);
-                i += 2;
-                break;
-              case 29:
-                codeIndex = stack.pop() + font.gsubrsBias;
-                subrCode = font.gsubrs[codeIndex];
-                if (subrCode) {
-                  parse(subrCode);
-                }
-                break;
-              case 30:
-                while (stack.length > 0) {
-                  c1x = x;
-                  c1y = y + stack.shift();
-                  c2x = c1x + stack.shift();
-                  c2y = c1y + stack.shift();
-                  x = c2x + stack.shift();
-                  y = c2y + (stack.length === 1 ? stack.shift() : 0);
-                  p.curveTo(c1x, c1y, c2x, c2y, x, y);
-                  if (stack.length === 0) {
-                    break;
-                  }
-                  c1x = x + stack.shift();
-                  c1y = y;
-                  c2x = c1x + stack.shift();
-                  c2y = c1y + stack.shift();
-                  y = c2y + stack.shift();
-                  x = c2x + (stack.length === 1 ? stack.shift() : 0);
-                  p.curveTo(c1x, c1y, c2x, c2y, x, y);
-                }
-                break;
-              case 31:
-                while (stack.length > 0) {
-                  c1x = x + stack.shift();
-                  c1y = y;
-                  c2x = c1x + stack.shift();
-                  c2y = c1y + stack.shift();
-                  y = c2y + stack.shift();
-                  x = c2x + (stack.length === 1 ? stack.shift() : 0);
-                  p.curveTo(c1x, c1y, c2x, c2y, x, y);
-                  if (stack.length === 0) {
-                    break;
-                  }
-                  c1x = x;
-                  c1y = y + stack.shift();
-                  c2x = c1x + stack.shift();
-                  c2y = c1y + stack.shift();
-                  x = c2x + stack.shift();
-                  y = c2y + (stack.length === 1 ? stack.shift() : 0);
-                  p.curveTo(c1x, c1y, c2x, c2y, x, y);
-                }
-                break;
-              default:
-                if (v < 32) {
-                  console.log('Glyph ' + index + ': unknown operator ' + v);
-                } else if (v < 247) {
-                  stack.push(v - 139);
-                } else if (v < 251) {
-                  b1 = code[i];
-                  i += 1;
-                  stack.push((v - 247) * 256 + b1 + 108);
-                } else if (v < 255) {
-                  b1 = code[i];
-                  i += 1;
-                  stack.push(-(v - 251) * 256 - b1 - 108);
-                } else {
-                  b1 = code[i];
-                  b2 = code[i + 1];
-                  b3 = code[i + 2];
-                  b4 = code[i + 3];
-                  i += 4;
-                  stack.push((b1 << 24 | b2 << 16 | b3 << 8 | b4) / 65536);
-                }
-              }
-            }
-          }
-          parse(code);
-          var glyph = new _glyph.Glyph({
-              font: font,
-              index: index
-            });
-          glyph.path = p;
-          glyph.advanceWidth = width;
-          return glyph;
-        }
-        function calcCFFSubroutineBias(subrs) {
-          var bias;
-          if (subrs.length < 1240) {
-            bias = 107;
-          } else if (subrs.length < 33900) {
-            bias = 1131;
-          } else {
-            bias = 32768;
-          }
-          return bias;
-        }
-        function parseCFFTable(data, start, font) {
-          font.tables.cff = {};
-          var header = parseCFFHeader(data, start);
-          var nameIndex = parseCFFIndex(data, header.endOffset, parse.bytesToString);
-          var topDictIndex = parseCFFIndex(data, nameIndex.endOffset);
-          var stringIndex = parseCFFIndex(data, topDictIndex.endOffset, parse.bytesToString);
-          var globalSubrIndex = parseCFFIndex(data, stringIndex.endOffset);
-          font.gsubrs = globalSubrIndex.objects;
-          font.gsubrsBias = calcCFFSubroutineBias(font.gsubrs);
-          var topDictData = new DataView(new Uint8Array(topDictIndex.objects[0]).buffer);
-          var topDict = parseCFFTopDict(topDictData, stringIndex.objects);
-          font.tables.cff.topDict = topDict;
-          var privateDictOffset = start + topDict['private'][1];
-          var privateDict = parseCFFPrivateDict(data, privateDictOffset, topDict['private'][0], stringIndex.objects);
-          font.defaultWidthX = privateDict.defaultWidthX;
-          font.nominalWidthX = privateDict.nominalWidthX;
-          if (privateDict.subrs !== 0) {
-            var subrOffset = privateDictOffset + privateDict.subrs;
-            var subrIndex = parseCFFIndex(data, subrOffset);
-            font.subrs = subrIndex.objects;
-            font.subrsBias = calcCFFSubroutineBias(font.subrs);
-          } else {
-            font.subrs = [];
-            font.subrsBias = 0;
-          }
-          var charStringsIndex = parseCFFIndex(data, start + topDict.charStrings);
-          font.nGlyphs = charStringsIndex.objects.length;
-          var charset = parseCFFCharset(data, start + topDict.charset, font.nGlyphs, stringIndex.objects);
-          if (topDict.encoding === 0) {
-            font.cffEncoding = new encoding.CffEncoding(encoding.cffStandardEncoding, charset);
-          } else if (topDict.encoding === 1) {
-            font.cffEncoding = new encoding.CffEncoding(encoding.cffExpertEncoding, charset);
-          } else {
-            font.cffEncoding = parseCFFEncoding(data, start + topDict.encoding, charset);
-          }
-          font.encoding = font.encoding || font.cffEncoding;
-          font.glyphs = [];
-          for (var i = 0; i < font.nGlyphs; i += 1) {
-            var charString = charStringsIndex.objects[i];
-            font.glyphs.push(parseCFFCharstring(charString, font, i));
-          }
-        }
-        function encodeString(s, strings) {
-          var sid;
-          var i = encoding.cffStandardStrings.indexOf(s);
-          if (i >= 0) {
-            sid = i;
-          }
-          i = strings.indexOf(s);
-          if (i >= 0) {
-            sid = i + encoding.cffStandardStrings.length;
-          } else {
-            sid = encoding.cffStandardStrings.length + strings.length;
-            strings.push(s);
-          }
-          return sid;
-        }
-        function makeHeader() {
-          return new table.Table('Header', [
-            {
-              name: 'major',
-              type: 'Card8',
-              value: 1
-            },
-            {
-              name: 'minor',
-              type: 'Card8',
-              value: 0
-            },
-            {
-              name: 'hdrSize',
-              type: 'Card8',
-              value: 4
-            },
-            {
-              name: 'major',
-              type: 'Card8',
-              value: 1
-            }
-          ]);
-        }
-        function makeNameIndex(fontNames) {
-          var t = new table.Table('Name INDEX', [{
-                name: 'names',
-                type: 'INDEX',
-                value: []
-              }]);
-          t.names = [];
-          for (var i = 0; i < fontNames.length; i += 1) {
-            t.names.push({
-              name: 'name_' + i,
-              type: 'NAME',
-              value: fontNames[i]
-            });
-          }
-          return t;
-        }
-        function makeDict(meta, attrs, strings) {
-          var m = {};
-          for (var i = 0; i < meta.length; i += 1) {
-            var entry = meta[i];
-            var value = attrs[entry.name];
-            if (value !== undefined && !equals(value, entry.value)) {
-              if (entry.type === 'SID') {
-                value = encodeString(value, strings);
-              }
-              m[entry.op] = {
-                name: entry.name,
-                type: entry.type,
-                value: value
-              };
-            }
-          }
-          return m;
-        }
-        function makeTopDict(attrs, strings) {
-          var t = new table.Table('Top DICT', [{
-                name: 'dict',
-                type: 'DICT',
-                value: {}
-              }]);
-          t.dict = makeDict(TOP_DICT_META, attrs, strings);
-          return t;
-        }
-        function makeTopDictIndex(topDict) {
-          var t = new table.Table('Top DICT INDEX', [{
-                name: 'topDicts',
-                type: 'INDEX',
-                value: []
-              }]);
-          t.topDicts = [{
-              name: 'topDict_0',
-              type: 'TABLE',
-              value: topDict
-            }];
-          return t;
-        }
-        function makeStringIndex(strings) {
-          var t = new table.Table('String INDEX', [{
-                name: 'strings',
-                type: 'INDEX',
-                value: []
-              }]);
-          t.strings = [];
-          for (var i = 0; i < strings.length; i += 1) {
-            t.strings.push({
-              name: 'string_' + i,
-              type: 'STRING',
-              value: strings[i]
-            });
-          }
-          return t;
-        }
-        function makeGlobalSubrIndex() {
-          return new table.Table('Global Subr INDEX', [{
-              name: 'subrs',
-              type: 'INDEX',
-              value: []
-            }]);
-        }
-        function makeCharsets(glyphNames, strings) {
-          var t = new table.Table('Charsets', [{
-                name: 'format',
-                type: 'Card8',
-                value: 0
-              }]);
-          for (var i = 0; i < glyphNames.length; i += 1) {
-            var glyphName = glyphNames[i];
-            var glyphSID = encodeString(glyphName, strings);
-            t.fields.push({
-              name: 'glyph_' + i,
-              type: 'SID',
-              value: glyphSID
-            });
-          }
-          return t;
-        }
-        function glyphToOps(glyph) {
-          var ops = [];
-          var path = glyph.path;
-          ops.push({
-            name: 'width',
-            type: 'NUMBER',
-            value: glyph.advanceWidth
-          });
-          var x = 0;
-          var y = 0;
-          for (var i = 0; i < path.commands.length; i += 1) {
-            var dx;
-            var dy;
-            var cmd = path.commands[i];
-            if (cmd.type === 'Q') {
-              var _13 = 1 / 3;
-              var _23 = 2 / 3;
-              cmd = {
-                type: 'C',
-                x: cmd.x,
-                y: cmd.y,
-                x1: _13 * x + _23 * cmd.x1,
-                y1: _13 * y + _23 * cmd.y1,
-                x2: _13 * cmd.x + _23 * cmd.x1,
-                y2: _13 * cmd.y + _23 * cmd.y1
-              };
-            }
-            if (cmd.type === 'M') {
-              dx = Math.round(cmd.x - x);
-              dy = Math.round(cmd.y - y);
-              ops.push({
-                name: 'dx',
-                type: 'NUMBER',
-                value: dx
-              });
-              ops.push({
-                name: 'dy',
-                type: 'NUMBER',
-                value: dy
-              });
-              ops.push({
-                name: 'rmoveto',
-                type: 'OP',
-                value: 21
-              });
-              x = Math.round(cmd.x);
-              y = Math.round(cmd.y);
-            } else if (cmd.type === 'L') {
-              dx = Math.round(cmd.x - x);
-              dy = Math.round(cmd.y - y);
-              ops.push({
-                name: 'dx',
-                type: 'NUMBER',
-                value: dx
-              });
-              ops.push({
-                name: 'dy',
-                type: 'NUMBER',
-                value: dy
-              });
-              ops.push({
-                name: 'rlineto',
-                type: 'OP',
-                value: 5
-              });
-              x = Math.round(cmd.x);
-              y = Math.round(cmd.y);
-            } else if (cmd.type === 'C') {
-              var dx1 = Math.round(cmd.x1 - x);
-              var dy1 = Math.round(cmd.y1 - y);
-              var dx2 = Math.round(cmd.x2 - cmd.x1);
-              var dy2 = Math.round(cmd.y2 - cmd.y1);
-              dx = Math.round(cmd.x - cmd.x2);
-              dy = Math.round(cmd.y - cmd.y2);
-              ops.push({
-                name: 'dx1',
-                type: 'NUMBER',
-                value: dx1
-              });
-              ops.push({
-                name: 'dy1',
-                type: 'NUMBER',
-                value: dy1
-              });
-              ops.push({
-                name: 'dx2',
-                type: 'NUMBER',
-                value: dx2
-              });
-              ops.push({
-                name: 'dy2',
-                type: 'NUMBER',
-                value: dy2
-              });
-              ops.push({
-                name: 'dx',
-                type: 'NUMBER',
-                value: dx
-              });
-              ops.push({
-                name: 'dy',
-                type: 'NUMBER',
-                value: dy
-              });
-              ops.push({
-                name: 'rrcurveto',
-                type: 'OP',
-                value: 8
-              });
-              x = Math.round(cmd.x);
-              y = Math.round(cmd.y);
-            }
-          }
-          ops.push({
-            name: 'endchar',
-            type: 'OP',
-            value: 14
-          });
-          return ops;
-        }
-        function makeCharStringsIndex(glyphs) {
-          var t = new table.Table('CharStrings INDEX', [{
-                name: 'charStrings',
-                type: 'INDEX',
-                value: []
-              }]);
-          for (var i = 0; i < glyphs.length; i += 1) {
-            var glyph = glyphs[i];
-            var ops = glyphToOps(glyph);
-            t.charStrings.push({
-              name: glyph.name,
-              type: 'CHARSTRING',
-              value: ops
-            });
-          }
-          return t;
-        }
-        function makePrivateDict(attrs, strings) {
-          var t = new table.Table('Private DICT', [{
-                name: 'dict',
-                type: 'DICT',
-                value: {}
-              }]);
-          t.dict = makeDict(PRIVATE_DICT_META, attrs, strings);
-          return t;
-        }
-        function makePrivateDictIndex(privateDict) {
-          var t = new table.Table('Private DICT INDEX', [{
-                name: 'privateDicts',
-                type: 'INDEX',
-                value: []
-              }]);
-          t.privateDicts = [{
-              name: 'privateDict_0',
-              type: 'TABLE',
-              value: privateDict
-            }];
-          return t;
-        }
-        function makeCFFTable(glyphs, options) {
-          var t = new table.Table('CFF ', [
-              {
-                name: 'header',
-                type: 'TABLE'
-              },
-              {
-                name: 'nameIndex',
-                type: 'TABLE'
-              },
-              {
-                name: 'topDictIndex',
-                type: 'TABLE'
-              },
-              {
-                name: 'stringIndex',
-                type: 'TABLE'
-              },
-              {
-                name: 'globalSubrIndex',
-                type: 'TABLE'
-              },
-              {
-                name: 'charsets',
-                type: 'TABLE'
-              },
-              {
-                name: 'charStringsIndex',
-                type: 'TABLE'
-              },
-              {
-                name: 'privateDictIndex',
-                type: 'TABLE'
-              }
-            ]);
-          var attrs = {
-              version: options.version,
-              fullName: options.fullName,
-              familyName: options.familyName,
-              weight: options.weightName,
-              charset: 999,
-              encoding: 0,
-              charStrings: 999,
-              private: [
-                0,
-                999
-              ]
-            };
-          var privateAttrs = {};
-          var glyphNames = [];
-          for (var i = 1; i < glyphs.length; i += 1) {
-            glyphNames.push(glyphs[i].name);
-          }
-          var strings = [];
-          t.header = makeHeader();
-          t.nameIndex = makeNameIndex([options.postScriptName]);
-          var topDict = makeTopDict(attrs, strings);
-          t.topDictIndex = makeTopDictIndex(topDict);
-          t.globalSubrIndex = makeGlobalSubrIndex();
-          t.charsets = makeCharsets(glyphNames, strings);
-          t.charStringsIndex = makeCharStringsIndex(glyphs);
-          var privateDict = makePrivateDict(privateAttrs, strings);
-          t.privateDictIndex = makePrivateDictIndex(privateDict);
-          t.stringIndex = makeStringIndex(strings);
-          var startOffset = t.header.sizeOf() + t.nameIndex.sizeOf() + t.topDictIndex.sizeOf() + t.stringIndex.sizeOf() + t.globalSubrIndex.sizeOf();
-          attrs.charset = startOffset;
-          attrs.encoding = 0;
-          attrs.charStrings = attrs.charset + t.charsets.sizeOf();
-          attrs.private[1] = attrs.charStrings + t.charStringsIndex.sizeOf();
-          topDict = makeTopDict(attrs, strings);
-          t.topDictIndex = makeTopDictIndex(topDict);
-          return t;
-        }
-        exports.parse = parseCFFTable;
-        exports.make = makeCFFTable;
-      },
-      {
-        '../encoding': 3,
-        '../glyph': 5,
-        '../parse': 7,
-        '../path': 8,
-        '../table': 9
-      }
-    ],
-    11: [
-      function (require, module, exports) {
-        'use strict';
-        var check = check;
-        var parse = parse;
-        var table = table;
-        function parseCmapTable(data, start) {
-          var i;
-          var cmap = {};
-          cmap.version = parse.getUShort(data, start);
-          check.argument(cmap.version === 0, 'cmap table version should be 0.');
-          cmap.numTables = parse.getUShort(data, start + 2);
-          var offset = -1;
-          for (i = 0; i < cmap.numTables; i += 1) {
-            var platformId = parse.getUShort(data, start + 4 + i * 8);
-            var encodingId = parse.getUShort(data, start + 4 + i * 8 + 2);
-            if (platformId === 3 && (encodingId === 1 || encodingId === 0)) {
-              offset = parse.getULong(data, start + 4 + i * 8 + 4);
-              break;
-            }
-          }
-          if (offset === -1) {
-            return null;
-          }
-          var p = new parse.Parser(data, start + offset);
-          cmap.format = p.parseUShort();
-          check.argument(cmap.format === 4, 'Only format 4 cmap tables are supported.');
-          cmap.length = p.parseUShort();
-          cmap.language = p.parseUShort();
-          var segCount;
-          cmap.segCount = segCount = p.parseUShort() >> 1;
-          p.skip('uShort', 3);
-          cmap.glyphIndexMap = {};
-          var endCountParser = new parse.Parser(data, start + offset + 14);
-          var startCountParser = new parse.Parser(data, start + offset + 16 + segCount * 2);
-          var idDeltaParser = new parse.Parser(data, start + offset + 16 + segCount * 4);
-          var idRangeOffsetParser = new parse.Parser(data, start + offset + 16 + segCount * 6);
-          var glyphIndexOffset = start + offset + 16 + segCount * 8;
-          for (i = 0; i < segCount - 1; i += 1) {
-            var glyphIndex;
-            var endCount = endCountParser.parseUShort();
-            var startCount = startCountParser.parseUShort();
-            var idDelta = idDeltaParser.parseShort();
-            var idRangeOffset = idRangeOffsetParser.parseUShort();
-            for (var c = startCount; c <= endCount; c += 1) {
-              if (idRangeOffset !== 0) {
-                glyphIndexOffset = idRangeOffsetParser.offset + idRangeOffsetParser.relativeOffset - 2;
-                glyphIndexOffset += idRangeOffset;
-                glyphIndexOffset += (c - startCount) * 2;
-                glyphIndex = parse.getUShort(data, glyphIndexOffset);
-                if (glyphIndex !== 0) {
-                  glyphIndex = glyphIndex + idDelta & 65535;
-                }
-              } else {
-                glyphIndex = c + idDelta & 65535;
-              }
-              cmap.glyphIndexMap[c] = glyphIndex;
-            }
-          }
-          return cmap;
-        }
-        function addSegment(t, code, glyphIndex) {
-          t.segments.push({
-            end: code,
-            start: code,
-            delta: -(code - glyphIndex),
-            offset: 0
-          });
-        }
-        function addTerminatorSegment(t) {
-          t.segments.push({
-            end: 65535,
-            start: 65535,
-            delta: 1,
-            offset: 0
-          });
-        }
-        function makeCmapTable(glyphs) {
-          var i;
-          var t = new table.Table('cmap', [
-              {
-                name: 'version',
-                type: 'USHORT',
-                value: 0
-              },
-              {
-                name: 'numTables',
-                type: 'USHORT',
-                value: 1
-              },
-              {
-                name: 'platformID',
-                type: 'USHORT',
-                value: 3
-              },
-              {
-                name: 'encodingID',
-                type: 'USHORT',
-                value: 1
-              },
-              {
-                name: 'offset',
-                type: 'ULONG',
-                value: 12
-              },
-              {
-                name: 'format',
-                type: 'USHORT',
-                value: 4
-              },
-              {
-                name: 'length',
-                type: 'USHORT',
-                value: 0
-              },
-              {
-                name: 'language',
-                type: 'USHORT',
-                value: 0
-              },
-              {
-                name: 'segCountX2',
-                type: 'USHORT',
-                value: 0
-              },
-              {
-                name: 'searchRange',
-                type: 'USHORT',
-                value: 0
-              },
-              {
-                name: 'entrySelector',
-                type: 'USHORT',
-                value: 0
-              },
-              {
-                name: 'rangeShift',
-                type: 'USHORT',
-                value: 0
-              }
-            ]);
-          t.segments = [];
-          for (i = 0; i < glyphs.length; i += 1) {
-            var glyph = glyphs[i];
-            for (var j = 0; j < glyph.unicodes.length; j += 1) {
-              addSegment(t, glyph.unicodes[j], i);
-            }
-            t.segments = t.segments.sort(function (a, b) {
-              return a.start - b.start;
-            });
-          }
-          addTerminatorSegment(t);
-          var segCount;
-          segCount = t.segments.length;
-          t.segCountX2 = segCount * 2;
-          t.searchRange = Math.pow(2, Math.floor(Math.log(segCount) / Math.log(2))) * 2;
-          t.entrySelector = Math.log(t.searchRange / 2) / Math.log(2);
-          t.rangeShift = t.segCountX2 - t.searchRange;
-          var endCounts = [];
-          var startCounts = [];
-          var idDeltas = [];
-          var idRangeOffsets = [];
-          var glyphIds = [];
-          for (i = 0; i < segCount; i += 1) {
-            var segment = t.segments[i];
-            endCounts = endCounts.concat({
-              name: 'end_' + i,
-              type: 'USHORT',
-              value: segment.end
-            });
-            startCounts = startCounts.concat({
-              name: 'start_' + i,
-              type: 'USHORT',
-              value: segment.start
-            });
-            idDeltas = idDeltas.concat({
-              name: 'idDelta_' + i,
-              type: 'SHORT',
-              value: segment.delta
-            });
-            idRangeOffsets = idRangeOffsets.concat({
-              name: 'idRangeOffset_' + i,
-              type: 'USHORT',
-              value: segment.offset
-            });
-            if (segment.glyphId !== undefined) {
-              glyphIds = glyphIds.concat({
-                name: 'glyph_' + i,
-                type: 'USHORT',
-                value: segment.glyphId
-              });
-            }
-          }
-          t.fields = t.fields.concat(endCounts);
-          t.fields.push({
-            name: 'reservedPad',
-            type: 'USHORT',
-            value: 0
-          });
-          t.fields = t.fields.concat(startCounts);
-          t.fields = t.fields.concat(idDeltas);
-          t.fields = t.fields.concat(idRangeOffsets);
-          t.fields = t.fields.concat(glyphIds);
-          t.length = 14 + endCounts.length * 2 + 2 + startCounts.length * 2 + idDeltas.length * 2 + idRangeOffsets.length * 2 + glyphIds.length * 2;
-          return t;
-        }
-        exports.parse = parseCmapTable;
-        exports.make = makeCmapTable;
-      },
-      {
-        '../check': 1,
-        '../parse': 7,
-        '../table': 9
-      }
-    ],
-    12: [
-      function (require, module, exports) {
-        'use strict';
-        var check = check;
-        var _glyph = glyph;
-        var parse = parse;
-        var path = path;
-        function parseGlyphCoordinate(p, flag, previousValue, shortVectorBitMask, sameBitMask) {
-          var v;
-          if ((flag & shortVectorBitMask) > 0) {
-            v = p.parseByte();
-            if ((flag & sameBitMask) === 0) {
-              v = -v;
-            }
-            v = previousValue + v;
-          } else {
-            if ((flag & sameBitMask) > 0) {
-              v = previousValue;
-            } else {
-              v = previousValue + p.parseShort();
-            }
-          }
-          return v;
-        }
-        function parseGlyph(data, start, index, font) {
-          var p = new parse.Parser(data, start);
-          var glyph = new _glyph.Glyph({
-              font: font,
-              index: index
-            });
-          glyph.numberOfContours = p.parseShort();
-          glyph.xMin = p.parseShort();
-          glyph.yMin = p.parseShort();
-          glyph.xMax = p.parseShort();
-          glyph.yMax = p.parseShort();
-          var flags;
-          var flag;
-          if (glyph.numberOfContours > 0) {
-            var i;
-            var endPointIndices = glyph.endPointIndices = [];
-            for (i = 0; i < glyph.numberOfContours; i += 1) {
-              endPointIndices.push(p.parseUShort());
-            }
-            glyph.instructionLength = p.parseUShort();
-            glyph.instructions = [];
-            for (i = 0; i < glyph.instructionLength; i += 1) {
-              glyph.instructions.push(p.parseByte());
-            }
-            var numberOfCoordinates = endPointIndices[endPointIndices.length - 1] + 1;
-            flags = [];
-            for (i = 0; i < numberOfCoordinates; i += 1) {
-              flag = p.parseByte();
-              flags.push(flag);
-              if ((flag & 8) > 0) {
-                var repeatCount = p.parseByte();
-                for (var j = 0; j < repeatCount; j += 1) {
-                  flags.push(flag);
-                  i += 1;
-                }
-              }
-            }
-            check.argument(flags.length === numberOfCoordinates, 'Bad flags.');
-            if (endPointIndices.length > 0) {
-              var points = [];
-              var point;
-              if (numberOfCoordinates > 0) {
-                for (i = 0; i < numberOfCoordinates; i += 1) {
-                  flag = flags[i];
-                  point = {};
-                  point.onCurve = !!(flag & 1);
-                  point.lastPointOfContour = endPointIndices.indexOf(i) >= 0;
-                  points.push(point);
-                }
-                var px = 0;
-                for (i = 0; i < numberOfCoordinates; i += 1) {
-                  flag = flags[i];
-                  point = points[i];
-                  point.x = parseGlyphCoordinate(p, flag, px, 2, 16);
-                  px = point.x;
-                }
-                var py = 0;
-                for (i = 0; i < numberOfCoordinates; i += 1) {
-                  flag = flags[i];
-                  point = points[i];
-                  point.y = parseGlyphCoordinate(p, flag, py, 4, 32);
-                  py = point.y;
-                }
-              }
-              glyph.points = points;
-            } else {
-              glyph.points = [];
-            }
-          } else if (glyph.numberOfContours === 0) {
-            glyph.points = [];
-          } else {
-            glyph.isComposite = true;
-            glyph.points = [];
-            glyph.components = [];
-            var moreComponents = true;
-            while (moreComponents) {
-              flags = p.parseUShort();
-              var component = {
-                  glyphIndex: p.parseUShort(),
-                  xScale: 1,
-                  scale01: 0,
-                  scale10: 0,
-                  yScale: 1,
-                  dx: 0,
-                  dy: 0
-                };
-              if ((flags & 1) > 0) {
-                component.dx = p.parseShort();
-                component.dy = p.parseShort();
-              } else {
-                component.dx = p.parseChar();
-                component.dy = p.parseChar();
-              }
-              if ((flags & 8) > 0) {
-                component.xScale = component.yScale = p.parseF2Dot14();
-              } else if ((flags & 64) > 0) {
-                component.xScale = p.parseF2Dot14();
-                component.yScale = p.parseF2Dot14();
-              } else if ((flags & 128) > 0) {
-                component.xScale = p.parseF2Dot14();
-                component.scale01 = p.parseF2Dot14();
-                component.scale10 = p.parseF2Dot14();
-                component.yScale = p.parseF2Dot14();
-              }
-              glyph.components.push(component);
-              moreComponents = !!(flags & 32);
-            }
-          }
-          return glyph;
-        }
-        function transformPoints(points, transform) {
-          var newPoints = [];
-          for (var i = 0; i < points.length; i += 1) {
-            var pt = points[i];
-            var newPt = {
-                x: transform.xScale * pt.x + transform.scale01 * pt.y + transform.dx,
-                y: transform.scale10 * pt.x + transform.yScale * pt.y + transform.dy,
-                onCurve: pt.onCurve,
-                lastPointOfContour: pt.lastPointOfContour
-              };
-            newPoints.push(newPt);
-          }
-          return newPoints;
-        }
-        function getContours(points) {
-          var contours = [];
-          var currentContour = [];
-          for (var i = 0; i < points.length; i += 1) {
-            var pt = points[i];
-            currentContour.push(pt);
-            if (pt.lastPointOfContour) {
-              contours.push(currentContour);
-              currentContour = [];
-            }
-          }
-          check.argument(currentContour.length === 0, 'There are still points left in the current contour.');
-          return contours;
-        }
-        function getPath(points) {
-          var p = new path.Path();
-          if (!points) {
-            return p;
-          }
-          var contours = getContours(points);
-          for (var i = 0; i < contours.length; i += 1) {
-            var contour = contours[i];
-            var firstPt = contour[0];
-            var lastPt = contour[contour.length - 1];
-            var curvePt;
-            var realFirstPoint;
-            if (firstPt.onCurve) {
-              curvePt = null;
-              realFirstPoint = true;
-            } else {
-              if (lastPt.onCurve) {
-                firstPt = lastPt;
-              } else {
-                firstPt = {
-                  x: (firstPt.x + lastPt.x) / 2,
-                  y: (firstPt.y + lastPt.y) / 2
-                };
-              }
-              curvePt = firstPt;
-              realFirstPoint = false;
-            }
-            p.moveTo(firstPt.x, firstPt.y);
-            for (var j = realFirstPoint ? 1 : 0; j < contour.length; j += 1) {
-              var pt = contour[j];
-              var prevPt = j === 0 ? firstPt : contour[j - 1];
-              if (prevPt.onCurve && pt.onCurve) {
-                p.lineTo(pt.x, pt.y);
-              } else if (prevPt.onCurve && !pt.onCurve) {
-                curvePt = pt;
-              } else if (!prevPt.onCurve && !pt.onCurve) {
-                var midPt = {
-                    x: (prevPt.x + pt.x) / 2,
-                    y: (prevPt.y + pt.y) / 2
-                  };
-                p.quadraticCurveTo(prevPt.x, prevPt.y, midPt.x, midPt.y);
-                curvePt = pt;
-              } else if (!prevPt.onCurve && pt.onCurve) {
-                p.quadraticCurveTo(curvePt.x, curvePt.y, pt.x, pt.y);
-                curvePt = null;
-              } else {
-                throw new Error('Invalid state.');
-              }
-            }
-            if (firstPt !== lastPt) {
-              if (curvePt) {
-                p.quadraticCurveTo(curvePt.x, curvePt.y, firstPt.x, firstPt.y);
-              } else {
-                p.lineTo(firstPt.x, firstPt.y);
-              }
-            }
-          }
-          p.closePath();
-          return p;
-        }
-        function parseGlyfTable(data, start, loca, font) {
-          var glyphs = [];
-          var i;
-          for (i = 0; i < loca.length - 1; i += 1) {
-            var offset = loca[i];
-            var nextOffset = loca[i + 1];
-            if (offset !== nextOffset) {
-              glyphs.push(parseGlyph(data, start + offset, i, font));
-            } else {
-              glyphs.push(new _glyph.Glyph({
-                font: font,
-                index: i
-              }));
-            }
-          }
-          for (i = 0; i < glyphs.length; i += 1) {
-            var glyph = glyphs[i];
-            if (glyph.isComposite) {
-              for (var j = 0; j < glyph.components.length; j += 1) {
-                var component = glyph.components[j];
-                var componentGlyph = glyphs[component.glyphIndex];
-                if (componentGlyph.points) {
-                  var transformedPoints = transformPoints(componentGlyph.points, component);
-                  glyph.points = glyph.points.concat(transformedPoints);
-                }
-              }
-            }
-            glyph.path = getPath(glyph.points);
-          }
-          return glyphs;
-        }
-        exports.parse = parseGlyfTable;
-      },
-      {
-        '../check': 1,
-        '../glyph': 5,
-        '../parse': 7,
-        '../path': 8
-      }
-    ],
-    13: [
-      function (require, module, exports) {
-        'use strict';
-        var check = check;
-        var parse = parse;
-        function parseTaggedListTable(data, start) {
-          var p = new parse.Parser(data, start);
-          var n = p.parseUShort();
-          var list = [];
-          for (var i = 0; i < n; i++) {
-            list[p.parseTag()] = { offset: p.parseUShort() };
-          }
-          return list;
-        }
-        function parseCoverageTable(data, start) {
-          var p = new parse.Parser(data, start);
-          var format = p.parseUShort();
-          var count = p.parseUShort();
-          if (format === 1) {
-            return p.parseUShortList(count);
-          } else if (format === 2) {
-            var coverage = [];
-            for (; count--;) {
-              var begin = p.parseUShort();
-              var end = p.parseUShort();
-              var index = p.parseUShort();
-              for (var i = begin; i <= end; i++) {
-                coverage[index++] = i;
-              }
-            }
-            return coverage;
-          }
-        }
-        function parseClassDefTable(data, start) {
-          var p = new parse.Parser(data, start);
-          var format = p.parseUShort();
-          if (format === 1) {
-            var startGlyph = p.parseUShort();
-            var glyphCount = p.parseUShort();
-            var classes = p.parseUShortList(glyphCount);
-            return function (glyphID) {
-              return classes[glyphID - startGlyph] || 0;
-            };
-          } else if (format === 2) {
-            var rangeCount = p.parseUShort();
-            var startGlyphs = [];
-            var endGlyphs = [];
-            var classValues = [];
-            for (var i = 0; i < rangeCount; i++) {
-              startGlyphs[i] = p.parseUShort();
-              endGlyphs[i] = p.parseUShort();
-              classValues[i] = p.parseUShort();
-            }
-            return function (glyphID) {
-              var l = 0;
-              var r = startGlyphs.length - 1;
-              while (l < r) {
-                var c = l + r + 1 >> 1;
-                if (glyphID < startGlyphs[c]) {
-                  r = c - 1;
-                } else {
-                  l = c;
-                }
-              }
-              if (startGlyphs[l] <= glyphID && glyphID <= endGlyphs[l]) {
-                return classValues[l] || 0;
-              }
-              return 0;
-            };
-          }
-        }
-        function parsePairPosSubTable(data, start) {
-          var p = new parse.Parser(data, start);
-          var format = p.parseUShort();
-          var coverageOffset = p.parseUShort();
-          var coverage = parseCoverageTable(data, start + coverageOffset);
-          var valueFormat1 = p.parseUShort();
-          var valueFormat2 = p.parseUShort();
-          var value1;
-          var value2;
-          if (valueFormat1 !== 4 || valueFormat2 !== 0)
-            return;
-          var sharedPairSets = {};
-          if (format === 1) {
-            var pairSetCount = p.parseUShort();
-            var pairSet = [];
-            var pairSetOffsets = p.parseOffset16List(pairSetCount);
-            for (var firstGlyph = 0; firstGlyph < pairSetCount; firstGlyph++) {
-              var pairSetOffset = pairSetOffsets[firstGlyph];
-              var sharedPairSet = sharedPairSets[pairSetOffset];
-              if (!sharedPairSet) {
-                sharedPairSet = {};
-                p.relativeOffset = pairSetOffset;
-                var pairValueCount = p.parseUShort();
-                for (; pairValueCount--;) {
-                  var secondGlyph = p.parseUShort();
-                  if (valueFormat1)
-                    value1 = p.parseShort();
-                  if (valueFormat2)
-                    value2 = p.parseShort();
-                  sharedPairSet[secondGlyph] = value1;
-                }
-              }
-              pairSet[coverage[firstGlyph]] = sharedPairSet;
-            }
-            return function (leftGlyph, rightGlyph) {
-              var pairs = pairSet[leftGlyph];
-              if (pairs)
-                return pairs[rightGlyph];
-            };
-          } else if (format === 2) {
-            var classDef1Offset = p.parseUShort();
-            var classDef2Offset = p.parseUShort();
-            var class1Count = p.parseUShort();
-            var class2Count = p.parseUShort();
-            var getClass1 = parseClassDefTable(data, start + classDef1Offset);
-            var getClass2 = parseClassDefTable(data, start + classDef2Offset);
-            var kerningMatrix = [];
-            for (var i = 0; i < class1Count; i++) {
-              var kerningRow = kerningMatrix[i] = [];
-              for (var j = 0; j < class2Count; j++) {
-                if (valueFormat1)
-                  value1 = p.parseShort();
-                if (valueFormat2)
-                  value2 = p.parseShort();
-                kerningRow[j] = value1;
-              }
-            }
-            var covered = {};
-            for (i = 0; i < coverage.length; i++)
-              covered[coverage[i]] = 1;
-            return function (leftGlyph, rightGlyph) {
-              if (!covered[leftGlyph])
-                return;
-              var class1 = getClass1(leftGlyph);
-              var class2 = getClass2(rightGlyph);
-              var kerningRow = kerningMatrix[class1];
-              if (kerningRow) {
-                return kerningRow[class2];
-              }
-            };
-          }
-        }
-        function parseLookupTable(data, start) {
-          var p = new parse.Parser(data, start);
-          var lookupType = p.parseUShort();
-          var lookupFlag = p.parseUShort();
-          var useMarkFilteringSet = lookupFlag & 16;
-          var subTableCount = p.parseUShort();
-          var subTableOffsets = p.parseOffset16List(subTableCount);
-          var table = {
-              lookupType: lookupType,
-              lookupFlag: lookupFlag,
-              markFilteringSet: useMarkFilteringSet ? p.parseUShort() : -1
-            };
-          if (lookupType === 2) {
-            var subtables = [];
-            for (var i = 0; i < subTableCount; i++) {
-              subtables.push(parsePairPosSubTable(data, start + subTableOffsets[i]));
-            }
-            table.getKerningValue = function (leftGlyph, rightGlyph) {
-              for (var i = subtables.length; i--;) {
-                var value = subtables[i](leftGlyph, rightGlyph);
-                if (value !== undefined)
-                  return value;
-              }
-              return 0;
-            };
-          }
-          return table;
-        }
-        function parseGposTable(data, start, font) {
-          var p = new parse.Parser(data, start);
-          var tableVersion = p.parseFixed();
-          check.argument(tableVersion === 1, 'Unsupported GPOS table version.');
-          parseTaggedListTable(data, start + p.parseUShort());
-          parseTaggedListTable(data, start + p.parseUShort());
-          var lookupListOffset = p.parseUShort();
-          p.relativeOffset = lookupListOffset;
-          var lookupCount = p.parseUShort();
-          var lookupTableOffsets = p.parseOffset16List(lookupCount);
-          var lookupListAbsoluteOffset = start + lookupListOffset;
-          for (var i = 0; i < lookupCount; i++) {
-            var table = parseLookupTable(data, lookupListAbsoluteOffset + lookupTableOffsets[i]);
-            if (table.lookupType === 2 && !font.getGposKerningValue)
-              font.getGposKerningValue = table.getKerningValue;
-          }
-        }
-        exports.parse = parseGposTable;
-      },
-      {
-        '../check': 1,
-        '../parse': 7
-      }
-    ],
-    14: [
-      function (require, module, exports) {
-        'use strict';
-        var check = check;
-        var parse = parse;
-        var table = table;
-        function parseHeadTable(data, start) {
-          var head = {};
-          var p = new parse.Parser(data, start);
-          head.version = p.parseVersion();
-          head.fontRevision = Math.round(p.parseFixed() * 1000) / 1000;
-          head.checkSumAdjustment = p.parseULong();
-          head.magicNumber = p.parseULong();
-          check.argument(head.magicNumber === 1594834165, 'Font header has wrong magic number.');
-          head.flags = p.parseUShort();
-          head.unitsPerEm = p.parseUShort();
-          head.created = p.parseLongDateTime();
-          head.modified = p.parseLongDateTime();
-          head.xMin = p.parseShort();
-          head.yMin = p.parseShort();
-          head.xMax = p.parseShort();
-          head.yMax = p.parseShort();
-          head.macStyle = p.parseUShort();
-          head.lowestRecPPEM = p.parseUShort();
-          head.fontDirectionHint = p.parseShort();
-          head.indexToLocFormat = p.parseShort();
-          head.glyphDataFormat = p.parseShort();
-          return head;
-        }
-        function makeHeadTable(options) {
-          return new table.Table('head', [
-            {
-              name: 'version',
-              type: 'FIXED',
-              value: 65536
-            },
-            {
-              name: 'fontRevision',
-              type: 'FIXED',
-              value: 65536
-            },
-            {
-              name: 'checkSumAdjustment',
-              type: 'ULONG',
-              value: 0
-            },
-            {
-              name: 'magicNumber',
-              type: 'ULONG',
-              value: 1594834165
-            },
-            {
-              name: 'flags',
-              type: 'USHORT',
-              value: 0
-            },
-            {
-              name: 'unitsPerEm',
-              type: 'USHORT',
-              value: 1000
-            },
-            {
-              name: 'created',
-              type: 'LONGDATETIME',
-              value: 0
-            },
-            {
-              name: 'modified',
-              type: 'LONGDATETIME',
-              value: 0
-            },
-            {
-              name: 'xMin',
-              type: 'SHORT',
-              value: 0
-            },
-            {
-              name: 'yMin',
-              type: 'SHORT',
-              value: 0
-            },
-            {
-              name: 'xMax',
-              type: 'SHORT',
-              value: 0
-            },
-            {
-              name: 'yMax',
-              type: 'SHORT',
-              value: 0
-            },
-            {
-              name: 'macStyle',
-              type: 'USHORT',
-              value: 0
-            },
-            {
-              name: 'lowestRecPPEM',
-              type: 'USHORT',
-              value: 0
-            },
-            {
-              name: 'fontDirectionHint',
-              type: 'SHORT',
-              value: 2
-            },
-            {
-              name: 'indexToLocFormat',
-              type: 'SHORT',
-              value: 0
-            },
-            {
-              name: 'glyphDataFormat',
-              type: 'SHORT',
-              value: 0
-            }
-          ], options);
-        }
-        exports.parse = parseHeadTable;
-        exports.make = makeHeadTable;
-      },
-      {
-        '../check': 1,
-        '../parse': 7,
-        '../table': 9
-      }
-    ],
-    15: [
-      function (require, module, exports) {
-        'use strict';
-        var parse = parse;
-        var table = table;
-        function parseHheaTable(data, start) {
-          var hhea = {};
-          var p = new parse.Parser(data, start);
-          hhea.version = p.parseVersion();
-          hhea.ascender = p.parseShort();
-          hhea.descender = p.parseShort();
-          hhea.lineGap = p.parseShort();
-          hhea.advanceWidthMax = p.parseUShort();
-          hhea.minLeftSideBearing = p.parseShort();
-          hhea.minRightSideBearing = p.parseShort();
-          hhea.xMaxExtent = p.parseShort();
-          hhea.caretSlopeRise = p.parseShort();
-          hhea.caretSlopeRun = p.parseShort();
-          hhea.caretOffset = p.parseShort();
-          p.relativeOffset += 8;
-          hhea.metricDataFormat = p.parseShort();
-          hhea.numberOfHMetrics = p.parseUShort();
-          return hhea;
-        }
-        function makeHheaTable(options) {
-          return new table.Table('hhea', [
-            {
-              name: 'version',
-              type: 'FIXED',
-              value: 65536
-            },
-            {
-              name: 'ascender',
-              type: 'FWORD',
-              value: 0
-            },
-            {
-              name: 'descender',
-              type: 'FWORD',
-              value: 0
-            },
-            {
-              name: 'lineGap',
-              type: 'FWORD',
-              value: 0
-            },
-            {
-              name: 'advanceWidthMax',
-              type: 'UFWORD',
-              value: 0
-            },
-            {
-              name: 'minLeftSideBearing',
-              type: 'FWORD',
-              value: 0
-            },
-            {
-              name: 'minRightSideBearing',
-              type: 'FWORD',
-              value: 0
-            },
-            {
-              name: 'xMaxExtent',
-              type: 'FWORD',
-              value: 0
-            },
-            {
-              name: 'caretSlopeRise',
-              type: 'SHORT',
-              value: 1
-            },
-            {
-              name: 'caretSlopeRun',
-              type: 'SHORT',
-              value: 0
-            },
-            {
-              name: 'caretOffset',
-              type: 'SHORT',
-              value: 0
-            },
-            {
-              name: 'reserved1',
-              type: 'SHORT',
-              value: 0
-            },
-            {
-              name: 'reserved2',
-              type: 'SHORT',
-              value: 0
-            },
-            {
-              name: 'reserved3',
-              type: 'SHORT',
-              value: 0
-            },
-            {
-              name: 'reserved4',
-              type: 'SHORT',
-              value: 0
-            },
-            {
-              name: 'metricDataFormat',
-              type: 'SHORT',
-              value: 0
-            },
-            {
-              name: 'numberOfHMetrics',
-              type: 'USHORT',
-              value: 0
-            }
-          ], options);
-        }
-        exports.parse = parseHheaTable;
-        exports.make = makeHheaTable;
-      },
-      {
-        '../parse': 7,
-        '../table': 9
-      }
-    ],
-    16: [
-      function (require, module, exports) {
-        'use strict';
-        var parse = parse;
-        var table = table;
-        function parseHmtxTable(data, start, numMetrics, numGlyphs, glyphs) {
-          var advanceWidth;
-          var leftSideBearing;
-          var p = new parse.Parser(data, start);
-          for (var i = 0; i < numGlyphs; i += 1) {
-            if (i < numMetrics) {
-              advanceWidth = p.parseUShort();
-              leftSideBearing = p.parseShort();
-            }
-            var glyph = glyphs[i];
-            glyph.advanceWidth = advanceWidth;
-            glyph.leftSideBearing = leftSideBearing;
-          }
-        }
-        function makeHmtxTable(glyphs) {
-          var t = new table.Table('hmtx', []);
-          for (var i = 0; i < glyphs.length; i += 1) {
-            var glyph = glyphs[i];
-            var advanceWidth = glyph.advanceWidth || 0;
-            var leftSideBearing = glyph.leftSideBearing || 0;
-            t.fields.push({
-              name: 'advanceWidth_' + i,
-              type: 'USHORT',
-              value: advanceWidth
-            });
-            t.fields.push({
-              name: 'leftSideBearing_' + i,
-              type: 'SHORT',
-              value: leftSideBearing
-            });
-          }
-          return t;
-        }
-        exports.parse = parseHmtxTable;
-        exports.make = makeHmtxTable;
-      },
-      {
-        '../parse': 7,
-        '../table': 9
-      }
-    ],
-    17: [
-      function (require, module, exports) {
-        'use strict';
-        var check = check;
-        var parse = parse;
-        function parseKernTable(data, start) {
-          var pairs = {};
-          var p = new parse.Parser(data, start);
-          var tableVersion = p.parseUShort();
-          check.argument(tableVersion === 0, 'Unsupported kern table version.');
-          p.skip('uShort', 1);
-          var subTableVersion = p.parseUShort();
-          check.argument(subTableVersion === 0, 'Unsupported kern sub-table version.');
-          p.skip('uShort', 2);
-          var nPairs = p.parseUShort();
-          p.skip('uShort', 3);
-          for (var i = 0; i < nPairs; i += 1) {
-            var leftIndex = p.parseUShort();
-            var rightIndex = p.parseUShort();
-            var value = p.parseShort();
-            pairs[leftIndex + ',' + rightIndex] = value;
-          }
-          return pairs;
-        }
-        exports.parse = parseKernTable;
-      },
-      {
-        '../check': 1,
-        '../parse': 7
-      }
-    ],
-    18: [
-      function (require, module, exports) {
-        'use strict';
-        var parse = parse;
-        function parseLocaTable(data, start, numGlyphs, shortVersion) {
-          var p = new parse.Parser(data, start);
-          var parseFn = shortVersion ? p.parseUShort : p.parseULong;
-          var glyphOffsets = [];
-          for (var i = 0; i < numGlyphs + 1; i += 1) {
-            var glyphOffset = parseFn.call(p);
-            if (shortVersion) {
-              glyphOffset *= 2;
-            }
-            glyphOffsets.push(glyphOffset);
-          }
-          return glyphOffsets;
-        }
-        exports.parse = parseLocaTable;
-      },
-      { '../parse': 7 }
-    ],
-    19: [
-      function (require, module, exports) {
-        'use strict';
-        var parse = parse;
-        var table = table;
-        function parseMaxpTable(data, start) {
-          var maxp = {};
-          var p = new parse.Parser(data, start);
-          maxp.version = p.parseVersion();
-          maxp.numGlyphs = p.parseUShort();
-          if (maxp.version === 1) {
-            maxp.maxPoints = p.parseUShort();
-            maxp.maxContours = p.parseUShort();
-            maxp.maxCompositePoints = p.parseUShort();
-            maxp.maxCompositeContours = p.parseUShort();
-            maxp.maxZones = p.parseUShort();
-            maxp.maxTwilightPoints = p.parseUShort();
-            maxp.maxStorage = p.parseUShort();
-            maxp.maxFunctionDefs = p.parseUShort();
-            maxp.maxInstructionDefs = p.parseUShort();
-            maxp.maxStackElements = p.parseUShort();
-            maxp.maxSizeOfInstructions = p.parseUShort();
-            maxp.maxComponentElements = p.parseUShort();
-            maxp.maxComponentDepth = p.parseUShort();
-          }
-          return maxp;
-        }
-        function makeMaxpTable(numGlyphs) {
-          return new table.Table('maxp', [
-            {
-              name: 'version',
-              type: 'FIXED',
-              value: 20480
-            },
-            {
-              name: 'numGlyphs',
-              type: 'USHORT',
-              value: numGlyphs
-            }
-          ]);
-        }
-        exports.parse = parseMaxpTable;
-        exports.make = makeMaxpTable;
-      },
-      {
-        '../parse': 7,
-        '../table': 9
-      }
-    ],
-    20: [
-      function (require, module, exports) {
-        'use strict';
-        var encode = types.encode;
-        var parse = parse;
-        var table = table;
-        var nameTableNames = [
-            'copyright',
-            'fontFamily',
-            'fontSubfamily',
-            'uniqueID',
-            'fullName',
-            'version',
-            'postScriptName',
-            'trademark',
-            'manufacturer',
-            'designer',
-            'description',
-            'manufacturerURL',
-            'designerURL',
-            'licence',
-            'licenceURL',
-            'reserved',
-            'preferredFamily',
-            'preferredSubfamily',
-            'compatibleFullName',
-            'sampleText',
-            'postScriptFindFontName',
-            'wwsFamily',
-            'wwsSubfamily'
-          ];
-        function parseNameTable(data, start) {
-          var name = {};
-          var p = new parse.Parser(data, start);
-          name.format = p.parseUShort();
-          var count = p.parseUShort();
-          var stringOffset = p.offset + p.parseUShort();
-          var unknownCount = 0;
-          for (var i = 0; i < count; i++) {
-            var platformID = p.parseUShort();
-            var encodingID = p.parseUShort();
-            var languageID = p.parseUShort();
-            var nameID = p.parseUShort();
-            var property = nameTableNames[nameID];
-            var byteLength = p.parseUShort();
-            var offset = p.parseUShort();
-            if (platformID === 3 && encodingID === 1 && languageID === 1033) {
-              var codePoints = [];
-              var length = byteLength / 2;
-              for (var j = 0; j < length; j++, offset += 2) {
-                codePoints[j] = parse.getShort(data, stringOffset + offset);
-              }
-              var str = String.fromCharCode.apply(null, codePoints);
-              if (property) {
-                name[property] = str;
-              } else {
-                unknownCount++;
-                name['unknown' + unknownCount] = str;
-              }
-            }
-          }
-          if (name.format === 1) {
-            name.langTagCount = p.parseUShort();
-          }
-          return name;
-        }
-        function makeNameRecord(platformID, encodingID, languageID, nameID, length, offset) {
-          return new table.Table('NameRecord', [
-            {
-              name: 'platformID',
-              type: 'USHORT',
-              value: platformID
-            },
-            {
-              name: 'encodingID',
-              type: 'USHORT',
-              value: encodingID
-            },
-            {
-              name: 'languageID',
-              type: 'USHORT',
-              value: languageID
-            },
-            {
-              name: 'nameID',
-              type: 'USHORT',
-              value: nameID
-            },
-            {
-              name: 'length',
-              type: 'USHORT',
-              value: length
-            },
-            {
-              name: 'offset',
-              type: 'USHORT',
-              value: offset
-            }
-          ]);
-        }
-        function addMacintoshNameRecord(t, recordID, s, offset) {
-          var stringBytes = encode.STRING(s);
-          t.records.push(makeNameRecord(1, 0, 0, recordID, stringBytes.length, offset));
-          t.strings.push(stringBytes);
-          offset += stringBytes.length;
-          return offset;
-        }
-        function addWindowsNameRecord(t, recordID, s, offset) {
-          var utf16Bytes = encode.UTF16(s);
-          t.records.push(makeNameRecord(3, 1, 1033, recordID, utf16Bytes.length, offset));
-          t.strings.push(utf16Bytes);
-          offset += utf16Bytes.length;
-          return offset;
-        }
-        function makeNameTable(options) {
-          var t = new table.Table('name', [
-              {
-                name: 'format',
-                type: 'USHORT',
-                value: 0
-              },
-              {
-                name: 'count',
-                type: 'USHORT',
-                value: 0
-              },
-              {
-                name: 'stringOffset',
-                type: 'USHORT',
-                value: 0
-              }
-            ]);
-          t.records = [];
-          t.strings = [];
-          var offset = 0;
-          var i;
-          var s;
-          for (i = 0; i < nameTableNames.length; i += 1) {
-            if (options[nameTableNames[i]] !== undefined) {
-              s = options[nameTableNames[i]];
-              offset = addMacintoshNameRecord(t, i, s, offset);
-            }
-          }
-          for (i = 0; i < nameTableNames.length; i += 1) {
-            if (options[nameTableNames[i]] !== undefined) {
-              s = options[nameTableNames[i]];
-              offset = addWindowsNameRecord(t, i, s, offset);
-            }
-          }
-          t.count = t.records.length;
-          t.stringOffset = 6 + t.count * 12;
-          for (i = 0; i < t.records.length; i += 1) {
-            t.fields.push({
-              name: 'record_' + i,
-              type: 'TABLE',
-              value: t.records[i]
-            });
-          }
-          for (i = 0; i < t.strings.length; i += 1) {
-            t.fields.push({
-              name: 'string_' + i,
-              type: 'LITERAL',
-              value: t.strings[i]
-            });
-          }
-          return t;
-        }
-        exports.parse = parseNameTable;
-        exports.make = makeNameTable;
-      },
-      {
-        '../parse': 7,
-        '../table': 9,
-        '../types': 24
-      }
-    ],
-    21: [
-      function (require, module, exports) {
-        'use strict';
-        var parse = parse;
-        var table = table;
-        var unicodeRanges = [
-            {
-              begin: 0,
-              end: 127
-            },
-            {
-              begin: 128,
-              end: 255
-            },
-            {
-              begin: 256,
-              end: 383
-            },
-            {
-              begin: 384,
-              end: 591
-            },
-            {
-              begin: 592,
-              end: 687
-            },
-            {
-              begin: 688,
-              end: 767
-            },
-            {
-              begin: 768,
-              end: 879
-            },
-            {
-              begin: 880,
-              end: 1023
-            },
-            {
-              begin: 11392,
-              end: 11519
-            },
-            {
-              begin: 1024,
-              end: 1279
-            },
-            {
-              begin: 1328,
-              end: 1423
-            },
-            {
-              begin: 1424,
-              end: 1535
-            },
-            {
-              begin: 42240,
-              end: 42559
-            },
-            {
-              begin: 1536,
-              end: 1791
-            },
-            {
-              begin: 1984,
-              end: 2047
-            },
-            {
-              begin: 2304,
-              end: 2431
-            },
-            {
-              begin: 2432,
-              end: 2559
-            },
-            {
-              begin: 2560,
-              end: 2687
-            },
-            {
-              begin: 2688,
-              end: 2815
-            },
-            {
-              begin: 2816,
-              end: 2943
-            },
-            {
-              begin: 2944,
-              end: 3071
-            },
-            {
-              begin: 3072,
-              end: 3199
-            },
-            {
-              begin: 3200,
-              end: 3327
-            },
-            {
-              begin: 3328,
-              end: 3455
-            },
-            {
-              begin: 3584,
-              end: 3711
-            },
-            {
-              begin: 3712,
-              end: 3839
-            },
-            {
-              begin: 4256,
-              end: 4351
-            },
-            {
-              begin: 6912,
-              end: 7039
-            },
-            {
-              begin: 4352,
-              end: 4607
-            },
-            {
-              begin: 7680,
-              end: 7935
-            },
-            {
-              begin: 7936,
-              end: 8191
-            },
-            {
-              begin: 8192,
-              end: 8303
-            },
-            {
-              begin: 8304,
-              end: 8351
-            },
-            {
-              begin: 8352,
-              end: 8399
-            },
-            {
-              begin: 8400,
-              end: 8447
-            },
-            {
-              begin: 8448,
-              end: 8527
-            },
-            {
-              begin: 8528,
-              end: 8591
-            },
-            {
-              begin: 8592,
-              end: 8703
-            },
-            {
-              begin: 8704,
-              end: 8959
-            },
-            {
-              begin: 8960,
-              end: 9215
-            },
-            {
-              begin: 9216,
-              end: 9279
-            },
-            {
-              begin: 9280,
-              end: 9311
-            },
-            {
-              begin: 9312,
-              end: 9471
-            },
-            {
-              begin: 9472,
-              end: 9599
-            },
-            {
-              begin: 9600,
-              end: 9631
-            },
-            {
-              begin: 9632,
-              end: 9727
-            },
-            {
-              begin: 9728,
-              end: 9983
-            },
-            {
-              begin: 9984,
-              end: 10175
-            },
-            {
-              begin: 12288,
-              end: 12351
-            },
-            {
-              begin: 12352,
-              end: 12447
-            },
-            {
-              begin: 12448,
-              end: 12543
-            },
-            {
-              begin: 12544,
-              end: 12591
-            },
-            {
-              begin: 12592,
-              end: 12687
-            },
-            {
-              begin: 43072,
-              end: 43135
-            },
-            {
-              begin: 12800,
-              end: 13055
-            },
-            {
-              begin: 13056,
-              end: 13311
-            },
-            {
-              begin: 44032,
-              end: 55215
-            },
-            {
-              begin: 55296,
-              end: 57343
-            },
-            {
-              begin: 67840,
-              end: 67871
-            },
-            {
-              begin: 19968,
-              end: 40959
-            },
-            {
-              begin: 57344,
-              end: 63743
-            },
-            {
-              begin: 12736,
-              end: 12783
-            },
-            {
-              begin: 64256,
-              end: 64335
-            },
-            {
-              begin: 64336,
-              end: 65023
-            },
-            {
-              begin: 65056,
-              end: 65071
-            },
-            {
-              begin: 65040,
-              end: 65055
-            },
-            {
-              begin: 65104,
-              end: 65135
-            },
-            {
-              begin: 65136,
-              end: 65279
-            },
-            {
-              begin: 65280,
-              end: 65519
-            },
-            {
-              begin: 65520,
-              end: 65535
-            },
-            {
-              begin: 3840,
-              end: 4095
-            },
-            {
-              begin: 1792,
-              end: 1871
-            },
-            {
-              begin: 1920,
-              end: 1983
-            },
-            {
-              begin: 3456,
-              end: 3583
-            },
-            {
-              begin: 4096,
-              end: 4255
-            },
-            {
-              begin: 4608,
-              end: 4991
-            },
-            {
-              begin: 5024,
-              end: 5119
-            },
-            {
-              begin: 5120,
-              end: 5759
-            },
-            {
-              begin: 5760,
-              end: 5791
-            },
-            {
-              begin: 5792,
-              end: 5887
-            },
-            {
-              begin: 6016,
-              end: 6143
-            },
-            {
-              begin: 6144,
-              end: 6319
-            },
-            {
-              begin: 10240,
-              end: 10495
-            },
-            {
-              begin: 40960,
-              end: 42127
-            },
-            {
-              begin: 5888,
-              end: 5919
-            },
-            {
-              begin: 66304,
-              end: 66351
-            },
-            {
-              begin: 66352,
-              end: 66383
-            },
-            {
-              begin: 66560,
-              end: 66639
-            },
-            {
-              begin: 118784,
-              end: 119039
-            },
-            {
-              begin: 119808,
-              end: 120831
-            },
-            {
-              begin: 1044480,
-              end: 1048573
-            },
-            {
-              begin: 65024,
-              end: 65039
-            },
-            {
-              begin: 917504,
-              end: 917631
-            },
-            {
-              begin: 6400,
-              end: 6479
-            },
-            {
-              begin: 6480,
-              end: 6527
-            },
-            {
-              begin: 6528,
-              end: 6623
-            },
-            {
-              begin: 6656,
-              end: 6687
-            },
-            {
-              begin: 11264,
-              end: 11359
-            },
-            {
-              begin: 11568,
-              end: 11647
-            },
-            {
-              begin: 19904,
-              end: 19967
-            },
-            {
-              begin: 43008,
-              end: 43055
-            },
-            {
-              begin: 65536,
-              end: 65663
-            },
-            {
-              begin: 65856,
-              end: 65935
-            },
-            {
-              begin: 66432,
-              end: 66463
-            },
-            {
-              begin: 66464,
-              end: 66527
-            },
-            {
-              begin: 66640,
-              end: 66687
-            },
-            {
-              begin: 66688,
-              end: 66735
-            },
-            {
-              begin: 67584,
-              end: 67647
-            },
-            {
-              begin: 68096,
-              end: 68191
-            },
-            {
-              begin: 119552,
-              end: 119647
-            },
-            {
-              begin: 73728,
-              end: 74751
-            },
-            {
-              begin: 119648,
-              end: 119679
-            },
-            {
-              begin: 7040,
-              end: 7103
-            },
-            {
-              begin: 7168,
-              end: 7247
-            },
-            {
-              begin: 7248,
-              end: 7295
-            },
-            {
-              begin: 43136,
-              end: 43231
-            },
-            {
-              begin: 43264,
-              end: 43311
-            },
-            {
-              begin: 43312,
-              end: 43359
-            },
-            {
-              begin: 43520,
-              end: 43615
-            },
-            {
-              begin: 65936,
-              end: 65999
-            },
-            {
-              begin: 66000,
-              end: 66047
-            },
-            {
-              begin: 66208,
-              end: 66271
-            },
-            {
-              begin: 127024,
-              end: 127135
-            }
-          ];
-        function getUnicodeRange(unicode) {
-          for (var i = 0; i < unicodeRanges.length; i += 1) {
-            var range = unicodeRanges[i];
-            if (unicode >= range.begin && unicode < range.end) {
-              return i;
-            }
-          }
-          return -1;
-        }
-        function parseOS2Table(data, start) {
-          var os2 = {};
-          var p = new parse.Parser(data, start);
-          os2.version = p.parseUShort();
-          os2.xAvgCharWidth = p.parseShort();
-          os2.usWeightClass = p.parseUShort();
-          os2.usWidthClass = p.parseUShort();
-          os2.fsType = p.parseUShort();
-          os2.ySubscriptXSize = p.parseShort();
-          os2.ySubscriptYSize = p.parseShort();
-          os2.ySubscriptXOffset = p.parseShort();
-          os2.ySubscriptYOffset = p.parseShort();
-          os2.ySuperscriptXSize = p.parseShort();
-          os2.ySuperscriptYSize = p.parseShort();
-          os2.ySuperscriptXOffset = p.parseShort();
-          os2.ySuperscriptYOffset = p.parseShort();
-          os2.yStrikeoutSize = p.parseShort();
-          os2.yStrikeoutPosition = p.parseShort();
-          os2.sFamilyClass = p.parseShort();
-          os2.panose = [];
-          for (var i = 0; i < 10; i++) {
-            os2.panose[i] = p.parseByte();
-          }
-          os2.ulUnicodeRange1 = p.parseULong();
-          os2.ulUnicodeRange2 = p.parseULong();
-          os2.ulUnicodeRange3 = p.parseULong();
-          os2.ulUnicodeRange4 = p.parseULong();
-          os2.achVendID = String.fromCharCode(p.parseByte(), p.parseByte(), p.parseByte(), p.parseByte());
-          os2.fsSelection = p.parseUShort();
-          os2.usFirstCharIndex = p.parseUShort();
-          os2.usLastCharIndex = p.parseUShort();
-          os2.sTypoAscender = p.parseShort();
-          os2.sTypoDescender = p.parseShort();
-          os2.sTypoLineGap = p.parseShort();
-          os2.usWinAscent = p.parseUShort();
-          os2.usWinDescent = p.parseUShort();
-          if (os2.version >= 1) {
-            os2.ulCodePageRange1 = p.parseULong();
-            os2.ulCodePageRange2 = p.parseULong();
-          }
-          if (os2.version >= 2) {
-            os2.sxHeight = p.parseShort();
-            os2.sCapHeight = p.parseShort();
-            os2.usDefaultChar = p.parseUShort();
-            os2.usBreakChar = p.parseUShort();
-            os2.usMaxContent = p.parseUShort();
-          }
-          return os2;
-        }
-        function makeOS2Table(options) {
-          return new table.Table('OS/2', [
-            {
-              name: 'version',
-              type: 'USHORT',
-              value: 3
-            },
-            {
-              name: 'xAvgCharWidth',
-              type: 'SHORT',
-              value: 0
-            },
-            {
-              name: 'usWeightClass',
-              type: 'USHORT',
-              value: 0
-            },
-            {
-              name: 'usWidthClass',
-              type: 'USHORT',
-              value: 0
-            },
-            {
-              name: 'fsType',
-              type: 'USHORT',
-              value: 0
-            },
-            {
-              name: 'ySubscriptXSize',
-              type: 'SHORT',
-              value: 650
-            },
-            {
-              name: 'ySubscriptYSize',
-              type: 'SHORT',
-              value: 699
-            },
-            {
-              name: 'ySubscriptXOffset',
-              type: 'SHORT',
-              value: 0
-            },
-            {
-              name: 'ySubscriptYOffset',
-              type: 'SHORT',
-              value: 140
-            },
-            {
-              name: 'ySuperscriptXSize',
-              type: 'SHORT',
-              value: 650
-            },
-            {
-              name: 'ySuperscriptYSize',
-              type: 'SHORT',
-              value: 699
-            },
-            {
-              name: 'ySuperscriptXOffset',
-              type: 'SHORT',
-              value: 0
-            },
-            {
-              name: 'ySuperscriptYOffset',
-              type: 'SHORT',
-              value: 479
-            },
-            {
-              name: 'yStrikeoutSize',
-              type: 'SHORT',
-              value: 49
-            },
-            {
-              name: 'yStrikeoutPosition',
-              type: 'SHORT',
-              value: 258
-            },
-            {
-              name: 'sFamilyClass',
-              type: 'SHORT',
-              value: 0
-            },
-            {
-              name: 'bFamilyType',
-              type: 'BYTE',
-              value: 0
-            },
-            {
-              name: 'bSerifStyle',
-              type: 'BYTE',
-              value: 0
-            },
-            {
-              name: 'bWeight',
-              type: 'BYTE',
-              value: 0
-            },
-            {
-              name: 'bProportion',
-              type: 'BYTE',
-              value: 0
-            },
-            {
-              name: 'bContrast',
-              type: 'BYTE',
-              value: 0
-            },
-            {
-              name: 'bStrokeVariation',
-              type: 'BYTE',
-              value: 0
-            },
-            {
-              name: 'bArmStyle',
-              type: 'BYTE',
-              value: 0
-            },
-            {
-              name: 'bLetterform',
-              type: 'BYTE',
-              value: 0
-            },
-            {
-              name: 'bMidline',
-              type: 'BYTE',
-              value: 0
-            },
-            {
-              name: 'bXHeight',
-              type: 'BYTE',
-              value: 0
-            },
-            {
-              name: 'ulUnicodeRange1',
-              type: 'ULONG',
-              value: 0
-            },
-            {
-              name: 'ulUnicodeRange2',
-              type: 'ULONG',
-              value: 0
-            },
-            {
-              name: 'ulUnicodeRange3',
-              type: 'ULONG',
-              value: 0
-            },
-            {
-              name: 'ulUnicodeRange4',
-              type: 'ULONG',
-              value: 0
-            },
-            {
-              name: 'achVendID',
-              type: 'CHARARRAY',
-              value: 'XXXX'
-            },
-            {
-              name: 'fsSelection',
-              type: 'USHORT',
-              value: 0
-            },
-            {
-              name: 'usFirstCharIndex',
-              type: 'USHORT',
-              value: 0
-            },
-            {
-              name: 'usLastCharIndex',
-              type: 'USHORT',
-              value: 0
-            },
-            {
-              name: 'sTypoAscender',
-              type: 'SHORT',
-              value: 0
-            },
-            {
-              name: 'sTypoDescender',
-              type: 'SHORT',
-              value: 0
-            },
-            {
-              name: 'sTypoLineGap',
-              type: 'SHORT',
-              value: 0
-            },
-            {
-              name: 'usWinAscent',
-              type: 'USHORT',
-              value: 0
-            },
-            {
-              name: 'usWinDescent',
-              type: 'USHORT',
-              value: 0
-            },
-            {
-              name: 'ulCodePageRange1',
-              type: 'ULONG',
-              value: 0
-            },
-            {
-              name: 'ulCodePageRange2',
-              type: 'ULONG',
-              value: 0
-            },
-            {
-              name: 'sxHeight',
-              type: 'SHORT',
-              value: 0
-            },
-            {
-              name: 'sCapHeight',
-              type: 'SHORT',
-              value: 0
-            },
-            {
-              name: 'usDefaultChar',
-              type: 'USHORT',
-              value: 0
-            },
-            {
-              name: 'usBreakChar',
-              type: 'USHORT',
-              value: 0
-            },
-            {
-              name: 'usMaxContext',
-              type: 'USHORT',
-              value: 0
-            }
-          ], options);
-        }
-        exports.unicodeRanges = unicodeRanges;
-        exports.getUnicodeRange = getUnicodeRange;
-        exports.parse = parseOS2Table;
-        exports.make = makeOS2Table;
-      },
-      {
-        '../parse': 7,
-        '../table': 9
-      }
-    ],
-    22: [
-      function (require, module, exports) {
-        'use strict';
-        var encoding = encoding;
-        var parse = parse;
-        var table = table;
-        function parsePostTable(data, start) {
-          var post = {};
-          var p = new parse.Parser(data, start);
-          var i;
-          post.version = p.parseVersion();
-          post.italicAngle = p.parseFixed();
-          post.underlinePosition = p.parseShort();
-          post.underlineThickness = p.parseShort();
-          post.isFixedPitch = p.parseULong();
-          post.minMemType42 = p.parseULong();
-          post.maxMemType42 = p.parseULong();
-          post.minMemType1 = p.parseULong();
-          post.maxMemType1 = p.parseULong();
-          switch (post.version) {
-          case 1:
-            post.names = encoding.standardNames.slice();
-            break;
-          case 2:
-            post.numberOfGlyphs = p.parseUShort();
-            post.glyphNameIndex = new Array(post.numberOfGlyphs);
-            for (i = 0; i < post.numberOfGlyphs; i++) {
-              post.glyphNameIndex[i] = p.parseUShort();
-            }
-            post.names = [];
-            for (i = 0; i < post.numberOfGlyphs; i++) {
-              if (post.glyphNameIndex[i] >= encoding.standardNames.length) {
-                var nameLength = p.parseChar();
-                post.names.push(p.parseString(nameLength));
-              }
-            }
-            break;
-          case 2.5:
-            post.numberOfGlyphs = p.parseUShort();
-            post.offset = new Array(post.numberOfGlyphs);
-            for (i = 0; i < post.numberOfGlyphs; i++) {
-              post.offset[i] = p.parseChar();
-            }
-            break;
-          }
-          return post;
-        }
-        function makePostTable() {
-          return new table.Table('post', [
-            {
-              name: 'version',
-              type: 'FIXED',
-              value: 196608
-            },
-            {
-              name: 'italicAngle',
-              type: 'FIXED',
-              value: 0
-            },
-            {
-              name: 'underlinePosition',
-              type: 'FWORD',
-              value: 0
-            },
-            {
-              name: 'underlineThickness',
-              type: 'FWORD',
-              value: 0
-            },
-            {
-              name: 'isFixedPitch',
-              type: 'ULONG',
-              value: 0
-            },
-            {
-              name: 'minMemType42',
-              type: 'ULONG',
-              value: 0
-            },
-            {
-              name: 'maxMemType42',
-              type: 'ULONG',
-              value: 0
-            },
-            {
-              name: 'minMemType1',
-              type: 'ULONG',
-              value: 0
-            },
-            {
-              name: 'maxMemType1',
-              type: 'ULONG',
-              value: 0
-            }
-          ]);
-        }
-        exports.parse = parsePostTable;
-        exports.make = makePostTable;
-      },
-      {
-        '../encoding': 3,
-        '../parse': 7,
-        '../table': 9
-      }
-    ],
-    23: [
-      function (require, module, exports) {
-        'use strict';
-        var check = check;
-        var table = table;
-        var cmap = cmap;
-        var cff = cff;
-        var head = head;
-        var hhea = hhea;
-        var hmtx = hmtx;
-        var maxp = maxp;
-        var _name = ;
-        var os2 = os2;
-        var post = post;
-        function log2(v) {
-          return Math.log(v) / Math.log(2) | 0;
-        }
-        function computeCheckSum(bytes) {
-          while (bytes.length % 4 !== 0) {
-            bytes.push(0);
-          }
-          var sum = 0;
-          for (var i = 0; i < bytes.length; i += 4) {
-            sum += (bytes[i] << 24) + (bytes[i + 1] << 16) + (bytes[i + 2] << 8) + bytes[i + 3];
-          }
-          sum %= Math.pow(2, 32);
-          return sum;
-        }
-        function makeTableRecord(tag, checkSum, offset, length) {
-          return new table.Table('Table Record', [
-            {
-              name: 'tag',
-              type: 'TAG',
-              value: tag !== undefined ? tag : ''
-            },
-            {
-              name: 'checkSum',
-              type: 'ULONG',
-              value: checkSum !== undefined ? checkSum : 0
-            },
-            {
-              name: 'offset',
-              type: 'ULONG',
-              value: offset !== undefined ? offset : 0
-            },
-            {
-              name: 'length',
-              type: 'ULONG',
-              value: length !== undefined ? length : 0
-            }
-          ]);
-        }
-        function makeSfntTable(tables) {
-          var sfnt = new table.Table('sfnt', [
-              {
-                name: 'version',
-                type: 'TAG',
-                value: 'OTTO'
-              },
-              {
-                name: 'numTables',
-                type: 'USHORT',
-                value: 0
-              },
-              {
-                name: 'searchRange',
-                type: 'USHORT',
-                value: 0
-              },
-              {
-                name: 'entrySelector',
-                type: 'USHORT',
-                value: 0
-              },
-              {
-                name: 'rangeShift',
-                type: 'USHORT',
-                value: 0
-              }
-            ]);
-          sfnt.tables = tables;
-          sfnt.numTables = tables.length;
-          var highestPowerOf2 = Math.pow(2, log2(sfnt.numTables));
-          sfnt.searchRange = 16 * highestPowerOf2;
-          sfnt.entrySelector = log2(highestPowerOf2);
-          sfnt.rangeShift = sfnt.numTables * 16 - sfnt.searchRange;
-          var recordFields = [];
-          var tableFields = [];
-          var offset = sfnt.sizeOf() + makeTableRecord().sizeOf() * sfnt.numTables;
-          while (offset % 4 !== 0) {
-            offset += 1;
-            tableFields.push({
-              name: 'padding',
-              type: 'BYTE',
-              value: 0
-            });
-          }
-          for (var i = 0; i < tables.length; i += 1) {
-            var t = tables[i];
-            check.argument(t.tableName.length === 4, 'Table name' + t.tableName + ' is invalid.');
-            var tableLength = t.sizeOf();
-            var tableRecord = makeTableRecord(t.tableName, computeCheckSum(t.encode()), offset, tableLength);
-            recordFields.push({
-              name: tableRecord.tag + ' Table Record',
-              type: 'TABLE',
-              value: tableRecord
-            });
-            tableFields.push({
-              name: t.tableName + ' table',
-              type: 'TABLE',
-              value: t
-            });
-            offset += tableLength;
-            check.argument(!isNaN(offset), 'Something went wrong calculating the offset.');
-            while (offset % 4 !== 0) {
-              offset += 1;
-              tableFields.push({
-                name: 'padding',
-                type: 'BYTE',
-                value: 0
-              });
-            }
-          }
-          recordFields.sort(function (r1, r2) {
-            if (r1.value.tag > r2.value.tag) {
-              return 1;
-            } else {
-              return -1;
-            }
-          });
-          sfnt.fields = sfnt.fields.concat(recordFields);
-          sfnt.fields = sfnt.fields.concat(tableFields);
-          return sfnt;
-        }
-        function metricsForChar(font, chars, notFoundMetrics) {
-          for (var i = 0; i < chars.length; i += 1) {
-            var glyphIndex = font.charToGlyphIndex(chars[i]);
-            if (glyphIndex > 0) {
-              var glyph = font.glyphs[glyphIndex];
-              return glyph.getMetrics();
-            }
-          }
-          return notFoundMetrics;
-        }
-        function average(vs) {
-          var sum = 0;
-          for (var i = 0; i < vs.length; i += 1) {
-            sum += vs[i];
-          }
-          return sum / vs.length;
-        }
-        function fontToSfntTable(font) {
-          var xMins = [];
-          var yMins = [];
-          var xMaxs = [];
-          var yMaxs = [];
-          var advanceWidths = [];
-          var leftSideBearings = [];
-          var rightSideBearings = [];
-          var firstCharIndex = null;
-          var lastCharIndex = 0;
-          var ulUnicodeRange1 = 0;
-          var ulUnicodeRange2 = 0;
-          var ulUnicodeRange3 = 0;
-          var ulUnicodeRange4 = 0;
-          for (var i = 0; i < font.glyphs.length; i += 1) {
-            var glyph = font.glyphs[i];
-            var unicode = glyph.unicode | 0;
-            if (firstCharIndex > unicode || firstCharIndex === null) {
-              firstCharIndex = unicode;
-            }
-            if (lastCharIndex < unicode) {
-              lastCharIndex = unicode;
-            }
-            var position = os2.getUnicodeRange(unicode);
-            if (position < 32) {
-              ulUnicodeRange1 |= 1 << position;
-            } else if (position < 64) {
-              ulUnicodeRange2 |= 1 << position - 32;
-            } else if (position < 96) {
-              ulUnicodeRange3 |= 1 << position - 64;
-            } else if (position < 123) {
-              ulUnicodeRange4 |= 1 << position - 96;
-            } else {
-              throw new Error('Unicode ranges bits > 123 are reserved for internal usage');
-            }
-            if (glyph.name === '.notdef')
-              continue;
-            var metrics = glyph.getMetrics();
-            xMins.push(metrics.xMin);
-            yMins.push(metrics.yMin);
-            xMaxs.push(metrics.xMax);
-            yMaxs.push(metrics.yMax);
-            leftSideBearings.push(metrics.leftSideBearing);
-            rightSideBearings.push(metrics.rightSideBearing);
-            advanceWidths.push(glyph.advanceWidth);
-          }
-          var globals = {
-              xMin: Math.min.apply(null, xMins),
-              yMin: Math.min.apply(null, yMins),
-              xMax: Math.max.apply(null, xMaxs),
-              yMax: Math.max.apply(null, yMaxs),
-              advanceWidthMax: Math.max.apply(null, advanceWidths),
-              advanceWidthAvg: average(advanceWidths),
-              minLeftSideBearing: Math.min.apply(null, leftSideBearings),
-              maxLeftSideBearing: Math.max.apply(null, leftSideBearings),
-              minRightSideBearing: Math.min.apply(null, rightSideBearings)
-            };
-          globals.ascender = font.ascender !== undefined ? font.ascender : globals.yMax;
-          globals.descender = font.descender !== undefined ? font.descender : globals.yMin;
-          var headTable = head.make({
-              unitsPerEm: font.unitsPerEm,
-              xMin: globals.xMin,
-              yMin: globals.yMin,
-              xMax: globals.xMax,
-              yMax: globals.yMax
-            });
-          var hheaTable = hhea.make({
-              ascender: globals.ascender,
-              descender: globals.descender,
-              advanceWidthMax: globals.advanceWidthMax,
-              minLeftSideBearing: globals.minLeftSideBearing,
-              minRightSideBearing: globals.minRightSideBearing,
-              xMaxExtent: globals.maxLeftSideBearing + (globals.xMax - globals.xMin),
-              numberOfHMetrics: font.glyphs.length
-            });
-          var maxpTable = maxp.make(font.glyphs.length);
-          var os2Table = os2.make({
-              xAvgCharWidth: Math.round(globals.advanceWidthAvg),
-              usWeightClass: 500,
-              usWidthClass: 5,
-              usFirstCharIndex: firstCharIndex,
-              usLastCharIndex: lastCharIndex,
-              ulUnicodeRange1: ulUnicodeRange1,
-              ulUnicodeRange2: ulUnicodeRange2,
-              ulUnicodeRange3: ulUnicodeRange3,
-              ulUnicodeRange4: ulUnicodeRange4,
-              sTypoAscender: globals.ascender,
-              sTypoDescender: globals.descender,
-              sTypoLineGap: 0,
-              usWinAscent: globals.ascender,
-              usWinDescent: -globals.descender,
-              sxHeight: metricsForChar(font, 'xyvw', { yMax: 0 }).yMax,
-              sCapHeight: metricsForChar(font, 'HIKLEFJMNTZBDPRAGOQSUVWXY', globals).yMax,
-              usBreakChar: font.hasChar(' ') ? 32 : 0
-            });
-          var hmtxTable = hmtx.make(font.glyphs);
-          var cmapTable = cmap.make(font.glyphs);
-          var fullName = font.familyName + ' ' + font.styleName;
-          var postScriptName = font.familyName.replace(/\s/g, '') + '-' + font.styleName;
-          var nameTable = _name.make({
-              copyright: font.copyright,
-              fontFamily: font.familyName,
-              fontSubfamily: font.styleName,
-              uniqueID: font.manufacturer + ':' + fullName,
-              fullName: fullName,
-              version: font.version,
-              postScriptName: postScriptName,
-              trademark: font.trademark,
-              manufacturer: font.manufacturer,
-              designer: font.designer,
-              description: font.description,
-              manufacturerURL: font.manufacturerURL,
-              designerURL: font.designerURL,
-              license: font.license,
-              licenseURL: font.licenseURL,
-              preferredFamily: font.familyName,
-              preferredSubfamily: font.styleName
-            });
-          var postTable = post.make();
-          var cffTable = cff.make(font.glyphs, {
-              version: font.version,
-              fullName: fullName,
-              familyName: font.familyName,
-              weightName: font.styleName,
-              postScriptName: postScriptName
-            });
-          var tables = [
-              headTable,
-              hheaTable,
-              maxpTable,
-              os2Table,
-              nameTable,
-              cmapTable,
-              postTable,
-              cffTable,
-              hmtxTable
-            ];
-          var sfntTable = makeSfntTable(tables);
-          var bytes = sfntTable.encode();
-          var checkSum = computeCheckSum(bytes);
-          var tableFields = sfntTable.fields;
-          var checkSumAdjusted = false;
-          for (i = 0; i < tableFields.length; i += 1) {
-            if (tableFields[i].name === 'head table') {
-              tableFields[i].value.checkSumAdjustment = 2981146554 - checkSum;
-              checkSumAdjusted = true;
-              break;
-            }
-          }
-          if (!checkSumAdjusted) {
-            throw new Error('Could not find head table with checkSum to adjust.');
-          }
-          return sfntTable;
-        }
-        exports.computeCheckSum = computeCheckSum;
-        exports.make = makeSfntTable;
-        exports.fontToTable = fontToSfntTable;
-      },
-      {
-        '../check': 1,
-        '../table': 9,
-        './cff': 10,
-        './cmap': 11,
-        './head': 14,
-        './hhea': 15,
-        './hmtx': 16,
-        './maxp': 19,
-        './name': 20,
-        './os2': 21,
-        './post': 22
-      }
-    ],
-    24: [
-      function (require, module, exports) {
-        'use strict';
-        var check = check;
-        var LIMIT16 = 32768;
-        var LIMIT32 = 2147483648;
-        var decode = {};
-        var encode = {};
-        var sizeOf = {};
-        function constant(v) {
-          return function () {
-            return v;
-          };
-        }
-        encode.BYTE = function (v) {
-          check.argument(v >= 0 && v <= 255, 'Byte value should be between 0 and 255.');
-          return [v];
-        };
-        sizeOf.BYTE = constant(1);
-        encode.CHAR = function (v) {
-          return [v.charCodeAt(0)];
-        };
-        sizeOf.BYTE = constant(1);
-        encode.CHARARRAY = function (v) {
-          var b = [];
-          for (var i = 0; i < v.length; i += 1) {
-            b.push(v.charCodeAt(i));
-          }
-          return b;
-        };
-        sizeOf.CHARARRAY = function (v) {
-          return v.length;
-        };
-        encode.USHORT = function (v) {
-          return [
-            v >> 8 & 255,
-            v & 255
-          ];
-        };
-        sizeOf.USHORT = constant(2);
-        encode.SHORT = function (v) {
-          if (v >= LIMIT16) {
-            v = -(2 * LIMIT16 - v);
-          }
-          return [
-            v >> 8 & 255,
-            v & 255
-          ];
-        };
-        sizeOf.SHORT = constant(2);
-        encode.UINT24 = function (v) {
-          return [
-            v >> 16 & 255,
-            v >> 8 & 255,
-            v & 255
-          ];
-        };
-        sizeOf.UINT24 = constant(3);
-        encode.ULONG = function (v) {
-          return [
-            v >> 24 & 255,
-            v >> 16 & 255,
-            v >> 8 & 255,
-            v & 255
-          ];
-        };
-        sizeOf.ULONG = constant(4);
-        encode.LONG = function (v) {
-          if (v >= LIMIT32) {
-            v = -(2 * LIMIT32 - v);
-          }
-          return [
-            v >> 24 & 255,
-            v >> 16 & 255,
-            v >> 8 & 255,
-            v & 255
-          ];
-        };
-        sizeOf.LONG = constant(4);
-        encode.FIXED = encode.ULONG;
-        sizeOf.FIXED = sizeOf.ULONG;
-        encode.FWORD = encode.SHORT;
-        sizeOf.FWORD = sizeOf.SHORT;
-        encode.UFWORD = encode.USHORT;
-        sizeOf.UFWORD = sizeOf.USHORT;
-        encode.LONGDATETIME = function () {
-          return [
-            0,
-            0,
-            0,
-            0,
-            0,
-            0,
-            0,
-            0
-          ];
-        };
-        sizeOf.LONGDATETIME = constant(8);
-        encode.TAG = function (v) {
-          check.argument(v.length === 4, 'Tag should be exactly 4 ASCII characters.');
-          return [
-            v.charCodeAt(0),
-            v.charCodeAt(1),
-            v.charCodeAt(2),
-            v.charCodeAt(3)
-          ];
-        };
-        sizeOf.TAG = constant(4);
-        encode.Card8 = encode.BYTE;
-        sizeOf.Card8 = sizeOf.BYTE;
-        encode.Card16 = encode.USHORT;
-        sizeOf.Card16 = sizeOf.USHORT;
-        encode.OffSize = encode.BYTE;
-        sizeOf.OffSize = sizeOf.BYTE;
-        encode.SID = encode.USHORT;
-        sizeOf.SID = sizeOf.USHORT;
-        encode.NUMBER = function (v) {
-          if (v >= -107 && v <= 107) {
-            return [v + 139];
-          } else if (v >= 108 && v <= 1131) {
-            v = v - 108;
-            return [
-              (v >> 8) + 247,
-              v & 255
-            ];
-          } else if (v >= -1131 && v <= -108) {
-            v = -v - 108;
-            return [
-              (v >> 8) + 251,
-              v & 255
-            ];
-          } else if (v >= -32768 && v <= 32767) {
-            return encode.NUMBER16(v);
-          } else {
-            return encode.NUMBER32(v);
-          }
-        };
-        sizeOf.NUMBER = function (v) {
-          return encode.NUMBER(v).length;
-        };
-        encode.NUMBER16 = function (v) {
-          return [
-            28,
-            v >> 8 & 255,
-            v & 255
-          ];
-        };
-        sizeOf.NUMBER16 = constant(2);
-        encode.NUMBER32 = function (v) {
-          return [
-            29,
-            v >> 24 & 255,
-            v >> 16 & 255,
-            v >> 8 & 255,
-            v & 255
-          ];
-        };
-        sizeOf.NUMBER32 = constant(4);
-        encode.NAME = encode.CHARARRAY;
-        sizeOf.NAME = sizeOf.CHARARRAY;
-        encode.STRING = encode.CHARARRAY;
-        sizeOf.STRING = sizeOf.CHARARRAY;
-        encode.UTF16 = function (v) {
-          var b = [];
-          for (var i = 0; i < v.length; i += 1) {
-            b.push(0);
-            b.push(v.charCodeAt(i));
-          }
-          return b;
-        };
-        sizeOf.UTF16 = function (v) {
-          return v.length * 2;
-        };
-        encode.INDEX = function (l) {
-          var i;
-          var offset = 1;
-          var offsets = [offset];
-          var data = [];
-          var dataSize = 0;
-          for (i = 0; i < l.length; i += 1) {
-            var v = encode.OBJECT(l[i]);
-            Array.prototype.push.apply(data, v);
-            dataSize += v.length;
-            offset += v.length;
-            offsets.push(offset);
-          }
-          if (data.length === 0) {
-            return [
-              0,
-              0
-            ];
-          }
-          var encodedOffsets = [];
-          var offSize = 1 + Math.floor(Math.log(dataSize) / Math.log(2)) / 8 | 0;
-          var offsetEncoder = [
-              undefined,
-              encode.BYTE,
-              encode.USHORT,
-              encode.UINT24,
-              encode.ULONG
-            ][offSize];
-          for (i = 0; i < offsets.length; i += 1) {
-            var encodedOffset = offsetEncoder(offsets[i]);
-            Array.prototype.push.apply(encodedOffsets, encodedOffset);
-          }
-          return Array.prototype.concat(encode.Card16(l.length), encode.OffSize(offSize), encodedOffsets, data);
-        };
-        sizeOf.INDEX = function (v) {
-          return encode.INDEX(v).length;
-        };
-        encode.DICT = function (m) {
-          var d = [];
-          var keys = Object.keys(m);
-          var length = keys.length;
-          for (var i = 0; i < length; i += 1) {
-            var k = parseInt(keys[i], 0);
-            var v = m[k];
-            d = d.concat(encode.OPERAND(v.value, v.type));
-            d = d.concat(encode.OPERATOR(k));
-          }
-          return d;
-        };
-        sizeOf.DICT = function (m) {
-          return encode.DICT(m).length;
-        };
-        encode.OPERATOR = function (v) {
-          if (v < 1200) {
-            return [v];
-          } else {
-            return [
-              12,
-              v - 1200
-            ];
-          }
-        };
-        encode.OPERAND = function (v, type) {
-          var d = [];
-          if (Array.isArray(type)) {
-            for (var i = 0; i < type.length; i += 1) {
-              check.argument(v.length === type.length, 'Not enough arguments given for type' + type);
-              d = d.concat(encode.OPERAND(v[i], type[i]));
-            }
-          } else {
-            if (type === 'SID') {
-              d = d.concat(encode.NUMBER(v));
-            } else if (type === 'offset') {
-              d = d.concat(encode.NUMBER32(v));
-            } else {
-              d = d.concat(encode.NUMBER(v));
-            }
-          }
-          return d;
-        };
-        encode.OP = encode.BYTE;
-        sizeOf.OP = sizeOf.BYTE;
-        var wmm = typeof WeakMap === 'function' && new WeakMap();
-        encode.CHARSTRING = function (ops) {
-          if (wmm && wmm.has(ops)) {
-            return wmm.get(ops);
-          }
-          var d = [];
-          var length = ops.length;
-          for (var i = 0; i < length; i += 1) {
-            var op = ops[i];
-            d = d.concat(encode[op.type](op.value));
-          }
-          if (wmm) {
-            wmm.set(ops, d);
-          }
-          return d;
-        };
-        sizeOf.CHARSTRING = function (ops) {
-          return encode.CHARSTRING(ops).length;
-        };
-        encode.OBJECT = function (v) {
-          var encodingFunction = encode[v.type];
-          check.argument(encodingFunction !== undefined, 'No encoding function for type ' + v.type);
-          return encodingFunction(v.value);
-        };
-        encode.TABLE = function (table) {
-          var d = [];
-          var length = table.fields.length;
-          for (var i = 0; i < length; i += 1) {
-            var field = table.fields[i];
-            var encodingFunction = encode[field.type];
-            check.argument(encodingFunction !== undefined, 'No encoding function for field type ' + field.type);
-            var value = table[field.name];
-            if (value === undefined) {
-              value = field.value;
-            }
-            var bytes = encodingFunction(value);
-            d = d.concat(bytes);
-          }
-          return d;
-        };
-        encode.LITERAL = function (v) {
-          return v;
-        };
-        sizeOf.LITERAL = function (v) {
-          return v.length;
-        };
-        exports.decode = decode;
-        exports.encode = encode;
-        exports.sizeOf = sizeOf;
-      },
-      { './check': 1 }
-    ]
-  }, {}, [6])(6);
-}));
 amdclean['outputfiles'] = function (require, core) {
   'use strict';
   var p5 = core;
@@ -12119,7 +5874,7 @@
   };
   return p5;
 }({}, amdclean['core']);
-amdclean['src_app'] = function (require, core, p5Color, p5Element, p5Graphics, p5Image, p5File, p5Vector, p5TableRow, p5Table, colorcreating_reading, colorsetting, constants, dataconversion, dataarray_functions, datastring_functions, environment, imageimage, imageloading_displaying, imagepixels, inputfiles, inputkeyboard, inputacceleration, inputmouse, inputtime_date, inputtouch, mathmath, mathcalculation, mathrandom, mathnoise, mathtrigonometry, opentype, outputfiles, outputimage, outputtext_area, renderingrendering, shape2d_primitives, shapeattributes, shapecurves, shapevertex, structure, transform, typographyattributes, typographyloading_displaying) {
+amdclean['src_app'] = function (require, core, p5Color, p5Element, p5Graphics, p5Image, p5File, p5Vector, p5TableRow, p5Table, colorcreating_reading, colorsetting, constants, dataconversion, dataarray_functions, datastring_functions, environment, imageimage, imageloading_displaying, imagepixels, inputfiles, inputkeyboard, inputacceleration, inputmouse, inputtime_date, inputtouch, mathmath, mathcalculation, mathrandom, mathnoise, mathtrigonometry, outputfiles, outputimage, outputtext_area, renderingrendering, shape2d_primitives, shapeattributes, shapecurves, shapevertex, structure, transform, typographyattributes, typographyloading_displaying) {
   'use strict';
   var p5 = core;
   var _globalInit = function () {
@@ -12135,6 +5890,6 @@
     window.addEventListener('load', _globalInit, false);
   }
   return p5;
-}({}, amdclean['core'], amdclean['p5Color'], amdclean['p5Element'], amdclean['p5Graphics'], amdclean['p5Image'], amdclean['p5File'], amdclean['p5Vector'], amdclean['p5TableRow'], amdclean['p5Table'], amdclean['colorcreating_reading'], amdclean['colorsetting'], amdclean['constants'], amdclean['dataconversion'], amdclean['dataarray_functions'], amdclean['datastring_functions'], amdclean['environment'], amdclean['imageimage'], amdclean['imageloading_displaying'], amdclean['imagepixels'], amdclean['inputfiles'], amdclean['inputkeyboard'], amdclean['inputacceleration'], amdclean['inputmouse'], amdclean['inputtime_date'], amdclean['inputtouch'], amdclean['mathmath'], amdclean['mathcalculation'], amdclean['mathrandom'], amdclean['mathnoise'], amdclean['mathtrigonometry'], amdclean['opentype'], amdclean['outputfiles'], amdclean['outputimage'], amdclean['outputtext_area'], amdclean['renderingrendering'], amdclean['shape2d_primitives'], amdclean['shapeattributes'], amdclean['shapecurves'], amdclean['shapevertex'], amdclean['structure'], amdclean['transform'], amdclean['typographyattributes'], amdclean['typographyloading_displaying']);
+}({}, amdclean['core'], amdclean['p5Color'], amdclean['p5Element'], amdclean['p5Graphics'], amdclean['p5Image'], amdclean['p5File'], amdclean['p5Vector'], amdclean['p5TableRow'], amdclean['p5Table'], amdclean['colorcreating_reading'], amdclean['colorsetting'], amdclean['constants'], amdclean['dataconversion'], amdclean['dataarray_functions'], amdclean['datastring_functions'], amdclean['environment'], amdclean['imageimage'], amdclean['imageloading_displaying'], amdclean['imagepixels'], amdclean['inputfiles'], amdclean['inputkeyboard'], amdclean['inputacceleration'], amdclean['inputmouse'], amdclean['inputtime_date'], amdclean['inputtouch'], amdclean['mathmath'], amdclean['mathcalculation'], amdclean['mathrandom'], amdclean['mathnoise'], amdclean['mathtrigonometry'], amdclean['outputfiles'], amdclean['outputimage'], amdclean['outputtext_area'], amdclean['renderingrendering'], amdclean['shape2d_primitives'], amdclean['shapeattributes'], amdclean['shapecurves'], amdclean['shapevertex'], amdclean['structure'], amdclean['transform'], amdclean['typographyattributes'], amdclean['typographyloading_displaying']);
 return amdclean['src_app'];
 }));