/**
 * @module Environment
 * @submodule Environment
 * @for p5
 * @requires core
 * @requires constants
 */

'use strict';

var p5 = require('./core');
var C = require('./constants');

var standardCursors = [C.ARROW, C.CROSS, C.HAND, C.MOVE, C.TEXT, C.WAIT];

p5.prototype._frameRate = 0;
p5.prototype._lastFrameTime = window.performance.now();
p5.prototype._targetFrameRate = 60;

var _windowPrint = window.print;


if (window.console && console.log) {
  /**
   * The print() function writes to the console area of your browser.
   * This function is often helpful for looking at the data a program is
   * producing. This function creates a new line of text for each call to
   * the function. Individual elements can be
   * separated with quotes ("") and joined with the addition operator (+).
   * <br><br>
   * While print() is similar to console.log(), it does not directly map to
   * it in order to simulate easier to understand behavior than
   * console.log(). Due to this, it is slower. For fastest results, use
   * console.log().
   *
   * @method print
   * @param {Any} contents any combination of Number, String, Object, Boolean,
   *                       Array to print
   * @example
   * <div><code class='norender'>
   * var x = 10;
   * print("The value of x is " + x);
   * // prints "The value of x is 10"
   * </code></div>
   * @alt
   * default grey canvas
   */
  // Converts passed args into a string and then parses that string to
  // simulate synchronous behavior. This is a hack and is gross.
  // Since this will not work on all objects, particularly circular
  // structures, simply console.log() on error.
  p5.prototype.print = function(args) {
    try {
      if (arguments.length === 0) {
        _windowPrint();
      }
      else if (arguments.length > 1) {
        console.log.apply(console, arguments);
      } else {
        var newArgs = JSON.parse(JSON.stringify(args));
        console.log(newArgs);
      }
    } catch(err) {
      console.log(args);
    }
  };
} else {
  p5.prototype.print = function() {};
}


/**
 * The system variable frameCount contains the number of frames that have
 * been displayed since the program started. Inside setup() the value is 0,
 * after the first iteration of draw it is 1, etc.
 *
 * @property frameCount
 * @example
 *   <div><code>
 *     function setup() {
 *       frameRate(30);
 *       textSize(20);
 *       textSize(30);
 *       textAlign(CENTER);
 *     }
 *
 *     function draw() {
 *       background(200);
 *       text(frameCount, width/2, height/2);
 *     }
 *   </code></div>
 *
 * @alt
 * numbers rapidly counting upward with frame count set to 30.
 *
 */
p5.prototype.frameCount = 0;

/**
 * Confirms if the window a p5.js program is in is "focused," meaning that
 * the sketch will accept mouse or keyboard input. This variable is
 * "true" if the window is focused and "false" if not.
 *
 * @property focused
 * @example
 * <div><code>
 * // To demonstrate, put two windows side by side.
 * // Click on the window that the p5 sketch isn't in!
 * function draw() {
 *   background(200);
 *   noStroke();
 *   fill(0, 200, 0);
 *   ellipse(25, 25, 50, 50);
 *
 *   if (!focused) {  // or "if (focused === false)"
 *     stroke(200,0,0);
 *     line(0, 0, 100, 100);
 *     line(100, 0, 0, 100);
 *   }
 * }
 * </code></div>
 *
 * @alt
 * green 50x50 ellipse at top left. Red X covers canvas when page focus changes
 *
 */
p5.prototype.focused = (document.hasFocus());

/**
 * Sets the cursor to a predefined symbol or an image, or makes it visible
 * if already hidden. If you are trying to set an image as the cursor, the
 * recommended size is 16x16 or 32x32 pixels. It is not possible to load an
 * image as the cursor if you are exporting your program for the Web, and not
 * all MODES work with all browsers. The values for parameters x and y must
 * be less than the dimensions of the image.
 *
 * @method cursor
 * @param {Number/Constant} type either ARROW, CROSS, HAND, MOVE, TEXT, or
 *                               WAIT, or path for image
 * @param {Number}          [x]  the horizontal active spot of the cursor
 * @param {Number}          [y]  the vertical active spot of the cursor
 * @example
 * <div><code>
 * // Move the mouse left and right across the image
 * // to see the cursor change from a cross to a hand
 * function draw() {
 *   line(width/2, 0, width/2, height);
 *   if (mouseX < 50) {
 *     cursor(CROSS);
 *   } else {
 *     cursor(HAND);
 *   }
 * }
 * </code></div>
 *
 * @alt
 * horizontal line divides canvas. cursor on left is a cross, right is hand.
 *
 */
p5.prototype.cursor = function(type, x, y) {
  var cursor = 'auto';
  var canvas = this._curElement.elt;
  if (standardCursors.indexOf(type) > -1) {
    // Standard css cursor
    cursor = type;
  } else if (typeof type === 'string') {
    var coords = '';
    if (x && y && (typeof x === 'number' && typeof y === 'number')) {
      // Note that x and y values must be unit-less positive integers < 32
      // https://developer.mozilla.org/en-US/docs/Web/CSS/cursor
      coords = x + ' ' + y;
    }
<<<<<<< HEAD
    if (type.substring(0, 7) === 'http://' ||
        type.substring(0, 8) === 'https://') {
=======
    if ((type.substring(0, 7) === 'http://') ||
        (type.substring(0, 8) === 'https://')) {
>>>>>>> a69a4bde
      // Image (absolute url)
      cursor = 'url(' + type + ') ' + coords + ', auto';
    } else if (/\.(cur|jpg|jpeg|gif|png|CUR|JPG|JPEG|GIF|PNG)$/.test(type)) {
      // Image file (relative path) - Separated for performance reasons
      cursor = 'url(' + type + ') ' + coords + ', auto';
    } else {
      // Any valid string for the css cursor property
      cursor = type;
    }
  }
  canvas.style.cursor = cursor;
};

/**
 * Specifies the number of frames to be displayed every second. For example,
 * the function call frameRate(30) will attempt to refresh 30 times a second.
 * If the processor is not fast enough to maintain the specified rate, the
 * frame rate will not be achieved. Setting the frame rate within setup() is
 * recommended. The default rate is 60 frames per second. This is the same as
 * setFrameRate(val).
 * <br><br>
 * Calling frameRate() with no arguments returns the current framerate. This
 * is the same as getFrameRate().
 * <br><br>
 * Calling frameRate() with arguments that are not of the type numbers
 * or are non positive also returns current framerate.
 *
 * @method frameRate
 * @param  {Number} [fps] number of frames to be displayed every second
 * @return {Number}       current frameRate
 * @example
 *
 * <div><code>
 * var rectX = 0;
 * var fr = 30; //starting FPS
 * var clr;
 *
 * function setup() {
 *   background(200);
 *   frameRate(fr); // Attempt to refresh at starting FPS
 *   clr = color(255,0,0);
 * }
 *
 * function draw() {
 *   background(200);
 *   rectX = rectX += 1; // Move Rectangle
 *
 *   if (rectX >= width) { // If you go off screen.
 *     if (fr == 30) {
 *       clr = color(0,0,255);
 *       fr = 10;
 *       frameRate(fr); // make frameRate 10 FPS
 *     } else {
 *       clr = color(255,0,0);
 *       fr = 30;
 *       frameRate(fr); // make frameRate 30 FPS
 *     }
 *     rectX = 0;
 *   }
 *   fill(clr);
 *   rect(rectX, 40, 20,20);
 * }
 * </div></code>
 *
 * @alt
 * blue rect moves left to right, followed by red rect moving faster. Loops.
 *
 */
p5.prototype.frameRate = function(fps) {
  if (typeof fps !== 'number' || fps <= 0) {
    return this._frameRate;
  } else {
    this._setProperty('_targetFrameRate', fps);
    this._runFrames();
    return this;
  }
};
/**
 * Returns the current framerate.
 *
 * @return {Number} current frameRate
 */
p5.prototype.getFrameRate = function() {
  return this.frameRate();
};

/**
 * Specifies the number of frames to be displayed every second. For example,
 * the function call frameRate(30) will attempt to refresh 30 times a second.
 * If the processor is not fast enough to maintain the specified rate, the
 * frame rate will not be achieved. Setting the frame rate within setup() is
 * recommended. The default rate is 60 frames per second.
 *
 * Calling frameRate() with no arguments returns the current framerate.
 *
 * @param {Number} [fps] number of frames to be displayed every second
 */
p5.prototype.setFrameRate = function(fps) {
  return this.frameRate(fps);
};

/**
 * Hides the cursor from view.
 *
 * @method noCursor
 * @example
 * <div><code>
 * function setup() {
 *   noCursor();
 * }
 *
 * function draw() {
 *   background(200);
 *   ellipse(mouseX, mouseY, 10, 10);
 * }
 * </code></div>
 *
 *
 * @alt
 * cursor becomes 10x 10 white ellipse the moves with mouse x and y.
 *
 */
p5.prototype.noCursor = function() {
  this._curElement.elt.style.cursor = 'none';
};


/**
 * System variable that stores the width of the entire screen display. This
 * is used to run a full-screen program on any display size.
 *
 * @property displayWidth
 * @example
 * <div class="norender"><code>
 * createCanvas(displayWidth, displayHeight);
 * </code></div>
 *
 * @alt
 * cursor becomes 10x 10 white ellipse the moves with mouse x and y.
 *
 */
p5.prototype.displayWidth = screen.width;

/**
 * System variable that stores the height of the entire screen display. This
 * is used to run a full-screen program on any display size.
 *
 * @property displayHeight
 * @example
 * <div class="norender"><code>
 * createCanvas(displayWidth, displayHeight);
 * </code></div>
 *
 * @alt
 * no display.
 *
 */
p5.prototype.displayHeight = screen.height;

/**
 * System variable that stores the width of the inner window, it maps to
 * window.innerWidth.
 *
 * @property windowWidth
 * @example
 * <div class="norender"><code>
 * createCanvas(windowWidth, windowHeight);
 * </code></div>
 *
 * @alt
 * no display.
 *
 */
p5.prototype.windowWidth = getWindowWidth();
/**
 * System variable that stores the height of the inner window, it maps to
 * window.innerHeight.
 *
 * @property windowHeight
 * @example
 * <div class="norender"><code>
 * createCanvas(windowWidth, windowHeight);
 * </code></div>
*@alt
 * no display.
 *
*/
p5.prototype.windowHeight = getWindowHeight();

/**
 * The windowResized() function is called once every time the browser window
 * is resized. This is a good place to resize the canvas or do any other
 * adjustments to accommodate the new window size.
 *
 * @method windowResized
 * @example
 * <div class="norender"><code>
 * function setup() {
 *   createCanvas(windowWidth, windowHeight);
 * }
 *
 * function draw() {
 *  background(0, 100, 200);
 * }
 *
 * function windowResized() {
 *   resizeCanvas(windowWidth, windowHeight);
 * }
 * </code></div>
 * @alt
 * no display.
 */
p5.prototype._onresize = function(e){
  this._setProperty('windowWidth', getWindowWidth());
  this._setProperty('windowHeight', getWindowHeight());
  var context = this._isGlobal ? window : this;
  var executeDefault;
  if (typeof context.windowResized === 'function') {
    executeDefault = context.windowResized(e);
    if (executeDefault !== undefined && !executeDefault) {
      e.preventDefault();
    }
  }
};

function getWindowWidth() {
  return window.innerWidth ||
         document.documentElement && document.documentElement.clientWidth ||
         document.body && document.body.clientWidth ||
         0;
}

function getWindowHeight() {
  return window.innerHeight ||
         document.documentElement && document.documentElement.clientHeight ||
         document.body && document.body.clientHeight ||
         0;
}

/**
 * System variable that stores the width of the drawing canvas. This value
 * is set by the first parameter of the createCanvas() function.
 * For example, the function call createCanvas(320, 240) sets the width
 * variable to the value 320. The value of width defaults to 100 if
 * createCanvas() is not used in a program.
 *
 * @property width
 */
p5.prototype.width = 0;

/**
 * System variable that stores the height of the drawing canvas. This value
 * is set by the second parameter of the createCanvas() function. For
 * example, the function call createCanvas(320, 240) sets the height
 * variable to the value 240. The value of height defaults to 100 if
 * createCanvas() is not used in a program.
 *
 * @property height
 */
p5.prototype.height = 0;

/**
 * If argument is given, sets the sketch to fullscreen or not based on the
 * value of the argument. If no argument is given, returns the current
 * fullscreen state. Note that due to browser restrictions this can only
 * be called on user input, for example, on mouse press like the example
 * below.
 *
 * @method fullscreen
 * @param  {Boolean} [val] whether the sketch should be in fullscreen mode
 * or not
 * @return {Boolean} current fullscreen state
 * @example
 * <div>
 * <code>
 * // Clicking in the box toggles fullscreen on and off.
 * function setup() {
 *   background(200);
 * }
 * function mousePressed() {
 *   if (mouseX > 0 && mouseX < 100 && mouseY > 0 && mouseY < 100) {
 *     var fs = fullscreen();
 *     fullscreen(!fs);
 *   }
 * }
 * </code>
 * </div>
 *
 * @alt
 * no display.
 *
 */
p5.prototype.fullscreen = function(val) {
  // no arguments, return fullscreen or not
  if (typeof val === 'undefined') {
    return document.fullscreenElement ||
           document.webkitFullscreenElement ||
           document.mozFullScreenElement ||
           document.msFullscreenElement;
  } else { // otherwise set to fullscreen or not
    if (val) {
      launchFullscreen(document.documentElement);
    } else {
      exitFullscreen();
    }
  }
};

/**
 * Sets the pixel scaling for high pixel density displays. By default
 * pixel density is set to match display density, call pixelDensity(1)
 * to turn this off. Calling pixelDensity() with no arguments returns
 * the current pixel density of the sketch.
 *
 *
 * @method pixelDensity
 * @param  {Number} [val] whether or how much the sketch should scale
 * @returns {Number} current pixel density of the sketch
 * @example
 * <div>
 * <code>
 * function setup() {
 *   pixelDensity(1);
 *   createCanvas(100, 100);
 *   background(200);
 *   ellipse(width/2, height/2, 50, 50);
 * }
 * </code>
 * </div>
 * <div>
 * <code>
 * function setup() {
 *   pixelDensity(3.0);
 *   createCanvas(100, 100);
 *   background(200);
 *   ellipse(width/2, height/2, 50, 50);
 * }
 * </code>
 * </div>
 *
 * @alt
 * fuzzy 50x50 white ellipse with black outline in center of canvas.
 * sharp 50x50 white ellipse with black outline in center of canvas.
 */
p5.prototype.pixelDensity = function(val) {
  if (typeof val === 'number') {
    this._pixelDensity = val;
  } else {
    return this._pixelDensity;
  }
  this.resizeCanvas(this.width, this.height, true);
};

/**
 * Returns the pixel density of the current display the sketch is running on.
 *
 * @method displayDensity
 * @returns {Number} current pixel density of the display
 * @example
 * <div>
 * <code>
 * function setup() {
 *   var density = displayDensity();
 *   pixelDensity(density);
 *   createCanvas(100, 100);
 *   background(200);
 *   ellipse(width/2, height/2, 50, 50);
 * }
 * </code>
 * </div>
 *
 * @alt
 * 50x50 white ellipse with black outline in center of canvas.
 */
p5.prototype.displayDensity = function() {
  return window.devicePixelRatio;
};

function launchFullscreen(element) {
  var enabled = document.fullscreenEnabled ||
                document.webkitFullscreenEnabled ||
                document.mozFullScreenEnabled ||
                document.msFullscreenEnabled;
  if (!enabled) {
    throw new Error('Fullscreen not enabled in this browser.');
  }
  if(element.requestFullscreen) {
    element.requestFullscreen();
  } else if(element.mozRequestFullScreen) {
    element.mozRequestFullScreen();
  } else if(element.webkitRequestFullscreen) {
    element.webkitRequestFullscreen();
  } else if(element.msRequestFullscreen) {
    element.msRequestFullscreen();
  }
}

function exitFullscreen() {
  if(document.exitFullscreen) {
    document.exitFullscreen();
  } else if(document.mozCancelFullScreen) {
    document.mozCancelFullScreen();
  } else if(document.webkitExitFullscreen) {
    document.webkitExitFullscreen();
  } else if (document.msExitFullscreen) {
    document.msExitFullscreen();
  }
}


/**
 * Gets the current URL.
 * @method getURL
 * @return {String} url
 * @example
 * <div>
 * <code>
 * var url;
 * var x = 100;
 *
 * function setup() {
 *   fill(0);
 *   noStroke();
 *   url = getURL();
 * }
 *
 * function draw() {
 *   background(200);
 *   text(url, x, height/2);
 *   x--;
 * }
 * </code>
 * </div>
 *
 * @alt
 * current url (http://p5js.org/reference/#/p5/getURL) moves right to left.
 *
 */
p5.prototype.getURL = function() {
  return location.href;
};
/**
 * Gets the current URL path as an array.
 * @method getURLPath
 * @return {Array} path components
 * @example
 * <div class='norender'><code>
 * function setup() {
 *   var urlPath = getURLPath();
 *   for (var i=0; i&lt;urlPath.length; i++) {
 *     text(urlPath[i], 10, i*20+20);
 *   }
 * }
 * </code></div>
 *
 * @alt
 *no display
 *
 */
p5.prototype.getURLPath = function() {
  return location.pathname.split('/').filter(function(v){return v!=='';});
};
/**
 * Gets the current URL params as an Object.
 * @method getURLParams
 * @return {Object} URL params
 * @example
 * <div class='norender'>
 * <code>
 * // Example: http://p5js.org?year=2014&month=May&day=15
 *
 * function setup() {
 *   var params = getURLParams();
 *   text(params.day, 10, 20);
 *   text(params.month, 10, 40);
 *   text(params.year, 10, 60);
 * }
 * </code>
 * </div>
 * @alt
 * no display.
 *
 */
p5.prototype.getURLParams = function() {
  var re = /[?&]([^&=]+)(?:[&=])([^&=]+)/gim;
  var m;
  var v={};
  while ((m = re.exec(location.search)) != null) {
    if (m.index === re.lastIndex) {
      re.lastIndex++;
    }
    v[m[1]]=m[2];
  }
  return v;
};

module.exports = p5;<|MERGE_RESOLUTION|>--- conflicted
+++ resolved
@@ -170,13 +170,8 @@
       // https://developer.mozilla.org/en-US/docs/Web/CSS/cursor
       coords = x + ' ' + y;
     }
-<<<<<<< HEAD
-    if (type.substring(0, 7) === 'http://' ||
-        type.substring(0, 8) === 'https://') {
-=======
     if ((type.substring(0, 7) === 'http://') ||
         (type.substring(0, 8) === 'https://')) {
->>>>>>> a69a4bde
       // Image (absolute url)
       cursor = 'url(' + type + ') ' + coords + ', auto';
     } else if (/\.(cur|jpg|jpeg|gif|png|CUR|JPG|JPEG|GIF|PNG)$/.test(type)) {
