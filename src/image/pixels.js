/**
 * @module Image
 * @submodule Pixels
 * @for p5
 * @requires core
 */

'use strict';

var p5 = require('../core/core');
var Filters = require('./filters');
require('../color/p5.Color');

/**
 * <a href='https://developer.mozilla.org/en-US/docs/Web/JavaScript/Reference
 * /Global_Objects/Uint8ClampedArray' target='_blank'>Uint8ClampedArray</a>
 * containing the values for all the pixels in the display window.
 * These values are numbers. This array is the size (include an appropriate
 * factor for pixelDensity) of the display window x4,
 * representing the R, G, B, A values in order for each pixel, moving from
 * left to right across each row, then down each column. Retina and other
 * high density displays will have more pixels[] (by a factor of
 * pixelDensity^2).
 * For example, if the image is 100x100 pixels, there will be 40,000. On a
 * retina display, there will be 160,000.
 * <br><br>
 * The first four values (indices 0-3) in the array will be the R, G, B, A
 * values of the pixel at (0, 0). The second four values (indices 4-7) will
 * contain the R, G, B, A values of the pixel at (1, 0). More generally, to
 * set values for a pixel at (x, y):
 * ```javascript
 * var d = pixelDensity();
 * for (var i = 0; i < d; i++) {
 *   for (var j = 0; j < d; j++) {
 *     // loop over
 *     idx = 4 * ((y * d + j) * width * d + (x * d + i));
 *     pixels[idx] = r;
 *     pixels[idx+1] = g;
 *     pixels[idx+2] = b;
 *     pixels[idx+3] = a;
 *   }
 * }
 * ```
 * <p>While the above method is complex, it is flexible enough to work with
 * any pixelDensity. Note that set() will automatically take care of
 * setting all the appropriate values in pixels[] for a given (x, y) at
 * any pixelDensity, but the performance may not be as fast when lots of
 * modifications are made to the pixel array.
 * <br><br>
 * Before accessing this array, the data must loaded with the loadPixels()
 * function. After the array data has been modified, the updatePixels()
 * function must be run to update the changes.
 * <br><br>
 * Note that this is not a standard javascript array.  This means that
 * standard javascript functions such as <code>slice()</code> or
 * <code>arrayCopy()</code> do not
 * work.</p>
 *
 * @property {Number[]} pixels
 * @example
 * <div>
 * <code>
 * var pink = color(255, 102, 204);
 * loadPixels();
 * var d = pixelDensity();
 * var halfImage = 4 * (width * d) * (height/2 * d);
 * for (var i = 0; i < halfImage; i+=4) {
 *   pixels[i] = red(pink);
 *   pixels[i+1] = green(pink);
 *   pixels[i+2] = blue(pink);
 *   pixels[i+3] = alpha(pink);
 * }
 * updatePixels();
 * </code>
 * </div>
 *
 * @alt
 * top half of canvas pink, bottom grey
 *
 */
p5.prototype.pixels = [];

/**
 * Copies a region of pixels from one image to another, using a specified
 * blend mode to do the operation.<br><br>
 * Available blend modes are: BLEND | DARKEST | LIGHTEST | DIFFERENCE |
 * MULTIPLY| EXCLUSION | SCREEN | REPLACE | OVERLAY | HARD_LIGHT |
 * SOFT_LIGHT | DODGE | BURN | ADD | NORMAL
 *
 *
 * @method blend
 * @param  {p5.Image|undefined} srcImage source image
 * @param  {Integer} sx X coordinate of the source's upper left corner
 * @param  {Integer} sy Y coordinate of the source's upper left corner
 * @param  {Integer} sw source image width
 * @param  {Integer} sh source image height
 * @param  {Integer} dx X coordinate of the destination's upper left corner
 * @param  {Integer} dy Y coordinate of the destination's upper left corner
 * @param  {Integer} dw destination image width
 * @param  {Integer} dh destination image height
 * @param  {Integer} blendMode the blend mode
 *
 * @example
 * <div><code>
 * var img0;
 * var img1;
 *
 * function preload() {
 *   img0 = loadImage("assets/rockies.jpg");
 *   img1 = loadImage("assets/bricks_third.jpg");
 * }
 *
 * function setup() {
 *   background(img0);
 *   image(img1, 0, 0);
 *   blend(img1, 0, 0, 33, 100, 67, 0, 33, 100, LIGHTEST);
 * }
 * </code></div>
 * <div><code>
 * var img0;
 * var img1;
 *
 * function preload() {
 *   img0 = loadImage("assets/rockies.jpg");
 *   img1 = loadImage("assets/bricks_third.jpg");
 * }
 *
 * function setup() {
 *   background(img0);
 *   image(img1, 0, 0);
 *   blend(img1, 0, 0, 33, 100, 67, 0, 33, 100, DARKEST);
 * }
 * </code></div>
 * <div><code>
 * var img0;
 * var img1;
 *
 * function preload() {
 *   img0 = loadImage("assets/rockies.jpg");
 *   img1 = loadImage("assets/bricks_third.jpg");
 * }
 *
 * function setup() {
 *   background(img0);
 *   image(img1, 0, 0);
 *   blend(img1, 0, 0, 33, 100, 67, 0, 33, 100, ADD);
 * }
 * </code></div>
 *
 * @alt
 * image of rocky mountains. Brick images on left and right. Right overexposed
 * image of rockies. Brickwall images on left and right. Right mortar transparent
 * image of rockies. Brickwall images on left and right. Right translucent
 *
 *
 */
p5.prototype.blend = function() {
  if (this._renderer) {
    this._renderer.blend.apply(this._renderer, arguments);
  } else {
    p5.Renderer2D.prototype.blend.apply(this, arguments);
  }
};

/**
 * Copies a region of the canvas to another region of the canvas
 * and copies a region of pixels from an image used as the srcImg parameter
 * into the canvas srcImage is specified this is used as the source. If
 * the source and destination regions aren't the same size, it will
 * automatically resize source pixels to fit the specified
 * target region.
 *
 * @method copy
 * @param  {p5.Image|p5.Graphics|undefined} srcImage source image
 * @param  {Integer} sx X coordinate of the source's upper left corner
 * @param  {Integer} sy Y coordinate of the source's upper left corner
 * @param  {Integer} sw source image width
 * @param  {Integer} sh source image height
 * @param  {Integer} dx X coordinate of the destination's upper left corner
 * @param  {Integer} dy Y coordinate of the destination's upper left corner
 * @param  {Integer} dw destination image width
 * @param  {Integer} dh destination image height
 *
 * @example
 * <div><code>
 * var img;
 *
 * function preload() {
 *   img = loadImage("assets/rockies.jpg");
 * }
 *
 * function setup() {
 *   background(img);
 *   copy(img, 7, 22, 10, 10, 35, 25, 50, 50);
 *   stroke(255);
 *   noFill();
 *   // Rectangle shows area being copied
 *   rect(7, 22, 10, 10);
 * }
 * </code></div>
 *
 * @alt
 * image of rocky mountains. Brick images on left and right. Right overexposed
 * image of rockies. Brickwall images on left and right. Right mortar transparent
 * image of rockies. Brickwall images on left and right. Right translucent
 *
 */
<<<<<<< HEAD
p5.prototype.copy = function () {
  p5._validateParameters('copy', arguments);
=======
p5.prototype.copy = function() {
>>>>>>> c993f755
  p5.Renderer2D._copyHelper.apply(this, arguments);
};

/**
 * Applies a filter to the canvas.
 * <br><br>
 *
 * The presets options are:
 * <br><br>
 *
 * THRESHOLD
 * Converts the image to black and white pixels depending if they are above or
 * below the threshold defined by the level parameter. The parameter must be
 * between 0.0 (black) and 1.0 (white). If no level is specified, 0.5 is used.
 * <br><br>
 *
 * GRAY
 * Converts any colors in the image to grayscale equivalents. No parameter
 * is used.
 * <br><br>
 *
 * OPAQUE
 * Sets the alpha channel to entirely opaque. No parameter is used.
 * <br><br>
 *
 * INVERT
 * Sets each pixel to its inverse value. No parameter is used.
 * <br><br>
 *
 * POSTERIZE
 * Limits each channel of the image to the number of colors specified as the
 * parameter. The parameter can be set to values between 2 and 255, but
 * results are most noticeable in the lower ranges.
 * <br><br>
 *
 * BLUR
 * Executes a Guassian blur with the level parameter specifying the extent
 * of the blurring. If no parameter is used, the blur is equivalent to
 * Guassian blur of radius 1. Larger values increase the blur.
 * <br><br>
 *
 * ERODE
 * Reduces the light areas. No parameter is used.
 * <br><br>
 *
 * DILATE
 * Increases the light areas. No parameter is used.
 *
 * @method filter
 * @param  {Constant} filterType either THRESHOLD, GRAY, OPAQUE, INVERT,
 *                                POSTERIZE, BLUR, ERODE or DILATE
 * @param  {Number} filterParam an optional parameter unique
 *  to each filter, see above
 *
 *
 * @example
 * <div>
 * <code>
 * var img;
 * function preload() {
 *   img = loadImage("assets/bricks.jpg");
 * }
 * function setup() {
 *  image(img, 0, 0);
 *  filter(THRESHOLD);
 * }
 * </code>
 * </div>
 *
 * <div>
 * <code>
 * var img;
 * function preload() {
 *   img = loadImage("assets/bricks.jpg");
 * }
 * function setup() {
 *  image(img, 0, 0);
 *  filter(GRAY);
 * }
 * </code>
 * </div>
 *
 * <div>
 * <code>
 * var img;
 * function preload() {
 *   img = loadImage("assets/bricks.jpg");
 * }
 * function setup() {
 *  image(img, 0, 0);
 *  filter(OPAQUE);
 * }
 * </code>
 * </div>
 *
 * <div>
 * <code>
 * var img;
 * function preload() {
 *   img = loadImage("assets/bricks.jpg");
 * }
 * function setup() {
 *  image(img, 0, 0);
 *  filter(INVERT);
 * }
 * </code>
 * </div>
 *
 * <div>
 * <code>
 * var img;
 * function preload() {
 *   img = loadImage("assets/bricks.jpg");
 * }
 * function setup() {
 *  image(img, 0, 0);
 *  filter(POSTERIZE,3);
 * }
 * </code>
 * </div>
 *
 * <div>
 * <code>
 * var img;
 * function preload() {
 *   img = loadImage("assets/bricks.jpg");
 * }
 * function setup() {
 *  image(img, 0, 0);
 *  filter(DILATE);
 * }
 * </code>
 * </div>
 *
 * <div>
 * <code>
 * var img;
 * function preload() {
 *   img = loadImage("assets/bricks.jpg");
 * }
 * function setup() {
 *  image(img, 0, 0);
 *  filter(BLUR,3);
 * }
 * </code>
 * </div>
 *
 * <div>
 * <code>
 * var img;
 * function preload() {
 *   img = loadImage("assets/bricks.jpg");
 * }
 * function setup() {
 *  image(img, 0, 0);
 *  filter(ERODE);
 * }
 * </code>
 * </div>
 *
 * @alt
 * black and white image of a brick wall.
 * greyscale image of a brickwall
 * image of a brickwall
 * jade colored image of a brickwall
 * red and pink image of a brickwall
 * image of a brickwall
 * blurry image of a brickwall
 * image of a brickwall
 * image of a brickwall with less detail
 *
 */
p5.prototype.filter = function(operation, value) {
  if (this.canvas !== undefined) {
    Filters.apply(this.canvas, Filters[operation.toLowerCase()], value);
  } else {
    Filters.apply(this.elt, Filters[operation.toLowerCase()], value);
  }
};

/**
 * Returns an array of [R,G,B,A] values for any pixel or grabs a section of
 * an image. If no parameters are specified, the entire image is returned.
 * Use the x and y parameters to get the value of one pixel. Get a section of
 * the display window by specifying additional w and h parameters. When
 * getting an image, the x and y parameters define the coordinates for the
 * upper-left corner of the image, regardless of the current imageMode().
 * <br><br>
 * If the pixel requested is outside of the image window, [0,0,0,255] is
 * returned. To get the numbers scaled according to the current color ranges
 * and taking into account colorMode, use getColor instead of get.
 * <br><br>
 * Getting the color of a single pixel with get(x, y) is easy, but not as fast
 * as grabbing the data directly from pixels[]. The equivalent statement to
 * get(x, y) using pixels[] with pixel density d is
 * <code>
 * var off = (y * width + x) * d * 4;
 * [pixels[off],
 * pixels[off+1],
 * pixels[off+2],
 * pixels[off+3]]</code>
 * <br><br>
 * See the reference for pixels[] for more information.
 *
 * @method get
 * @param  {Number}         [x] x-coordinate of the pixel
 * @param  {Number}         [y] y-coordinate of the pixel
 * @param  {Number}         [w] width
 * @param  {Number}         [h] height
 * @return {Number[]|p5.Image}  values of pixel at x,y in array format
 *                              [R, G, B, A] or p5.Image
 * @example
 * <div>
 * <code>
 * var img;
 * function preload() {
 *   img = loadImage("assets/rockies.jpg");
 * }
 * function setup() {
 *   image(img, 0, 0);
 *   var c = get();
 *   image(c, width/2, 0);
 * }
 * </code>
 * </div>
 *
 * <div>
 * <code>
 * var img;
 * function preload() {
 *   img = loadImage("assets/rockies.jpg");
 * }
 * function setup() {
 *   image(img, 0, 0);
 *   var c = get(50, 90);
 *   fill(c);
 *   noStroke();
 *   rect(25, 25, 50, 50);
 * }
 * </code>
 * </div>
 *
 * @alt
 * 2 images of the rocky mountains, side-by-side
 * Image of the rocky mountains with 50x50 green rect in center of canvas
 *
 */
p5.prototype.get = function(x, y, w, h) {
  return this._renderer.get(x, y, w, h);
};

/**
 * Loads the pixel data for the display window into the pixels[] array. This
 * function must always be called before reading from or writing to pixels[].
 * Note that only changes made with set() or direct manipulation of pixels[]
 * will occur.
 *
 * @method loadPixels
 * @example
 * <div>
 * <code>
 * var img;
 * function preload() {
 *   img = loadImage("assets/rockies.jpg");
 * }
 *
 * function setup() {
 *   image(img, 0, 0);
 *   var d = pixelDensity();
 *   var halfImage = 4 * (img.width * d) *
       (img.height/2 * d);
 *   loadPixels();
 *   for (var i = 0; i < halfImage; i++) {
 *     pixels[i+halfImage] = pixels[i];
 *   }
 *   updatePixels();
 * }
 * </code>
 * </div>
 *
 * @alt
 * two images of the rocky mountains. one on top, one on bottom of canvas.
 *
 */
p5.prototype.loadPixels = function() {
  this._renderer.loadPixels();
};

/**
 * <p>Changes the color of any pixel, or writes an image directly to the
 * display window.</p>
 * <p>The x and y parameters specify the pixel to change and the c parameter
 * specifies the color value. This can be a p5.Color object, or [R, G, B, A]
 * pixel array. It can also be a single grayscale value.
 * When setting an image, the x and y parameters define the coordinates for
 * the upper-left corner of the image, regardless of the current imageMode().
 * </p>
 * <p>
 * After using set(), you must call updatePixels() for your changes to appear.
 * This should be called once all pixels have been set, and must be called before
 * calling .get() or drawing the image.
 * </p>
 * <p>Setting the color of a single pixel with set(x, y) is easy, but not as
 * fast as putting the data directly into pixels[]. Setting the pixels[]
 * values directly may be complicated when working with a retina display,
 * but will perform better when lots of pixels need to be set directly on
 * every loop.</p>
 * <p>See the reference for pixels[] for more information.</p>
 *
 * @method set
 * @param {Number}              x x-coordinate of the pixel
 * @param {Number}              y y-coordinate of the pixel
 * @param {Number|Number[]|Object} c insert a grayscale value | a pixel array |
 *                                a p5.Color object | a p5.Image to copy
 * @example
 * <div>
 * <code>
 * var black = color(0);
 * set(30, 20, black);
 * set(85, 20, black);
 * set(85, 75, black);
 * set(30, 75, black);
 * updatePixels();
 * </code>
 * </div>
 *
 * <div>
 * <code>
 * for (var i = 30; i < width-15; i++) {
 *   for (var j = 20; j < height-25; j++) {
 *     var c = color(204-j, 153-i, 0);
 *     set(i, j, c);
 *   }
 * }
 * updatePixels();
 * </code>
 * </div>
 *
 * <div>
 * <code>
 * var img;
 * function preload() {
 *   img = loadImage("assets/rockies.jpg");
 * }
 *
 * function setup() {
 *   set(0, 0, img);
 *   updatePixels();
 *   line(0, 0, width, height);
 *   line(0, height, width, 0);
 * }
 * </code>
 * </div>
 *
 * @alt
 * 4 black points in the shape of a square middle-right of canvas.
 * square with orangey-brown gradient lightening at bottom right.
 * image of the rocky mountains. with lines like an 'x' through the center.
 */
p5.prototype.set = function(x, y, imgOrCol) {
  this._renderer.set(x, y, imgOrCol);
};
/**
 * Updates the display window with the data in the pixels[] array.
 * Use in conjunction with loadPixels(). If you're only reading pixels from
 * the array, there's no need to call updatePixels() — updating is only
 * necessary to apply changes. updatePixels() should be called anytime the
 * pixels array is manipulated or set() is called, and only changes made with
 * set() or direct changes to pixels[] will occur.
 *
 * @method updatePixels
 * @param  {Number} [x]    x-coordinate of the upper-left corner of region
 *                         to update
 * @param  {Number} [y]    y-coordinate of the upper-left corner of region
 *                         to update
 * @param  {Number} [w]    width of region to update
 * @param  {Number} [h]    height of region to update
 * @example
 * <div>
 * <code>
 * var img;
 * function preload() {
 *   img = loadImage("assets/rockies.jpg");
 * }
 *
 * function setup() {
 *   image(img, 0, 0);
 *   var halfImage = 4 * (img.width * pixelDensity()) *
 *     (img.height * pixelDensity()/2);
 *   loadPixels();
 *   for (var i = 0; i < halfImage; i++) {
 *     pixels[i+halfImage] = pixels[i];
 *   }
 *   updatePixels();
 * }
 * </code>
 * </div>
 * @alt
 * two images of the rocky mountains. one on top, one on bottom of canvas.
 */
p5.prototype.updatePixels = function(x, y, w, h) {
  // graceful fail - if loadPixels() or set() has not been called, pixel
  // array will be empty, ignore call to updatePixels()
  if (this.pixels.length === 0) {
    return;
  }
  this._renderer.updatePixels(x, y, w, h);
};

module.exports = p5;<|MERGE_RESOLUTION|>--- conflicted
+++ resolved
@@ -205,12 +205,8 @@
  * image of rockies. Brickwall images on left and right. Right translucent
  *
  */
-<<<<<<< HEAD
-p5.prototype.copy = function () {
+p5.prototype.copy = function() {
   p5._validateParameters('copy', arguments);
-=======
-p5.prototype.copy = function() {
->>>>>>> c993f755
   p5.Renderer2D._copyHelper.apply(this, arguments);
 };
 
