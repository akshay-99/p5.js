/**
 * @module Image
 * @submodule Loading & Displaying
 * @for p5
 * @requires core
 */
define(function (require) {

  'use strict';

  var p5 = require('core');
  var canvas = require('canvas');
  var constants = require('constants');

  /**
   * Loads an image from a path and creates a p5.Image from it.
   *
   * The image may not be immediately available for rendering
   * If you want to ensure that the image is ready before doing
   * anything with it you can do perform those operations in the
   * callback, or place the loadImage() call in preload().
   *
   * @method loadImage
   * @param  {String} path Path of the image to be loaded
   * @param  {Function(p5.Image)} [callback]   Function to be called once the 
   *                                 image is loaded. Will be passed the 
                                     p5.Image.
   * @return {p5.Image}              the p5.Image object   
   * @example
   * <div>
   * <code>
   * var img;
   * function preload() {
   *   img = loadImage("assets/laDefense.jpg");
   * }
   * function setup() {
   *   image(img, 0, 0);
   * }
   * </code>
   * </div>
   * <div>
   * <code>
   * function setup() {
   *   // here we use a callback to display the image after loading
   *   loadImage("assets/laDefense.jpg", function(img) {
   *     image(img, 0, 0);
   *   });
   * }
   * </code>
   * </div>
   */
  p5.prototype.loadImage = function(path, callback) {
    var img = new Image();
    var pImg = new p5.Image(1, 1, this);

    img.onload = function() {
      pImg.width = pImg.canvas.width = img.width;
      pImg.height = pImg.canvas.height = img.height;

      // Draw the image into the backing canvas of the p5.Image
      pImg.canvas.getContext('2d').drawImage(img, 0, 0);

      if (typeof callback !== 'undefined') {
        callback(pImg);
      }
    };

    //set crossOrigin in case image is served which CORS headers
    //this will let us draw to canvas without tainting it.
    //see https://developer.mozilla.org/en-US/docs/HTML/CORS_Enabled_Image
    // When using data-uris the file will be loaded locally
    // so we don't need to worry about crossOrigin with base64 file types
    if(path.indexOf('data:image/') !== 0) {
      img.crossOrigin = 'Anonymous';
    }

    //start loading the image
    img.src = path;

    return pImg;
  };

  /**
   * Draw an image to the main canvas of the p5js sketch
   *
   * @method image
   * @param  {p5.Image} image    the image to display
   * @param  {Number}   [x=0]    x-coordinate of the image
   * @param  {Number}   [y=0]    y-coordinate of the image
   * @param  {Number}   [width]  width to display the image
   * @param  {Number}   [height] height to display the image
   * @example
   * <div>
   * <code>
   * var img;
   * function preload() {
   *   img = loadImage("assets/laDefense.jpg");
   * }
   * function setup() {
   *   image(img, 0, 0);
   * }
   * </code>
   * </div>
   * <div>
   * <code>
   * function setup() {
   *   // here we use a callback to display the image after loading
   *   loadImage("assets/laDefense.jpg", function(img) {
   *     image(img, 0, 0);
   *   });
   * }
   * </code>
   * </div>
   */
  p5.prototype.image = function(img, x, y, width, height) {
<<<<<<< HEAD
    if (width === undefined){
      width = img.width;
    }
    if (height === undefined){
      height = img.height;
    }
    var vals = canvas.modeAdjust(x, y, width, height, this._imageMode);
    this._graphics.image(img, vals.x, vals.y, vals.w, vals.h);
    return this;
=======
    var frame = img.canvas || img.elt; // may use vid src
    // set defaults
    x = x || 0;
    y = y || 0;
    width = width || img.width;
    height = height || img.height;

    var vals = canvas.modeAdjust(x, y, width, height, this._imageMode);
    // tint the image if there is a tint
    if (this._tint && img.canvas) {
      this.drawingContext.drawImage(
        this._getTintedImageCanvas(img),
        vals.x,
        vals.y,
        vals.w,
        vals.h);
    } else {
      this.drawingContext.drawImage(
        frame,
        vals.x,
        vals.y,
        vals.w,
        vals.h);
    }
>>>>>>> 5d7a5032
  };

  /**
   * Sets the fill value for displaying images. Images can be tinted to
   * specified colors or made transparent by including an alpha value.
   *
   * To apply transparency to an image without affecting its color, use
   * white as the tint color and specify an alpha value. For instance,
   * tint(255, 128) will make an image 50% transparent (assuming the default
   * alpha range of 0-255, which can be changed with colorMode()).
   *
   * The value for the gray parameter must be less than or equal to the current
   * maximum value as specified by colorMode(). The default maximum value is
   * 255.
   *
   * @method tint
   * @param {Number|Array} v1   gray value, red or hue value (depending on the
   *                            current color mode), or color Array
   * @param {Number|Array} [v2] green or saturation value (depending on the
   *                            current color mode)
   * @param {Number|Array} [v3] blue or brightness value (depending on the
   *                            current color mode)
   * @param {Number|Array} [a]  opacity of the background
   * @example
   * <div>
   * <code>
   * var img;
   * function preload() {
   *   img = loadImage("assets/laDefense.jpg");
   * }
   * function setup() {
   *   image(img, 0, 0);
   *   tint(0, 153, 204);  // Tint blue
   *   image(img, 50, 0);
   * }
   * </code>
   * </div>
   * <div>
   * <code>
   * var img;
   * function preload() {
   *   img = loadImage("assets/laDefense.jpg");
   * }
   * function setup() {
   *   image(img, 0, 0);
   *   tint(0, 153, 204, 126);  // Tint blue and set transparency
   *   image(img, 50, 0);
   * }
   * </code>
   * </div>
   * <div>
   * <code>
   * var img;
   * function preload() {
   *   img = loadImage("assets/laDefense.jpg");
   * }
   * function setup() {
   *   image(img, 0, 0);
   *   tint(255, 126);  // Apply transparency without changing color
   *   image(img, 50, 0);
   * }
   * </code>
   * </div>
   */
  p5.prototype.tint = function() {
    var c = p5.Color._getFormattedColor.apply(this, arguments);
    c = p5.Color._normalizeColorArray.call(this, c);
    this._tint = c;
  };

  /**
   * Removes the current fill value for displaying images and reverts to
   * displaying images with their original hues.
   *
   * @method noTint
   */
  p5.prototype.noTint = function() {
    this._tint = null;
  };


  /**
   * Set image mode. Modifies the location from which images are drawn by
   * changing the way in which parameters given to image() are interpreted.
   * The default mode is imageMode(CORNER), which interprets the second and
   * third parameters of image() as the upper-left corner of the image. If
   * two additional parameters are specified, they are used to set the image's
   * width and height.
   *
   * imageMode(CORNERS) interprets the second and third parameters of image()
   * as the location of one corner, and the fourth and fifth parameters as the
   * opposite corner.
   * imageMode(CENTER) interprets the second and third parameters of image()
   * as the image's center point. If two additional parameters are specified,
   * they are used to set the image's width and height.
   *
   * @method imageMode
   * @param {String} m The mode: either CORNER, CORNERS, or CENTER.
   */
  p5.prototype.imageMode = function(m) {
    if (m === constants.CORNER ||
      m === constants.CORNERS ||
      m === constants.CENTER) {
      this._imageMode = m;
    }
  };


  return p5;

});<|MERGE_RESOLUTION|>--- conflicted
+++ resolved
@@ -113,42 +113,14 @@
    * </div>
    */
   p5.prototype.image = function(img, x, y, width, height) {
-<<<<<<< HEAD
-    if (width === undefined){
-      width = img.width;
-    }
-    if (height === undefined){
-      height = img.height;
-    }
-    var vals = canvas.modeAdjust(x, y, width, height, this._imageMode);
-    this._graphics.image(img, vals.x, vals.y, vals.w, vals.h);
-    return this;
-=======
-    var frame = img.canvas || img.elt; // may use vid src
     // set defaults
     x = x || 0;
     y = y || 0;
     width = width || img.width;
     height = height || img.height;
-
     var vals = canvas.modeAdjust(x, y, width, height, this._imageMode);
     // tint the image if there is a tint
-    if (this._tint && img.canvas) {
-      this.drawingContext.drawImage(
-        this._getTintedImageCanvas(img),
-        vals.x,
-        vals.y,
-        vals.w,
-        vals.h);
-    } else {
-      this.drawingContext.drawImage(
-        frame,
-        vals.x,
-        vals.y,
-        vals.w,
-        vals.h);
-    }
->>>>>>> 5d7a5032
+    this._graphics.image(img, vals.x, vals.y, vals.w, vals.h);
   };
 
   /**
