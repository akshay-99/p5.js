--- conflicted
+++ resolved
@@ -96,12 +96,8 @@
   this._defaultNormalShader = undefined;
   this._defaultColorShader = undefined;
 
-<<<<<<< HEAD
   this.setFillShader(this._getColorShader());
   this.setStrokeShader(this._getLineShader());
-=======
-  this.shader(this._getColorShader());
->>>>>>> e0635e49
 
   //Imediate Mode
   //default drawing is done in Retained Mode
@@ -332,14 +328,13 @@
  * @return {[type]} [description]
  */
 p5.RendererGL.prototype.background = function() {
-  var gl = this.GL;
   var _col = this._pInst.color.apply(this._pInst, arguments);
   var _r = (_col.levels[0]) / 255;
   var _g = (_col.levels[1]) / 255;
   var _b = (_col.levels[2]) / 255;
   var _a = (_col.levels[3]) / 255;
-  gl.clearColor(_r, _g, _b, _a);
-  gl.clear(gl.COLOR_BUFFER_BIT | gl.DEPTH_BUFFER_BIT);
+  this.GL.clearColor(_r, _g, _b, _a);
+  this.GL.clear(this.GL.COLOR_BUFFER_BIT | this.GL.DEPTH_BUFFER_BIT);
 };
 
 //@TODO implement this
@@ -390,17 +385,11 @@
     this.curFillShader.active = true;
   }
   if (this.isImmediateDrawing){
-<<<<<<< HEAD
     this.setFillShader(this._getImmediateModeShader());
   } else {
     this.setFillShader(this._getColorShader());
-=======
-    this.shader(this._getImmediateModeShader());
-  } else {
-    this.shader(this._getColorShader());
-    this.curShader.setUniform('uMaterialColor', colors);
->>>>>>> e0635e49
-  }
+  }
+  this.drawMode = constants.FILL;
   this.curFillShader.setUniform('uMaterialColor', colors);
 };
 
@@ -432,19 +421,7 @@
 
 
 p5.RendererGL.prototype.noFill = function() {
-<<<<<<< HEAD
   this.curFillShader.active = false;
-=======
-  var gl = this.GL;
-  this.shader(this._getColorShader());
-  gl.enable(gl.BLEND);
-  gl.blendFunc(gl.SRC_ALPHA, gl.ONE_MINUS_SRC_ALPHA);
-  this.drawMode = constants.STROKE;
-  if(this.curStrokeColor) {
-    this._setNoFillStroke();
-  }
-  return this;
->>>>>>> e0635e49
 };
 
 /**
@@ -644,9 +621,9 @@
   var h = arguments[3] || this.height;
   w *= pd;
   h *= pd;
-  var gl = this.GL;
-  var pixels = new Uint8Array(gl.drawingBufferWidth * gl.drawingBufferHeight * 4);
-  gl.readPixels(x, y, w, h, gl.RGBA, gl.UNSIGNED_BYTE, pixels);
+  var pixels = new Uint8Array(this.GL.drawingBufferWidth *
+    this.GL.drawingBufferHeight * 4);
+  this.GL.readPixels(x, y, w, h, this.GL.RGBA, this.GL.UNSIGNED_BYTE, pixels);
   this._pInst._setProperty('pixels', pixels);
 };
 
@@ -669,9 +646,8 @@
  * @return {[type]}   [description]
  */
 p5.RendererGL.prototype.resize = function(w,h) {
-  var gl = this.GL;
   p5.Renderer.prototype.resize.call(this, w, h);
-  gl.viewport(0, 0, gl.drawingBufferWidth, gl.drawingBufferHeight);
+  this.GL.viewport(0, 0, this.GL.drawingBufferWidth, this.GL.drawingBufferHeight);
   // If we're using the default camera, update the aspect ratio
   if(this._curCamera === null || this._curCamera === 'default') {
     this._curCamera = null;
@@ -690,12 +666,11 @@
  * @param {Number} a normalized alpha val.
  */
 p5.RendererGL.prototype.clear = function() {
-  var gl = this.GL;
-  gl.clearColor(arguments[0],
+  this.GL.clearColor(arguments[0],
     arguments[1],
     arguments[2],
     arguments[3]);
-  gl.clear(gl.COLOR_BUFFER_BIT | gl.DEPTH_BUFFER_BIT);
+  this.GL.clear(this.GL.COLOR_BUFFER_BIT | this.GL.DEPTH_BUFFER_BIT);
 };
 
 /**
@@ -797,17 +772,12 @@
  * so it is safe to call this method with the same shader multiple
  * times without a signficant performance hit).
  *
- * @method shader
+ * @method setFillShader
  * @param {p5.Shader} [s] a p5.Shader object
- * @return {p5.Shader} the current, updated shader
- */
-<<<<<<< HEAD
+ * @return {p5.Shader} the current, updated fill shader
+ */
 p5.RendererGL.prototype.setFillShader = function (s) {
   if (this.curFillShader !== s) {
-=======
-p5.RendererGL.prototype.shader = function (s) {
-  if (this.curShader !== s) {
->>>>>>> e0635e49
     // only do setup etc. if shader is actually new.
     this.curFillShader = s;
 
@@ -817,11 +787,16 @@
     this.curFillShader.useProgram();
     this.curFillShader.active = true;
   }
-
   // always return this.curFillShader, even if no change was made.
   return this.curFillShader;
 };
 
+
+/*
+ * @method setStrokeShader
+ * @param {p5.Shader} [s] a p5.Shader object
+ * @return {p5.Shader} the current, updated stroke shader
+ */
 p5.RendererGL.prototype.setStrokeShader = function (s) {
   if (this.curStrokeShader !== s) {
     // only do setup etc. if shader is actually new.
@@ -832,7 +807,6 @@
     this.curStrokeShader.useProgram();
     this.curStrokeShader.active = true;
   }
-
   // always return this.curLineShader, even if no change was made.
   return this.curStrokeShader;
 };
@@ -850,7 +824,7 @@
     this._defaultLightShader = new p5.Shader(this,
       defaultShaders.lightVert, defaultShaders.lightTextureFrag);
   }
-  this.drawMode = constants.FILL;
+  //this.drawMode = constants.FILL;
   return this._defaultLightShader;
 };
 
@@ -859,7 +833,7 @@
     this._defaultImmediateModeShader = new p5.Shader(this,
       defaultShaders.immediateVert, defaultShaders.vertexColorFrag);
   }
-  this.drawMode = constants.FILL;
+  //this.drawMode = constants.FILL;
   return this._defaultImmediateModeShader;
 };
 
@@ -868,7 +842,7 @@
     this._defaultNormalShader = new p5.Shader(this,
       defaultShaders.normalVert, defaultShaders.normalFrag);
   }
-  this.drawMode = constants.FILL;
+  //this.drawMode = constants.FILL;
   return this._defaultNormalShader;
 };
 
@@ -877,7 +851,7 @@
     this._defaultColorShader = new p5.Shader(this,
       defaultShaders.normalVert, defaultShaders.basicFrag);
   }
-  this.drawMode = constants.FILL;
+  //this.drawMode = constants.FILL;
   return this._defaultColorShader;
 };
 
@@ -886,7 +860,7 @@
     this._defaultLineShader = new p5.Shader(this,
       defaultShaders.lineVert, defaultShaders.lineFrag);
   }
-  this.drawMode = constants.STROKE;
+  //this.drawMode = constants.STROKE;
   return this._defaultLineShader;
 };
 
@@ -904,7 +878,7 @@
   var checkSource = function(element) {
     return element.src === img;
   };
-  this.drawMode = constants.TEXTURE;
+  //this.drawMode = constants.TEXTURE;
   var tex = this.textures.find(checkSource);
   if (tex === undefined) {
     tex = new p5.Texture(this, img);
