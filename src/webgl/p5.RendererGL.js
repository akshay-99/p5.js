'use strict';

var p5 = require('../core/core');
var constants = require('../core/constants');
require('./p5.Shader');
require('../core/p5.Renderer');
require('./p5.Matrix');
var fs = require('fs');

var uMVMatrixStack = [];
var cameraMatrixStack = [];

var defaultShaders = {
  immediateVert: fs.readFileSync(
    __dirname + '/shaders/immediate.vert',
    'utf-8'
  ),
  vertexColorVert: fs.readFileSync(
    __dirname + '/shaders/vertexColor.vert',
    'utf-8'
  ),
  vertexColorFrag: fs.readFileSync(
    __dirname + '/shaders/vertexColor.frag',
    'utf-8'
  ),
  normalVert: fs.readFileSync(__dirname + '/shaders/normal.vert', 'utf-8'),
  normalFrag: fs.readFileSync(__dirname + '/shaders/normal.frag', 'utf-8'),
  basicFrag: fs.readFileSync(__dirname + '/shaders/basic.frag', 'utf-8'),
  lightVert: fs.readFileSync(__dirname + '/shaders/light.vert', 'utf-8'),
  lightTextureFrag: fs.readFileSync(
    __dirname + '/shaders/light_texture.frag',
    'utf-8'
  ),
  lineVert: fs.readFileSync(__dirname + '/shaders/line.vert', 'utf-8'),
  lineFrag: fs.readFileSync(__dirname + '/shaders/line.frag', 'utf-8')
};

/**
 * 3D graphics class
 * @class p5.RendererGL
 * @constructor
 * @extends p5.Renderer
 * @todo extend class to include public method for offscreen
 * rendering (FBO).
 *
 */
p5.RendererGL = function(elt, pInst, isMainCanvas, attr) {
  p5.Renderer.call(this, elt, pInst, isMainCanvas);
  this.attributes = {};
  attr = attr || {};
  this.attributes.alpha = attr.alpha === undefined ? true : attr.alpha;
  this.attributes.depth = attr.depth === undefined ? true : attr.depth;
  this.attributes.stencil = attr.stencil === undefined ? true : attr.stencil;
  this.attributes.antialias =
    attr.antialias === undefined ? false : attr.antialias;
  this.attributes.premultipliedAlpha =
    attr.premultipliedAlpha === undefined ? false : attr.premultipliedAlpha;
  this.attributes.preserveDrawingBuffer =
    attr.preserveDrawingBuffer === undefined
      ? true
      : attr.preserveDrawingBuffer;
  this._initContext();
  this.isP3D = true; //lets us know we're in 3d mode
  this.GL = this.drawingContext;
  // lights
  this.ambientLightCount = 0;
  this.directionalLightCount = 0;
  this.pointLightCount = 0;

  /**
   * model view, projection, & normal
   * matrices
   */
  this.uMVMatrix = new p5.Matrix();
  this.uPMatrix = new p5.Matrix();
  this.uNMatrix = new p5.Matrix('mat3');

  // Camera
  this._curCamera = null;
  // default camera settings, then use those to populate camera fields.
  this._computeCameraDefaultSettings();
  this.cameraFOV = this.defaultCameraFOV;
  this.cameraAspect = this.defaultAspect;
  this.cameraX = this.defaultCameraX;
  this.cameraY = this.defaultCameraY;
  this.cameraZ = this.defaultCameraZ;
  this.cameraNear = this.defaultCameraNear;
  this.cameraFar = this.defaultCameraFar;
  this.cameraMatrix = new p5.Matrix();
  this.camera(); // set default camera matrices

  //Geometry & Material hashes
  this.gHash = {};

  this._defaultLightShader = undefined;
  this._defaultImmediateModeShader = undefined;
  this._defaultNormalShader = undefined;
  this._defaultColorShader = undefined;

  this.curFillShader = {};
  this.curStrokeShader = {};

  this.setFillShader(this._getColorShader());
  this.setStrokeShader(this._getLineShader());

  //Imediate Mode
  //default drawing is done in Retained Mode
  this.isImmediateDrawing = false;
  this.immediateMode = {};

  // note: must call fill() and stroke () AFTER
  // default shader has been set.
  this.fill(255, 255, 255, 255);
  //this.stroke(0, 0, 0, 255);
  this.pointSize = 5.0; //default point size
  this.curStrokeWeight = 2; //default stroke weight
  this.curStrokeColor = [0, 0, 0, 1];
  this._setStrokeWeight();
  this._setStrokeColor();
  // array of textures created in this gl context via this.getTexture(src)
  this.textures = [];
  this.name = 'p5.RendererGL'; // for friendly debugger system

  return this;
};

p5.RendererGL.prototype = Object.create(p5.Renderer.prototype);

//////////////////////////////////////////////
// Setting
//////////////////////////////////////////////

p5.RendererGL.prototype._initContext = function() {
  try {
    this.drawingContext =
      this.canvas.getContext('webgl', this.attributes) ||
      this.canvas.getContext('experimental-webgl', this.attributes);
    if (this.drawingContext === null) {
      throw new Error('Error creating webgl context');
    } else {
      console.log('p5.RendererGL: enabled webgl context');
      var gl = this.drawingContext;
      gl.enable(gl.DEPTH_TEST);
      gl.depthFunc(gl.LEQUAL);
      gl.viewport(0, 0, gl.drawingBufferWidth, gl.drawingBufferHeight);
    }
  } catch (er) {
    throw new Error(er);
  }
};

//This is helper function to reset the context anytime the attributes
//are changed with setAttributes()

p5.RendererGL.prototype._resetContext = function(attr, options, callback) {
  var w = this.width;
  var h = this.height;
  var defaultId = this.canvas.id;
  var c = this.canvas;
  if (c) {
    c.parentNode.removeChild(c);
  }
  c = document.createElement('canvas');
  c.id = defaultId;
  if (this._pInst._userNode) {
    this._pInst._userNode.appendChild(c);
  } else {
    document.body.appendChild(c);
  }
  this._pInst.canvas = c;
  this._pInst._setProperty(
    '_renderer',
    new p5.RendererGL(this._pInst.canvas, this._pInst, true, attr)
  );
  this._pInst._renderer.resize(w, h);
  this._pInst._renderer._applyDefaults();
  this._pInst._elements.push(this._renderer);
  if (typeof callback === 'function') {
    //setTimeout with 0 forces the task to the back of the queue, this ensures that
    //we finish switching out the renderer
    setTimeout(function() {
      callback.apply(window._renderer, options);
    }, 0);
  }
};

/**
 *
 * Set attributes for the WebGL Drawing context.
 * This is a way of adjusting ways that the WebGL
 * renderer works to fine-tune the display and performance.
 * This should be put in setup().
 * The available attributes are:
 * <br>
 * alpha - indicates if the canvas contains an alpha buffer
 * default is true
 * <br><br>
 * depth - indicates whether the drawing buffer has a depth buffer
 * of at least 16 bits - default is true
 * <br><br>
 * stencil - indicates whether the drawing buffer has a stencil buffer
 * of at least 8 bits
 * <br><br>
 * antialias - indicates whether or not to perform anti-aliasing
 * default is false
 * <br><br>
 * premultipliedAlpha - indicates that the page compositor will assume
 * the drawing buffer contains colors with pre-multiplied alpha
 * default is false
 * <br><br>
 * preserveDrawingBuffer - if true the buffers will not be cleared and
 * and will preserve their values until cleared or overwritten by author
 * (note that p5 clears automatically on draw loop)
 * default is true
 * <br><br>
 * @method setAttributes
 * @for p5
 * @param  {String|Object}  String name of attribute or object with key-value pairs
 * @param  {Boolean}        New value of named attribute
 * @example
 * <div>
 * <code>
 * function setup() {
 *   createCanvas(150, 150, WEBGL);
 * }
 *
 * function draw() {
 *   background(255);
 *   push();
 *   rotateZ(frameCount * 0.02);
 *   rotateX(frameCount * 0.02);
 *   rotateY(frameCount * 0.02);
 *   fill(0, 0, 0);
 *   box(50);
 *   pop();
 * }
 * </code>
 * </div>
 * <br>
 * Now with the antialias attribute set to true.
 * <br>
 * <div>
 * <code>
 * function setup() {
 *   createCanvas(150, 150, WEBGL);
 *   setAttributes('antialias', true);
 * }
 *
 * function draw() {
 *   background(255);
 *   push();
 *   rotateZ(frameCount * 0.02);
 *   rotateX(frameCount * 0.02);
 *   rotateY(frameCount * 0.02);
 *   fill(0, 0, 0);
 *   box(50);
 *   pop();
 * }
 * </code>
 * </div>
 *
 * @alt a rotating cube with smoother edges
 */

p5.prototype.setAttributes = function() {
  //@todo_FES
  var attr = {};
  if (arguments.length === 2) {
    attr[arguments[0]] = arguments[1];
  } else if (arguments.length === 1) {
    attr = arguments[0];
  }
  this._renderer._resetContext(attr);
};

p5.RendererGL.prototype._computeCameraDefaultSettings = function() {
  this.defaultCameraFOV = 60 / 180 * Math.PI;
  this.defaultCameraAspect = this.width / this.height;
  this.defaultCameraX = 0;
  this.defaultCameraY = 0;
  this.defaultCameraZ =
    this.height / 2.0 / Math.tan(this.defaultCameraFOV / 2.0);
  this.defaultCameraNear = this.defaultCameraZ * 0.1;
  this.defaultCameraFar = this.defaultCameraZ * 10;
};

//detect if user didn't set the camera
//then call this function below
p5.RendererGL.prototype._setDefaultCamera = function() {
  if (this._curCamera === null) {
    this._computeCameraDefaultSettings();
    this.cameraFOV = this.defaultCameraFOV;
    this.cameraAspect = this.defaultAspect;
    this.cameraX = this.defaultCameraX;
    this.cameraY = this.defaultCameraY;
    this.cameraZ = this.defaultCameraZ;
    this.cameraNear = this.defaultCameraNear;
    this.cameraFar = this.defaultCameraFar;

    this.perspective();
    this.camera();
    this._curCamera = 'default';
  }
};

p5.RendererGL.prototype._update = function() {
  // reset model view and apply initial camera transform
  // (containing only look at info; no projection).
  this.uMVMatrix.set(
    this.cameraMatrix.mat4[0],
    this.cameraMatrix.mat4[1],
    this.cameraMatrix.mat4[2],
    this.cameraMatrix.mat4[3],
    this.cameraMatrix.mat4[4],
    this.cameraMatrix.mat4[5],
    this.cameraMatrix.mat4[6],
    this.cameraMatrix.mat4[7],
    this.cameraMatrix.mat4[8],
    this.cameraMatrix.mat4[9],
    this.cameraMatrix.mat4[10],
    this.cameraMatrix.mat4[11],
    this.cameraMatrix.mat4[12],
    this.cameraMatrix.mat4[13],
    this.cameraMatrix.mat4[14],
    this.cameraMatrix.mat4[15]
  );

  // reset light counters for new frame.
  this.ambientLightCount = 0;
  this.directionalLightCount = 0;
  this.pointLightCount = 0;
};

/**
 * [background description]
 */
p5.RendererGL.prototype.background = function() {
  var _col = this._pInst.color.apply(this._pInst, arguments);
  var _r = _col.levels[0] / 255;
  var _g = _col.levels[1] / 255;
  var _b = _col.levels[2] / 255;
  var _a = _col.levels[3] / 255;
  this.GL.clearColor(_r, _g, _b, _a);
  this.GL.clear(this.GL.COLOR_BUFFER_BIT | this.GL.DEPTH_BUFFER_BIT);
};

//@TODO implement this
// p5.RendererGL.prototype.clear = function() {
//@TODO
// };

//////////////////////////////////////////////
// COLOR
//////////////////////////////////////////////
/**
 * Basic fill material for geometry with a given color
 * @method  fill
<<<<<<< HEAD
 * @param  {Number|Number[]|String|p5.Color} v1  gray value,
=======
 * @class p5.RendererGL
 * @param  {Number|Array|String|p5.Color} v1  gray value,
>>>>>>> d6ebba08
 * red or hue value (depending on the current color mode),
 * or color Array, or CSS color string
 * @param  {Number}            [v2] green or saturation value
 * @param  {Number}            [v3] blue or brightness value
 * @param  {Number}            [a]  opacity
 * @return {p5}                the p5 object
 * @example
 * <div>
 * <code>
 * function setup() {
 *   createCanvas(200, 200, WEBGL);
 * }
 *
 * function draw() {
 *   background(0);
 *   noStroke();
 *   fill(100, 100, 240);
 *   rotateX(frameCount * 0.01);
 *   rotateY(frameCount * 0.01);
 *   box(75, 75, 75);
 * }
 * </code>
 * </div>
 *
 * @alt
 * black canvas with purple cube spinning
 *
 */
p5.RendererGL.prototype.fill = function(v1, v2, v3, a) {
  //see material.js for more info on color blending in webgl
  var colors = this._applyColorBlend.apply(this, arguments);
  this.curFillColor = colors;
  if (this.curFillShader.active === false) {
    this.curFillShader.active = true;
  }
  if (this.isImmediateDrawing) {
    this.setFillShader(this._getImmediateModeShader());
  } else {
    this.setFillShader(this._getColorShader());
  }
  this.drawMode = constants.FILL;
  this.curFillShader.setUniform('uMaterialColor', colors);
};

/**
 * Does not render fill material
 * @method  noFill
 * @example
 * <div>
 * <code>
 * function setup() {
 *   createCanvas(200, 200, WEBGL);
 * }
 *
 * function draw() {
 *   background(0);
 *   noFill();
 *   stroke(100, 100, 240);
 *   rotateX(frameCount * 0.01);
 *   rotateY(frameCount * 0.01);
 *   box(75, 75, 75);
 * }
 * </code>
 * </div>
 *
 * @alt
 * black canvas with purple cube wireframe spinning
 *
 */

p5.RendererGL.prototype.noFill = function() {
  this.curFillShader.active = false;
};

/**
 * Does not render stroke
 * @method  noStroke
 * @example
 * <div>
 * <code>
 * function setup() {
 *   createCanvas(200, 200, WEBGL);
 * }
 *
 * function draw() {
 *   background(0);
 *   noStroke();
 *   fill(240, 150, 150);
 *   rotateX(frameCount * 0.01);
 *   rotateY(frameCount * 0.01);
 *   box(75, 75, 75);
 * }
 * </code>
 * </div>
 *
 * @alt
 * black canvas with pink cube spinning
 *
 */
p5.RendererGL.prototype.noStroke = function() {
  this.curStrokeShader.active = false;
};

/**
 * Basic stroke material for geometry with a given color
 * @method  stroke
 * @param  {Number|Number[]|String|p5.Color} v1  gray value,
 * red or hue value (depending on the current color mode),
 * or color Array, or CSS color string
 * @param  {Number}            [v2] green or saturation value
 * @param  {Number}            [v3] blue or brightness value
 * @param  {Number}            [a]  opacity
 * @example
 * <div>
 * <code>
 * function setup() {
 *   createCanvas(200, 200, WEBGL);
 * }
 *
 * function draw() {
 *   background(0);
 *   stroke(240, 150, 150);
 *   fill(100, 100, 240);
 *   rotateX(frameCount * 0.01);
 *   rotateY(frameCount * 0.01);
 *   box(75, 75, 75);
 * }
 * </code>
 * </div>
 *
 * @alt
 * black canvas with purple cube with pink outline spinning
 *
 */
p5.RendererGL.prototype.stroke = function(r, g, b, a) {
  if (this.curStrokeShader.active === false) {
    this.curStrokeShader.active = true;
  }
  //@todo allow transparency in stroking currently doesn't have
  //any impact and causes problems with specularMaterial
  arguments[3] = 255;
  var colors = this._applyColorBlend.apply(this, arguments);
  if (this.curStrokeColor !== colors) {
    this.curStrokeColor = colors;
    this._setStrokeColor();
  }
};

/**
 * Change weight of stroke
 * @method  strokeWeight
 * @param  {Number} stroke weight to be used for drawing
 * @example
 * <div>
 * <code>
 * function setup() {
 *   createCanvas(200, 400, WEBGL);
 *   setAttributes('antialias', true);
 * }
 *
 * function draw() {
 *   background(0);
 *   noStroke();
 *   translate(0, -100, 0);
 *   stroke(240, 150, 150);
 *   fill(100, 100, 240);
 *   push();
 *   strokeWeight(8);
 *   rotateX(frameCount * 0.01);
 *   rotateY(frameCount * 0.01);
 *   sphere(75);
 *   pop();
 *   push();
 *   translate(0, 200, 0);
 *   strokeWeight(1);
 *   rotateX(frameCount * 0.01);
 *   rotateY(frameCount * 0.01);
 *   sphere(75);
 *   pop();
 * }
 * </code>
 * </div>
 *
 * @alt
 * black canvas with two purple rotating spheres with pink
 * outlines the sphere on top has much heavier outlines,
 *
 */
p5.RendererGL.prototype.strokeWeight = function(w) {
  if (this.curStrokeShader.active === false) {
    this.curStrokeShader.active = true;
  }
  if (this.curStrokeWeight !== w) {
    this.pointSize = w;
    this.curStrokeWeight = w;
    this.curStrokeShader.setUniform('uStrokeWeight', w);
  }
};

p5.RendererGL.prototype._setStrokeWeight = function() {
  // this should only be called after an appropriate call
  // to shader() internally....
  this.curStrokeShader.setUniform('uStrokeWeight', this.curStrokeWeight);
};

p5.RendererGL.prototype._setStrokeColor = function() {
  // this should only be called after an appropriate call
  // to shader() internally....
  this.curStrokeShader.setUniform('uMaterialColor', this.curStrokeColor);
};

/**
 * Returns an array of [R,G,B,A] values for any pixel or grabs a section of
 * an image. If no parameters are specified, the entire image is returned.
 * Use the x and y parameters to get the value of one pixel. Get a section of
 * the display window by specifying additional w and h parameters. When
 * getting an image, the x and y parameters define the coordinates for the
 * upper-left corner of the image, regardless of the current imageMode().
 * <br><br>
 * If the pixel requested is outside of the image window, [0,0,0,255] is
 * returned.
 * <br><br>
 * Getting the color of a single pixel with get(x, y) is easy, but not as fast
 * as grabbing the data directly from pixels[]. The equivalent statement to
 * get(x, y) is using pixels[] with pixel density d
 *
 *
 * @method get
 * @param  {Number}               [x] x-coordinate of the pixel
 * @param  {Number}               [y] y-coordinate of the pixel
 * @param  {Number}               [w] width
 * @param  {Number}               [h] height
 * @return {Number[]|Color|p5.Image}  color of pixel at x,y in array format
 *                                    [R, G, B, A] or p5.Image
 */
p5.RendererGL.prototype.get = function(x, y, w, h) {
  return p5.Renderer2D.prototype.get.apply(this, [x, y, w, h]);
};

/**
 * Loads the pixels data for this canvas into the pixels[] attribute.
 * Note that updatePixels() and set() do not work.
 * Any pixel manipulation must be done directly to the pixels[] array.
 *
 * @method loadPixels
 * @param {Number} [x] starting pixel x position, defaults to 0
 * @param {Number} [y] starting pixel y position, defaults to 0
 * @param {Number} [w] width of pixels to load, defaults to sketch width
 * @param {Number} [h] height of pixels to load, defaults to sketch height
 *
 */

p5.RendererGL.prototype.loadPixels = function() {
  //@todo_FES
  if (this.attributes.preserveDrawingBuffer !== true) {
    console.log(
      'loadPixels only works in WebGL when preserveDrawingBuffer ' + 'is true.'
    );
    return;
  }
  var pd = this._pInst._pixelDensity;
  var x = arguments[0] || 0;
  var y = arguments[1] || 0;
  var w = arguments[2] || this.width;
  var h = arguments[3] || this.height;
  w *= pd;
  h *= pd;
  var pixels = new Uint8Array(
    this.GL.drawingBufferWidth * this.GL.drawingBufferHeight * 4
  );
  this.GL.readPixels(x, y, w, h, this.GL.RGBA, this.GL.UNSIGNED_BYTE, pixels);
  this._pInst._setProperty('pixels', pixels);
};

//////////////////////////////////////////////
// HASH | for geometry
//////////////////////////////////////////////

p5.RendererGL.prototype.geometryInHash = function(gId) {
  return this.gHash[gId] !== undefined;
};

/**
 * [resize description]
 * @private
 * @param  {Number} w [description]
 * @param  {Number} h [description]
 */
p5.RendererGL.prototype.resize = function(w, h) {
  p5.Renderer.prototype.resize.call(this, w, h);
  this.GL.viewport(
    0,
    0,
    this.GL.drawingBufferWidth,
    this.GL.drawingBufferHeight
  );
  // If we're using the default camera, update the aspect ratio
  if (this._curCamera === null || this._curCamera === 'default') {
    this._curCamera = null;
    // camera defaults are dependent on the width & height of the screen,
    // so we'll want to update them if the size of the screen changes.
    this._setDefaultCamera();
  }
};

/**
 * clears color and depth buffers
 * with r,g,b,a
 * @private
 * @param {Number} r normalized red val.
 * @param {Number} g normalized green val.
 * @param {Number} b normalized blue val.
 * @param {Number} a normalized alpha val.
 */
p5.RendererGL.prototype.clear = function() {
  this.GL.clearColor(arguments[0], arguments[1], arguments[2], arguments[3]);
  this.GL.clear(this.GL.COLOR_BUFFER_BIT | this.GL.DEPTH_BUFFER_BIT);
};

/**
 * [translate description]
 * @private
 * @param  {Number} x [description]
 * @param  {Number} y [description]
 * @param  {Number} z [description]
 * @chainable
 * @todo implement handle for components or vector as args
 */
p5.RendererGL.prototype.translate = function(x, y, z) {
  if (x instanceof p5.Vector) {
    z = x.z;
    y = x.y;
    x = x.x;
  }
  this.uMVMatrix.translate([x, y, z]);
  return this;
};

/**
 * Scales the Model View Matrix by a vector
 * @private
 * @param  {Number | p5.Vector | Array} x [description]
 * @param  {Number} [y] y-axis scalar
 * @param  {Number} [z] z-axis scalar
 * @chainable
 */
p5.RendererGL.prototype.scale = function(x, y, z) {
  this.uMVMatrix.scale([x, y, z]);
  return this;
};

p5.RendererGL.prototype.rotate = function(rad, axis) {
  this.uMVMatrix.rotate(rad, axis);
  return this;
};

p5.RendererGL.prototype.rotateX = function(rad) {
  this.rotate(rad, [1, 0, 0]);
  return this;
};

p5.RendererGL.prototype.rotateY = function(rad) {
  this.rotate(rad, [0, 1, 0]);
  return this;
};

p5.RendererGL.prototype.rotateZ = function(rad) {
  this.rotate(rad, [0, 0, 1]);
  return this;
};

/**
 * pushes a copy of the model view matrix onto the
 * MV Matrix stack.
 */
p5.RendererGL.prototype.push = function() {
  uMVMatrixStack.push(this.uMVMatrix.copy());
  cameraMatrixStack.push(this.cameraMatrix.copy());
};

/**
 * [pop description]
 */
p5.RendererGL.prototype.pop = function() {
  if (uMVMatrixStack.length === 0) {
    throw new Error('Invalid popMatrix!');
  }
  this.uMVMatrix = uMVMatrixStack.pop();
  if (cameraMatrixStack.length === 0) {
    throw new Error('Invalid popMatrix!');
  }
  this.cameraMatrix = cameraMatrixStack.pop();
};

p5.RendererGL.prototype.resetMatrix = function() {
  this.uMVMatrix = p5.Matrix.identity();
  return this;
};

// Text/Typography
// @TODO:
p5.RendererGL.prototype._applyTextProperties = function() {
  //@TODO finish implementation
  console.error('text commands not yet implemented in webgl');
};

//////////////////////////////////////////////
// SHADER
//////////////////////////////////////////////

/*
 * Initializes and uses the specified shader, then returns
 * that shader. Note: initialization and resetting the program
 * is only used if needed (say, if a new value is provided)
 * so it is safe to call this method with the same shader multiple
 * times without a signficant performance hit).
 *
 * @method setFillShader
 * @param {p5.Shader} [s] a p5.Shader object
 * @return {p5.Shader} the current, updated fill shader
 */
p5.RendererGL.prototype.setFillShader = function(s) {
  if (this.curFillShader !== s) {
    // only do setup etc. if shader is actually new.
    this.curFillShader = s;

    // safe to do this multiple times;
    // init() will bail early if has already been run.
    this.curFillShader.init();
    this.curFillShader.useProgram();
    this.curFillShader.active = true;
  }
  // always return this.curFillShader, even if no change was made.
  return this.curFillShader;
};

/*
 * @method setStrokeShader
 * @param {p5.Shader} [s] a p5.Shader object
 * @return {p5.Shader} the current, updated stroke shader
 */
p5.RendererGL.prototype.setStrokeShader = function(s) {
  if (this.curStrokeShader !== s) {
    // only do setup etc. if shader is actually new.
    this.curStrokeShader = s;
    // safe to do this multiple times;
    // init() will bail early if has already been run.
    this.curStrokeShader.init();
    this.curStrokeShader.useProgram();
    this.curStrokeShader.active = true;
  }
  // always return this.curLineShader, even if no change was made.
  return this.curStrokeShader;
};

/*
 * shaders are created and cached on a per-renderer basis,
 * on the grounds that each renderer will have its own gl context
 * and the shader must be valid in that context.
 *
 *
 */

p5.RendererGL.prototype._getLightShader = function() {
  if (this._defaultLightShader === undefined) {
    this._defaultLightShader = new p5.Shader(
      this,
      defaultShaders.lightVert,
      defaultShaders.lightTextureFrag
    );
  }
  //this.drawMode = constants.FILL;
  return this._defaultLightShader;
};

p5.RendererGL.prototype._getImmediateModeShader = function() {
  if (this._defaultImmediateModeShader === undefined) {
    this._defaultImmediateModeShader = new p5.Shader(
      this,
      defaultShaders.immediateVert,
      defaultShaders.vertexColorFrag
    );
  }
  //this.drawMode = constants.FILL;
  return this._defaultImmediateModeShader;
};

p5.RendererGL.prototype._getNormalShader = function() {
  if (this._defaultNormalShader === undefined) {
    this._defaultNormalShader = new p5.Shader(
      this,
      defaultShaders.normalVert,
      defaultShaders.normalFrag
    );
  }
  //this.drawMode = constants.FILL;
  return this._defaultNormalShader;
};

p5.RendererGL.prototype._getColorShader = function() {
  if (this._defaultColorShader === undefined) {
    this._defaultColorShader = new p5.Shader(
      this,
      defaultShaders.normalVert,
      defaultShaders.basicFrag
    );
  }
  //this.drawMode = constants.FILL;
  return this._defaultColorShader;
};

p5.RendererGL.prototype._getLineShader = function() {
  if (this._defaultLineShader === undefined) {
    this._defaultLineShader = new p5.Shader(
      this,
      defaultShaders.lineVert,
      defaultShaders.lineFrag
    );
  }
  //this.drawMode = constants.STROKE;
  return this._defaultLineShader;
};

p5.RendererGL.prototype._getEmptyTexture = function() {
  if (this._emptyTexture === undefined) {
    // a plain white texture RGBA, full alpha, single pixel.
    var im = new p5.Image(1, 1);
    im.set(0, 0, 255);
    this._emptyTexture = new p5.Texture(this, im);
  }
  return this._emptyTexture;
};

p5.RendererGL.prototype.getTexture = function(img) {
  var checkSource = function(element) {
    return element.src === img;
  };
  //this.drawMode = constants.TEXTURE;
  var tex = this.textures.find(checkSource);
  if (tex === undefined) {
    tex = new p5.Texture(this, img);
    this.textures.push(tex);
  }

  return tex;
};

//Binds a buffer to the drawing context
//when passed more than two arguments it also updates or initializes
//the data associated with the buffer
p5.RendererGL.prototype._bindBuffer = function(
  buffer,
  target,
  values,
  type,
  usage
) {
  this.GL.bindBuffer(target, buffer);
  if (values !== undefined) {
    var data = new type(values);
    this.GL.bufferData(target, data, usage);
  }
};

///////////////////////////////
//// UTILITY FUNCTIONS
//////////////////////////////
/**
 * turn a two dimensional array into one dimensional array
 * @private
 * @param  {Array} arr 2-dimensional array
 * @return {Array}     1-dimensional array
 * [[1, 2, 3],[4, 5, 6]] -> [1, 2, 3, 4, 5, 6]
 */
p5.RendererGL.prototype._flatten = function(arr) {
  if (arr.length > 0) {
    return [].concat.apply([], arr);
  } else {
    return [];
  }
};

/**
 * turn a p5.Vector Array into a one dimensional number array
 * @private
 * @param  {p5.Vector[]} arr  an array of p5.Vector
 * @return {Number[]}     a one dimensional array of numbers
 * [p5.Vector(1, 2, 3), p5.Vector(4, 5, 6)] ->
 * [1, 2, 3, 4, 5, 6]
 */
p5.RendererGL.prototype._vToNArray = function(arr) {
  return this._flatten(
    arr.map(function(item) {
      return [item.x, item.y, item.z];
    })
  );
};

module.exports = p5.RendererGL;<|MERGE_RESOLUTION|>--- conflicted
+++ resolved
@@ -355,12 +355,8 @@
 /**
  * Basic fill material for geometry with a given color
  * @method  fill
-<<<<<<< HEAD
+ * @class p5.RendererGL
  * @param  {Number|Number[]|String|p5.Color} v1  gray value,
-=======
- * @class p5.RendererGL
- * @param  {Number|Array|String|p5.Color} v1  gray value,
->>>>>>> d6ebba08
  * red or hue value (depending on the current color mode),
  * or color Array, or CSS color string
  * @param  {Number}            [v2] green or saturation value
