/**
 * @module Lights, Camera
 * @submodule Material
 * @for p5
 * @requires core
 */

'use strict';

var p5 = require('../core/core');
var constants = require('../core/constants');
require('./p5.Texture');

/**
 * Loads a custom shader from the provided vertex and fragment
 * shader paths. The shader files are loaded asynchronously in the
 * background, so this method should be used in preload().
 *
 * For now, there are three main types of shaders. p5 will automatically
 * supply appropriate vertices, normals, colors, and lighting attributes
 * if the parameters defined in the shader match the names.
 *
 * @method loadShader
 * @param {String} [vertFilename] path to file containing vertex shader
 * source code
 * @param {String} [fragFilename] path to file containing fragment shader
 * source code
 * @return {p5.Shader} a shader object created from the provided
 * vertex and fragment shader files.
 */
p5.prototype.loadShader = function(vertFilename, fragFilename) {
  var loadedShader = new p5.Shader();

  var self = this;
  var loadedFrag = false;
  var loadedVert = false;

  this.loadStrings(fragFilename, function(result) {
    loadedShader._fragSrc = result.join('\n');
    loadedFrag = true;
    if (!loadedVert) {
      self._incrementPreload();
    }
  });
  this.loadStrings(vertFilename, function(result) {
    loadedShader._vertSrc = result.join('\n');
    loadedVert = true;
    if (!loadedFrag) {
      self._incrementPreload();
    }
  });

  return loadedShader;
};

/**
 * The shader() function lets the user provide a custom shader
 * to fill in shapes in WEBGL mode. Users can create their
 * own shaders by loading vertex and fragment shaders with
 * loadShader().
 *
 * @method shader
 * @chainable
 * @param {p5.Shader} [s] the desired p5.Shader to use for rendering
 * shapes.
 */
p5.prototype.shader = function(s) {
  if (s._renderer === undefined) {
    s._renderer = this._renderer;
  }
  if (s.isStrokeShader()) {
    this._renderer.setStrokeShader(s);
  } else {
    this._renderer.setFillShader(s);
  }
  return this;
};

/**
 * Normal material for geometry. You can view all
 * possible materials in this
 * <a href="https://p5js.org/examples/3d-materials.html">example</a>.
 * @method normalMaterial
 * @chainable
 * @example
 * <div>
 * <code>
 * function setup() {
 *   createCanvas(100, 100, WEBGL);
 * }
 *
 * function draw() {
 *   background(200);
 *   normalMaterial();
 *   sphere(50);
 * }
 * </code>
 * </div>
 *
 * @alt
 * Red, green and blue gradient.
 *
 */
p5.prototype.normalMaterial = function() {
  this._renderer.drawMode = constants.FILL;
  this._renderer.setFillShader(this._renderer._getNormalShader());
  this._renderer.noStroke();
  return this;
};

/**
 * Texture for geometry.  You can view other possible materials in this
 * <a href="https://p5js.org/examples/3d-materials.html">example</a>.
 * @method texture
 * @param {p5.Image|p5.MediaElement|p5.Graphics} tex 2-dimensional graphics
 *                    to render as texture
 * @chainable
 * @example
 * <div>
 * <code>
 * var img;
 * function setup() {
 *   createCanvas(100, 100, WEBGL);
 *   img = loadImage('assets/laDefense.jpg');
 * }
 *
 * function draw() {
 *   background(0);
 *   rotateZ(frameCount * 0.01);
 *   rotateX(frameCount * 0.01);
 *   rotateY(frameCount * 0.01);
 *   //pass image as texture
 *   texture(img);
 *   box(200, 200, 200);
 * }
 * </code>
 * </div>
 *
 * <div>
 * <code>
 * var pg;
 * function setup() {
 *   createCanvas(100, 100, WEBGL);
 *   pg = createGraphics(200, 200);
 *   pg.textSize(100);
 * }
 *
 * function draw() {
 *   background(0);
 *   pg.background(255);
 *   pg.text('hello!', 0, 100);
 *   //pass image as texture
 *   texture(pg);
 *   plane(200);
 * }
 * </code>
 * </div>
 *
 * <div>
 * <code>
 * var vid;
 * function preload() {
 *   vid = createVideo('assets/fingers.mov');
 *   vid.hide();
 *   vid.loop();
 * }
 * function setup() {
 *   createCanvas(100, 100, WEBGL);
 * }
 *
 * function draw() {
 *   background(0);
 *   //pass video frame as texture
 *   texture(vid);
 *   plane(200);
 * }
 * </code>
 * </div>
 *
 * @alt
 * Rotating view of many images umbrella and grid roof on a 3d plane
 * black canvas
 * black canvas
 *
 */
p5.prototype.texture = function(tex) {
  this._renderer.GL.depthMask(true);
  this._renderer.GL.enable(this._renderer.GL.BLEND);
  this._renderer.GL.blendFunc(
    this._renderer.GL.SRC_ALPHA,
    this._renderer.GL.ONE_MINUS_SRC_ALPHA
  );

  this._renderer.drawMode = constants.TEXTURE;
<<<<<<< HEAD
  if (!this._renderer.curFillShader.isTextureShader()) {
    this._renderer.setFillShader(this._renderer._getLightShader());
  }
  this._renderer.curFillShader.setUniform('uSpecular', false);
  this._renderer.curFillShader.setUniform('isTexture', true);
  this._renderer.curFillShader.setUniform('uSampler', tex);
=======
  var shader = this._renderer._useLightShader();
  shader.setUniform('uSpecular', false);
  shader.setUniform('isTexture', true);
  shader.setUniform('uSampler', args[0]);
>>>>>>> e385aead
  this._renderer.noStroke();
  return this;
};

/**
 * Ambient material for geometry with a given color. You can view all
 * possible materials in this
 * <a href="https://p5js.org/examples/3d-materials.html">example</a>.
 * @method  ambientMaterial
 * @param  {Number} v1  gray value, red or hue value
 *                         (depending on the current color mode)
 * @param  {Number} [v2] green or saturation value
 * @param  {Number} [v3] blue or brightness value
 * @param  {Number} [a]  opacity
 * @chainable
 * @example
 * <div>
 * <code>
 * function setup() {
 *   createCanvas(100, 100, WEBGL);
 * }
 * function draw() {
 *   background(0);
 *   ambientLight(100);
 *   pointLight(250, 250, 250, 100, 100, 0);
 *   ambientMaterial(250);
 *   sphere(50);
 * }
 * </code>
 * </div>
 *
 * @alt
 * radiating light source from top right of canvas
 *
 */
/**
 * @method  ambientMaterial
 * @param  {Array|String|p5.Color} color  color, color Array, or CSS color string
 * @chainable
 */
p5.prototype.ambientMaterial = function(v1, v2, v3, a) {
  var colors = this._renderer._applyColorBlend.apply(this._renderer, arguments);

  var shader = this._renderer._useLightShader();
  shader.setUniform('uMaterialColor', colors);
  shader.setUniform('uSpecular', false);
  shader.setUniform('isTexture', false);
  return this;
};

/**
 * Specular material for geometry with a given color. You can view all
 * possible materials in this
 * <a href="https://p5js.org/examples/3d-materials.html">example</a>.
 * @method specularMaterial
 * @param  {Number} v1   gray value, red or hue value
 *                        (depending on the current color mode),
 * @param  {Number} [v2] green or saturation value
 * @param  {Number} [v3] blue or brightness value
 * @param  {Number} [a]  opacity
 * @chainable
 * @example
 * <div>
 * <code>
 * function setup() {
 *   createCanvas(100, 100, WEBGL);
 * }
 * function draw() {
 *   background(0);
 *   ambientLight(100);
 *   pointLight(250, 250, 250, 100, 100, 0);
 *   specularMaterial(250);
 *   sphere(50);
 * }
 * </code>
 * </div>
 *
 * @alt
 * diffused radiating light source from top right of canvas
 *
 */
/**
 * @method specularMaterial
 * @param  {Array|String|p5.Color} color color Array, or CSS color string
 * @chainable
 */
p5.prototype.specularMaterial = function(v1, v2, v3, a) {
  var colors = this._renderer._applyColorBlend.apply(this._renderer, arguments);

  var shader = this._renderer._useLightShader();
  shader.setUniform('uMaterialColor', colors);
  shader.setUniform('uSpecular', true);
  shader.setUniform('isTexture', false);
  return this;
};

/**
 * @private blends colors according to color components.
 * If alpha value is less than 1, we need to enable blending
 * on our gl context.  Otherwise opaque objects need to a depthMask.
 * @param  {Number} v1 [description]
 * @param  {Number} v2 [description]
 * @param  {Number} v3 [description]
 * @param  {Number} a  [description]
 * @return {[Number]}  Normalized numbers array
 */
p5.RendererGL.prototype._applyColorBlend = function(v1, v2, v3, a) {
  var gl = this.GL;
  var color = this._pInst.color.apply(this._pInst, arguments);
  var colors = color._array;
  if (colors[colors.length - 1] < 1.0) {
    gl.depthMask(false);
    gl.enable(gl.BLEND);
    gl.blendEquation(gl.FUNC_ADD);
    gl.blendFunc(gl.SRC_ALPHA, gl.ONE_MINUS_SRC_ALPHA);
  } else {
    gl.depthMask(true);
    gl.disable(gl.BLEND);
  }
  return colors;
};

module.exports = p5;<|MERGE_RESOLUTION|>--- conflicted
+++ resolved
@@ -192,19 +192,10 @@
   );
 
   this._renderer.drawMode = constants.TEXTURE;
-<<<<<<< HEAD
-  if (!this._renderer.curFillShader.isTextureShader()) {
-    this._renderer.setFillShader(this._renderer._getLightShader());
-  }
-  this._renderer.curFillShader.setUniform('uSpecular', false);
-  this._renderer.curFillShader.setUniform('isTexture', true);
-  this._renderer.curFillShader.setUniform('uSampler', tex);
-=======
   var shader = this._renderer._useLightShader();
   shader.setUniform('uSpecular', false);
   shader.setUniform('isTexture', true);
-  shader.setUniform('uSampler', args[0]);
->>>>>>> e385aead
+  shader.setUniform('uSampler', tex);
   this._renderer.noStroke();
   return this;
 };
