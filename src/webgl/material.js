--- conflicted
+++ resolved
@@ -121,11 +121,8 @@
     args[i] = arguments[i];
   }
   var gl = this._renderer.GL;
-<<<<<<< HEAD
+  var renderer = this._renderer;
   gl.depthMask(true);
-=======
-  var renderer = this._renderer;
->>>>>>> 3a693936
   gl.enable(gl.BLEND);
   gl.blendFunc(gl.SRC_ALPHA, gl.ONE_MINUS_SRC_ALPHA);
   renderer.drawMode = 'texture';
