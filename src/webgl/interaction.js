--- conflicted
+++ resolved
@@ -7,12 +7,8 @@
 
 'use strict';
 
-<<<<<<< HEAD
-var p5 = require('../core/core');
+var p5 = require('../core/main');
 var constants = require('../core/constants');
-=======
-var p5 = require('../core/main');
->>>>>>> 5a46133f
 
 /**
  * Allows movement around a 3D sketch using a mouse or trackpad.  Left-clicking
