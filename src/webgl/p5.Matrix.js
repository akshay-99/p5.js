/**
 * @requires constants
 * @todo see methods below needing further implementation.
 * future consideration: implement SIMD optimizations
 * when browser compatibility becomes available
 * https://developer.mozilla.org/en-US/docs/Web/JavaScript/
 *   Reference/Global_Objects/SIMD
 */

'use strict';

var p5 = require('../core/core');
var polarGeometry = require('../math/polargeometry');
var constants = require('../core/constants');
var GLMAT_ARRAY_TYPE =
  typeof Float32Array !== 'undefined' ? Float32Array : Array;

/**
 * A class to describe a 4x4 matrix
 * for model and view matrix manipulation in the p5js webgl renderer.
 * @class p5.Matrix
 * @private
 * @constructor
 * @param {Array} [mat4] array literal of our 4x4 matrix
 */
p5.Matrix = function() {
  var args = new Array(arguments.length);
  for (var i = 0; i < args.length; ++i) {
    args[i] = arguments[i];
  }

  // This is default behavior when object
  // instantiated using createMatrix()
  // @todo implement createMatrix() in core/math.js
<<<<<<< HEAD
  if (args.length && args[args.length - 1] instanceof p5) {
    this.p5 = args[args.length - 1];
  }

  if (args[0] === 'mat3') {
    this.mat3 = Array.isArray(args[1])
      ? args[1]
      : new GLMAT_ARRAY_TYPE([1, 0, 0, 0, 1, 0, 0, 0, 1]);
  } else {
    this.mat4 = Array.isArray(args[0])
      ? args[0]
      : new GLMAT_ARRAY_TYPE([1, 0, 0, 0, 0, 1, 0, 0, 0, 0, 1, 0, 0, 0, 0, 1]);
  }

=======
  if (args[0] instanceof p5) {
    // save reference to p5 if passed in
    this.p5 = args[0];
    if (args[1] === 'mat3') {
      this.mat3 = args[2] || new GLMAT_ARRAY_TYPE([1, 0, 0, 0, 1, 0, 0, 0, 1]);
    } else {
      this.mat4 =
        args[1] ||
        new GLMAT_ARRAY_TYPE([1, 0, 0, 0, 0, 1, 0, 0, 0, 0, 1, 0, 0, 0, 0, 1]);
    }
    // default behavior when object
    // instantiated using new p5.Matrix()
  } else {
    if (args[0] === 'mat3') {
      this.mat3 = args[1] || new GLMAT_ARRAY_TYPE([1, 0, 0, 0, 1, 0, 0, 0, 1]);
    } else {
      this.mat4 =
        args[0] ||
        new GLMAT_ARRAY_TYPE([1, 0, 0, 0, 0, 1, 0, 0, 0, 0, 1, 0, 0, 0, 0, 1]);
    }
  }
>>>>>>> e4571485
  this.name = 'p5.Matrix'; // for friendly debugger system
  return this;
};

/**
 * Sets the x, y, and z component of the vector using two or three separate
 * variables, the data from a p5.Matrix, or the values from a float array.
 *
 * @method set
 * @param {p5.Matrix|Float32Array|Number[]} [inMatrix] the input p5.Matrix or
 *                                     an Array of length 16
 * @chainable
 */
/**
 * @method set
 * @param {Number[]} elements 16 numbers passed by value to avoid
 *                                     array copying.
 * @chainable
 */
p5.Matrix.prototype.set = function(inMatrix) {
  if (inMatrix instanceof p5.Matrix) {
    this.mat4 = inMatrix.mat4;
    return this;
  } else if (inMatrix instanceof GLMAT_ARRAY_TYPE) {
    this.mat4 = inMatrix;
    return this;
  } else if (arguments.length === 16) {
    this.mat4[0] = arguments[0];
    this.mat4[1] = arguments[1];
    this.mat4[2] = arguments[2];
    this.mat4[3] = arguments[3];
    this.mat4[4] = arguments[4];
    this.mat4[5] = arguments[5];
    this.mat4[6] = arguments[6];
    this.mat4[7] = arguments[7];
    this.mat4[8] = arguments[8];
    this.mat4[9] = arguments[9];
    this.mat4[10] = arguments[10];
    this.mat4[11] = arguments[11];
    this.mat4[12] = arguments[12];
    this.mat4[13] = arguments[13];
    this.mat4[14] = arguments[14];
    this.mat4[15] = arguments[15];
  }
  return this;
};

/**
 * Gets a copy of the vector, returns a p5.Matrix object.
 *
 * @method get
 * @return {p5.Matrix} the copy of the p5.Matrix object
 */
p5.Matrix.prototype.get = function() {
<<<<<<< HEAD
  return new p5.Matrix(this.mat4, this.p5);
=======
  return new p5.Matrix(this.mat4);
>>>>>>> e4571485
};

/**
 * return a copy of a matrix
 * @method copy
 * @return {p5.Matrix}   the result matrix
 */
p5.Matrix.prototype.copy = function() {
<<<<<<< HEAD
  var copied = new p5.Matrix(this.p5);
=======
  var copied = new p5.Matrix();
>>>>>>> e4571485
  copied.mat4[0] = this.mat4[0];
  copied.mat4[1] = this.mat4[1];
  copied.mat4[2] = this.mat4[2];
  copied.mat4[3] = this.mat4[3];
  copied.mat4[4] = this.mat4[4];
  copied.mat4[5] = this.mat4[5];
  copied.mat4[6] = this.mat4[6];
  copied.mat4[7] = this.mat4[7];
  copied.mat4[8] = this.mat4[8];
  copied.mat4[9] = this.mat4[9];
  copied.mat4[10] = this.mat4[10];
  copied.mat4[11] = this.mat4[11];
  copied.mat4[12] = this.mat4[12];
  copied.mat4[13] = this.mat4[13];
  copied.mat4[14] = this.mat4[14];
  copied.mat4[15] = this.mat4[15];
  return copied;
};

/**
 * return an identity matrix
 * @method identity
 * @return {p5.Matrix}   the result matrix
 */
<<<<<<< HEAD
p5.Matrix.identity = function(pInst) {
  return new p5.Matrix(pInst);
=======
p5.Matrix.identity = function() {
  return new p5.Matrix();
>>>>>>> e4571485
};

/**
 * transpose according to a given matrix
 * @method transpose
 * @param  {p5.Matrix|Float32Array|Number[]} a  the matrix to be
 *                                               based on to transpose
 * @chainable
 */
p5.Matrix.prototype.transpose = function(a) {
  var a01, a02, a03, a12, a13, a23;
  if (a instanceof p5.Matrix) {
    a01 = a.mat4[1];
    a02 = a.mat4[2];
    a03 = a.mat4[3];
    a12 = a.mat4[6];
    a13 = a.mat4[7];
    a23 = a.mat4[11];

    this.mat4[0] = a.mat4[0];
    this.mat4[1] = a.mat4[4];
    this.mat4[2] = a.mat4[8];
    this.mat4[3] = a.mat4[12];
    this.mat4[4] = a01;
    this.mat4[5] = a.mat4[5];
    this.mat4[6] = a.mat4[9];
    this.mat4[7] = a.mat4[13];
    this.mat4[8] = a02;
    this.mat4[9] = a12;
    this.mat4[10] = a.mat4[10];
    this.mat4[11] = a.mat4[14];
    this.mat4[12] = a03;
    this.mat4[13] = a13;
    this.mat4[14] = a23;
    this.mat4[15] = a.mat4[15];
  } else if (a instanceof GLMAT_ARRAY_TYPE) {
    a01 = a[1];
    a02 = a[2];
    a03 = a[3];
    a12 = a[6];
    a13 = a[7];
    a23 = a[11];

    this.mat4[0] = a[0];
    this.mat4[1] = a[4];
    this.mat4[2] = a[8];
    this.mat4[3] = a[12];
    this.mat4[4] = a01;
    this.mat4[5] = a[5];
    this.mat4[6] = a[9];
    this.mat4[7] = a[13];
    this.mat4[8] = a02;
    this.mat4[9] = a12;
    this.mat4[10] = a[10];
    this.mat4[11] = a[14];
    this.mat4[12] = a03;
    this.mat4[13] = a13;
    this.mat4[14] = a23;
    this.mat4[15] = a[15];
  }
  return this;
};

/**
 * invert  matrix according to a give matrix
 * @method invert
 * @param  {p5.Matrix|Float32Array|Number[]} a   the matrix to be
 *                                                based on to invert
 * @chainable
 */
p5.Matrix.prototype.invert = function(a) {
  var a00, a01, a02, a03, a10, a11, a12, a13;
  var a20, a21, a22, a23, a30, a31, a32, a33;
  if (a instanceof p5.Matrix) {
    a00 = a.mat4[0];
    a01 = a.mat4[1];
    a02 = a.mat4[2];
    a03 = a.mat4[3];
    a10 = a.mat4[4];
    a11 = a.mat4[5];
    a12 = a.mat4[6];
    a13 = a.mat4[7];
    a20 = a.mat4[8];
    a21 = a.mat4[9];
    a22 = a.mat4[10];
    a23 = a.mat4[11];
    a30 = a.mat4[12];
    a31 = a.mat4[13];
    a32 = a.mat4[14];
    a33 = a.mat4[15];
  } else if (a instanceof GLMAT_ARRAY_TYPE) {
    a00 = a[0];
    a01 = a[1];
    a02 = a[2];
    a03 = a[3];
    a10 = a[4];
    a11 = a[5];
    a12 = a[6];
    a13 = a[7];
    a20 = a[8];
    a21 = a[9];
    a22 = a[10];
    a23 = a[11];
    a30 = a[12];
    a31 = a[13];
    a32 = a[14];
    a33 = a[15];
  }
  var b00 = a00 * a11 - a01 * a10;
  var b01 = a00 * a12 - a02 * a10;
  var b02 = a00 * a13 - a03 * a10;
  var b03 = a01 * a12 - a02 * a11;
  var b04 = a01 * a13 - a03 * a11;
  var b05 = a02 * a13 - a03 * a12;
  var b06 = a20 * a31 - a21 * a30;
  var b07 = a20 * a32 - a22 * a30;
  var b08 = a20 * a33 - a23 * a30;
  var b09 = a21 * a32 - a22 * a31;
  var b10 = a21 * a33 - a23 * a31;
  var b11 = a22 * a33 - a23 * a32;

  // Calculate the determinant
  var det =
    b00 * b11 - b01 * b10 + b02 * b09 + b03 * b08 - b04 * b07 + b05 * b06;

  if (!det) {
    return null;
  }
  det = 1.0 / det;

  this.mat4[0] = (a11 * b11 - a12 * b10 + a13 * b09) * det;
  this.mat4[1] = (a02 * b10 - a01 * b11 - a03 * b09) * det;
  this.mat4[2] = (a31 * b05 - a32 * b04 + a33 * b03) * det;
  this.mat4[3] = (a22 * b04 - a21 * b05 - a23 * b03) * det;
  this.mat4[4] = (a12 * b08 - a10 * b11 - a13 * b07) * det;
  this.mat4[5] = (a00 * b11 - a02 * b08 + a03 * b07) * det;
  this.mat4[6] = (a32 * b02 - a30 * b05 - a33 * b01) * det;
  this.mat4[7] = (a20 * b05 - a22 * b02 + a23 * b01) * det;
  this.mat4[8] = (a10 * b10 - a11 * b08 + a13 * b06) * det;
  this.mat4[9] = (a01 * b08 - a00 * b10 - a03 * b06) * det;
  this.mat4[10] = (a30 * b04 - a31 * b02 + a33 * b00) * det;
  this.mat4[11] = (a21 * b02 - a20 * b04 - a23 * b00) * det;
  this.mat4[12] = (a11 * b07 - a10 * b09 - a12 * b06) * det;
  this.mat4[13] = (a00 * b09 - a01 * b07 + a02 * b06) * det;
  this.mat4[14] = (a31 * b01 - a30 * b03 - a32 * b00) * det;
  this.mat4[15] = (a20 * b03 - a21 * b01 + a22 * b00) * det;

  return this;
};

/**
 * Inverts a 3x3 matrix
 * @method invert3x3
 * @chainable
 */
p5.Matrix.prototype.invert3x3 = function() {
  var a00 = this.mat3[0];
  var a01 = this.mat3[1];
  var a02 = this.mat3[2];
  var a10 = this.mat3[3];
  var a11 = this.mat3[4];
  var a12 = this.mat3[5];
  var a20 = this.mat3[6];
  var a21 = this.mat3[7];
  var a22 = this.mat3[8];
  var b01 = a22 * a11 - a12 * a21;
  var b11 = -a22 * a10 + a12 * a20;
  var b21 = a21 * a10 - a11 * a20;

  // Calculate the determinant
  var det = a00 * b01 + a01 * b11 + a02 * b21;
  if (!det) {
    return null;
  }
  det = 1.0 / det;
  this.mat3[0] = b01 * det;
  this.mat3[1] = (-a22 * a01 + a02 * a21) * det;
  this.mat3[2] = (a12 * a01 - a02 * a11) * det;
  this.mat3[3] = b11 * det;
  this.mat3[4] = (a22 * a00 - a02 * a20) * det;
  this.mat3[5] = (-a12 * a00 + a02 * a10) * det;
  this.mat3[6] = b21 * det;
  this.mat3[7] = (-a21 * a00 + a01 * a20) * det;
  this.mat3[8] = (a11 * a00 - a01 * a10) * det;
  return this;
};

/**
 * transposes a 3x3 p5.Matrix by a mat3
 * @method transpose3x3
 * @param  {Number[]} mat3 1-dimensional array
 * @chainable
 */
p5.Matrix.prototype.transpose3x3 = function(mat3) {
  var a01 = mat3[1],
    a02 = mat3[2],
    a12 = mat3[5];
  this.mat3[1] = mat3[3];
  this.mat3[2] = mat3[6];
  this.mat3[3] = a01;
  this.mat3[5] = mat3[7];
  this.mat3[6] = a02;
  this.mat3[7] = a12;
  return this;
};

/**
 * converts a 4x4 matrix to its 3x3 inverse tranform
 * commonly used in MVMatrix to NMatrix conversions.
 * @method invertTranspose
 * @param  {p5.Matrix} mat4 the matrix to be based on to invert
 * @chainable
 * @todo  finish implementation
 */
p5.Matrix.prototype.inverseTranspose = function(matrix) {
  if (this.mat3 === undefined) {
    console.error('sorry, this function only works with mat3');
  } else {
    //convert mat4 -> mat3
    this.mat3[0] = matrix.mat4[0];
    this.mat3[1] = matrix.mat4[1];
    this.mat3[2] = matrix.mat4[2];
    this.mat3[3] = matrix.mat4[4];
    this.mat3[4] = matrix.mat4[5];
    this.mat3[5] = matrix.mat4[6];
    this.mat3[6] = matrix.mat4[8];
    this.mat3[7] = matrix.mat4[9];
    this.mat3[8] = matrix.mat4[10];
  }

  this.invert3x3().transpose3x3(this.mat3);
  return this;
};

/**
 * inspired by Toji's mat4 determinant
 * @method determinant
 * @return {Number} Determinant of our 4x4 matrix
 */
p5.Matrix.prototype.determinant = function() {
  var d00 = this.mat4[0] * this.mat4[5] - this.mat4[1] * this.mat4[4],
    d01 = this.mat4[0] * this.mat4[6] - this.mat4[2] * this.mat4[4],
    d02 = this.mat4[0] * this.mat4[7] - this.mat4[3] * this.mat4[4],
    d03 = this.mat4[1] * this.mat4[6] - this.mat4[2] * this.mat4[5],
    d04 = this.mat4[1] * this.mat4[7] - this.mat4[3] * this.mat4[5],
    d05 = this.mat4[2] * this.mat4[7] - this.mat4[3] * this.mat4[6],
    d06 = this.mat4[8] * this.mat4[13] - this.mat4[9] * this.mat4[12],
    d07 = this.mat4[8] * this.mat4[14] - this.mat4[10] * this.mat4[12],
    d08 = this.mat4[8] * this.mat4[15] - this.mat4[11] * this.mat4[12],
    d09 = this.mat4[9] * this.mat4[14] - this.mat4[10] * this.mat4[13],
    d10 = this.mat4[9] * this.mat4[15] - this.mat4[11] * this.mat4[13],
    d11 = this.mat4[10] * this.mat4[15] - this.mat4[11] * this.mat4[14];

  // Calculate the determinant
  return d00 * d11 - d01 * d10 + d02 * d09 + d03 * d08 - d04 * d07 + d05 * d06;
};

/**
 * multiply two mat4s
 * @method mult
 * @param {p5.Matrix|Float32Array|Number[]} multMatrix The matrix
 *                                                we want to multiply by
 * @chainable
 */
p5.Matrix.prototype.mult = function(multMatrix) {
  var _dest = new GLMAT_ARRAY_TYPE(16);
  var _src = new GLMAT_ARRAY_TYPE(16);

  if (multMatrix instanceof p5.Matrix) {
    _src = multMatrix.mat4;
  } else if (multMatrix instanceof GLMAT_ARRAY_TYPE) {
    _src = multMatrix;
  }

  // each row is used for the multiplier
  var b0 = this.mat4[0],
    b1 = this.mat4[1],
    b2 = this.mat4[2],
    b3 = this.mat4[3];
  _dest[0] = b0 * _src[0] + b1 * _src[4] + b2 * _src[8] + b3 * _src[12];
  _dest[1] = b0 * _src[1] + b1 * _src[5] + b2 * _src[9] + b3 * _src[13];
  _dest[2] = b0 * _src[2] + b1 * _src[6] + b2 * _src[10] + b3 * _src[14];
  _dest[3] = b0 * _src[3] + b1 * _src[7] + b2 * _src[11] + b3 * _src[15];

  b0 = this.mat4[4];
  b1 = this.mat4[5];
  b2 = this.mat4[6];
  b3 = this.mat4[7];
  _dest[4] = b0 * _src[0] + b1 * _src[4] + b2 * _src[8] + b3 * _src[12];
  _dest[5] = b0 * _src[1] + b1 * _src[5] + b2 * _src[9] + b3 * _src[13];
  _dest[6] = b0 * _src[2] + b1 * _src[6] + b2 * _src[10] + b3 * _src[14];
  _dest[7] = b0 * _src[3] + b1 * _src[7] + b2 * _src[11] + b3 * _src[15];

  b0 = this.mat4[8];
  b1 = this.mat4[9];
  b2 = this.mat4[10];
  b3 = this.mat4[11];
  _dest[8] = b0 * _src[0] + b1 * _src[4] + b2 * _src[8] + b3 * _src[12];
  _dest[9] = b0 * _src[1] + b1 * _src[5] + b2 * _src[9] + b3 * _src[13];
  _dest[10] = b0 * _src[2] + b1 * _src[6] + b2 * _src[10] + b3 * _src[14];
  _dest[11] = b0 * _src[3] + b1 * _src[7] + b2 * _src[11] + b3 * _src[15];

  b0 = this.mat4[12];
  b1 = this.mat4[13];
  b2 = this.mat4[14];
  b3 = this.mat4[15];
  _dest[12] = b0 * _src[0] + b1 * _src[4] + b2 * _src[8] + b3 * _src[12];
  _dest[13] = b0 * _src[1] + b1 * _src[5] + b2 * _src[9] + b3 * _src[13];
  _dest[14] = b0 * _src[2] + b1 * _src[6] + b2 * _src[10] + b3 * _src[14];
  _dest[15] = b0 * _src[3] + b1 * _src[7] + b2 * _src[11] + b3 * _src[15];

  this.mat4 = _dest;

  return this;
};

/**
 * scales a p5.Matrix by scalars or a vector
 * @method scale
 * @param  {p5.Vector|Float32Array|Number[]} s vector to scale by
 * @chainable
 */
p5.Matrix.prototype.scale = function() {
  var x, y, z;
  var args = new Array(arguments.length);
  for (var i = 0; i < args.length; ++i) {
    args[i] = arguments[i];
  }
  //if our 1st arg is a type p5.Vector
  if (args[0] instanceof p5.Vector) {
    x = args[0].x;
    y = args[0].y;
    z = args[0].z;
  } else if (args[0] instanceof Array) {
    //otherwise if it's an array
    x = args[0][0];
    y = args[0][1];
    z = args[0][2];
  }
  var _dest = new GLMAT_ARRAY_TYPE(16);
  _dest[0] = this.mat4[0] * x;
  _dest[1] = this.mat4[1] * x;
  _dest[2] = this.mat4[2] * x;
  _dest[3] = this.mat4[3] * x;
  _dest[4] = this.mat4[4] * y;
  _dest[5] = this.mat4[5] * y;
  _dest[6] = this.mat4[6] * y;
  _dest[7] = this.mat4[7] * y;
  _dest[8] = this.mat4[8] * z;
  _dest[9] = this.mat4[9] * z;
  _dest[10] = this.mat4[10] * z;
  _dest[11] = this.mat4[11] * z;
  _dest[12] = this.mat4[12];
  _dest[13] = this.mat4[13];
  _dest[14] = this.mat4[14];
  _dest[15] = this.mat4[15];

  this.mat4 = _dest;
  return this;
};

/**
 * rotate our Matrix around an axis by the given angle.
 * @method rotate
 * @param  {Number} a The angle of rotation in radians
 * @param  {p5.Vector|Number[]} axis  the axis(es) to rotate around
 * @chainable
 * inspired by Toji's gl-matrix lib, mat4 rotation
 */
p5.Matrix.prototype.rotate = function(a, axis) {
  var x, y, z, _a, len;

<<<<<<< HEAD
  if (this.p5 && this.p5._angleMode === constants.DEGREES) {
    _a = polarGeometry.degreesToRadians(a);
=======
  if (this.p5) {
    if (this.p5._angleMode === constants.DEGREES) {
      _a = polarGeometry.degreesToRadians(a);
    }
>>>>>>> e4571485
  } else {
    _a = a;
  }
  if (axis instanceof p5.Vector) {
    x = axis.x;
    y = axis.y;
    z = axis.z;
  } else if (axis instanceof Array) {
    x = axis[0];
    y = axis[1];
    z = axis[2];
  }

  len = Math.sqrt(x * x + y * y + z * z);
  x *= 1 / len;
  y *= 1 / len;
  z *= 1 / len;

  var a00 = this.mat4[0];
  var a01 = this.mat4[1];
  var a02 = this.mat4[2];
  var a03 = this.mat4[3];
  var a10 = this.mat4[4];
  var a11 = this.mat4[5];
  var a12 = this.mat4[6];
  var a13 = this.mat4[7];
  var a20 = this.mat4[8];
  var a21 = this.mat4[9];
  var a22 = this.mat4[10];
  var a23 = this.mat4[11];

  //sin,cos, and tan of respective angle
  var sA = Math.sin(_a);
  var cA = Math.cos(_a);
  var tA = 1 - cA;
  // Construct the elements of the rotation matrix
  var b00 = x * x * tA + cA;
  var b01 = y * x * tA + z * sA;
  var b02 = z * x * tA - y * sA;
  var b10 = x * y * tA - z * sA;
  var b11 = y * y * tA + cA;
  var b12 = z * y * tA + x * sA;
  var b20 = x * z * tA + y * sA;
  var b21 = y * z * tA - x * sA;
  var b22 = z * z * tA + cA;

  // rotation-specific matrix multiplication
  this.mat4[0] = a00 * b00 + a10 * b01 + a20 * b02;
  this.mat4[1] = a01 * b00 + a11 * b01 + a21 * b02;
  this.mat4[2] = a02 * b00 + a12 * b01 + a22 * b02;
  this.mat4[3] = a03 * b00 + a13 * b01 + a23 * b02;
  this.mat4[4] = a00 * b10 + a10 * b11 + a20 * b12;
  this.mat4[5] = a01 * b10 + a11 * b11 + a21 * b12;
  this.mat4[6] = a02 * b10 + a12 * b11 + a22 * b12;
  this.mat4[7] = a03 * b10 + a13 * b11 + a23 * b12;
  this.mat4[8] = a00 * b20 + a10 * b21 + a20 * b22;
  this.mat4[9] = a01 * b20 + a11 * b21 + a21 * b22;
  this.mat4[10] = a02 * b20 + a12 * b21 + a22 * b22;
  this.mat4[11] = a03 * b20 + a13 * b21 + a23 * b22;

  return this;
};

/**
 * @todo  finish implementing this method!
 * translates
 * @method translate
 * @param  {Number[]} v vector to translate by
 * @chainable
 */
p5.Matrix.prototype.translate = function(v) {
  var x = v[0],
    y = v[1],
    z = v[2] || 0;
  this.mat4[12] += this.mat4[0] * x + this.mat4[4] * y + this.mat4[8] * z;
  this.mat4[13] += this.mat4[1] * x + this.mat4[5] * y + this.mat4[9] * z;
  this.mat4[14] += this.mat4[2] * x + this.mat4[6] * y + this.mat4[10] * z;
  this.mat4[15] += this.mat4[3] * x + this.mat4[7] * y + this.mat4[11] * z;
};

p5.Matrix.prototype.rotateX = function(a) {
  this.rotate(a, [1, 0, 0]);
};
p5.Matrix.prototype.rotateY = function(a) {
  this.rotate(a, [0, 1, 0]);
};
p5.Matrix.prototype.rotateZ = function(a) {
  this.rotate(a, [0, 0, 1]);
};

/**
 * sets the perspective matrix
 * @method perspective
 * @param  {Number} fovy   [description]
 * @param  {Number} aspect [description]
 * @param  {Number} near   near clipping plane
 * @param  {Number} far    far clipping plane
 * @chainable
 */
p5.Matrix.prototype.perspective = function(fovy, aspect, near, far) {
  var f = 1.0 / Math.tan(fovy / 2),
    nf = 1 / (near - far);

  this.mat4[0] = f / aspect;
  this.mat4[1] = 0;
  this.mat4[2] = 0;
  this.mat4[3] = 0;
  this.mat4[4] = 0;
  this.mat4[5] = f;
  this.mat4[6] = 0;
  this.mat4[7] = 0;
  this.mat4[8] = 0;
  this.mat4[9] = 0;
  this.mat4[10] = (far + near) * nf;
  this.mat4[11] = -1;
  this.mat4[12] = 0;
  this.mat4[13] = 0;
  this.mat4[14] = 2 * far * near * nf;
  this.mat4[15] = 0;

  return this;
};

/**
 * sets the ortho matrix
 * @method ortho
 * @param  {Number} left   [description]
 * @param  {Number} right  [description]
 * @param  {Number} bottom [description]
 * @param  {Number} top    [description]
 * @param  {Number} near   near clipping plane
 * @param  {Number} far    far clipping plane
 * @chainable
 */
p5.Matrix.prototype.ortho = function(left, right, bottom, top, near, far) {
  var lr = 1 / (left - right),
    bt = 1 / (bottom - top),
    nf = 1 / (near - far);
  this.mat4[0] = -2 * lr;
  this.mat4[1] = 0;
  this.mat4[2] = 0;
  this.mat4[3] = 0;
  this.mat4[4] = 0;
  this.mat4[5] = -2 * bt;
  this.mat4[6] = 0;
  this.mat4[7] = 0;
  this.mat4[8] = 0;
  this.mat4[9] = 0;
  this.mat4[10] = 2 * nf;
  this.mat4[11] = 0;
  this.mat4[12] = (left + right) * lr;
  this.mat4[13] = (top + bottom) * bt;
  this.mat4[14] = (far + near) * nf;
  this.mat4[15] = 1;

  return this;
};

/**
 * PRIVATE
 */
// matrix methods adapted from:
// https://developer.mozilla.org/en-US/docs/Web/WebGL/
// gluPerspective
//
// function _makePerspective(fovy, aspect, znear, zfar){
//    var ymax = znear * Math.tan(fovy * Math.PI / 360.0);
//    var ymin = -ymax;
//    var xmin = ymin * aspect;
//    var xmax = ymax * aspect;
//    return _makeFrustum(xmin, xmax, ymin, ymax, znear, zfar);
//  }

////
//// glFrustum
////
//function _makeFrustum(left, right, bottom, top, znear, zfar){
//  var X = 2*znear/(right-left);
//  var Y = 2*znear/(top-bottom);
//  var A = (right+left)/(right-left);
//  var B = (top+bottom)/(top-bottom);
//  var C = -(zfar+znear)/(zfar-znear);
//  var D = -2*zfar*znear/(zfar-znear);
//  var frustrumMatrix =[
//  X, 0, A, 0,
//  0, Y, B, 0,
//  0, 0, C, D,
//  0, 0, -1, 0
//];
//return frustrumMatrix;
// }

// function _setMVPMatrices(){
////an identity matrix
////@TODO use the p5.Matrix class to abstract away our MV matrices and
///other math
//var _mvMatrix =
//[
//  1.0,0.0,0.0,0.0,
//  0.0,1.0,0.0,0.0,
//  0.0,0.0,1.0,0.0,
//  0.0,0.0,0.0,1.0
//];

module.exports = p5.Matrix;<|MERGE_RESOLUTION|>--- conflicted
+++ resolved
@@ -32,7 +32,6 @@
   // This is default behavior when object
   // instantiated using createMatrix()
   // @todo implement createMatrix() in core/math.js
-<<<<<<< HEAD
   if (args.length && args[args.length - 1] instanceof p5) {
     this.p5 = args[args.length - 1];
   }
@@ -47,29 +46,6 @@
       : new GLMAT_ARRAY_TYPE([1, 0, 0, 0, 0, 1, 0, 0, 0, 0, 1, 0, 0, 0, 0, 1]);
   }
 
-=======
-  if (args[0] instanceof p5) {
-    // save reference to p5 if passed in
-    this.p5 = args[0];
-    if (args[1] === 'mat3') {
-      this.mat3 = args[2] || new GLMAT_ARRAY_TYPE([1, 0, 0, 0, 1, 0, 0, 0, 1]);
-    } else {
-      this.mat4 =
-        args[1] ||
-        new GLMAT_ARRAY_TYPE([1, 0, 0, 0, 0, 1, 0, 0, 0, 0, 1, 0, 0, 0, 0, 1]);
-    }
-    // default behavior when object
-    // instantiated using new p5.Matrix()
-  } else {
-    if (args[0] === 'mat3') {
-      this.mat3 = args[1] || new GLMAT_ARRAY_TYPE([1, 0, 0, 0, 1, 0, 0, 0, 1]);
-    } else {
-      this.mat4 =
-        args[0] ||
-        new GLMAT_ARRAY_TYPE([1, 0, 0, 0, 0, 1, 0, 0, 0, 0, 1, 0, 0, 0, 0, 1]);
-    }
-  }
->>>>>>> e4571485
   this.name = 'p5.Matrix'; // for friendly debugger system
   return this;
 };
@@ -124,11 +100,7 @@
  * @return {p5.Matrix} the copy of the p5.Matrix object
  */
 p5.Matrix.prototype.get = function() {
-<<<<<<< HEAD
   return new p5.Matrix(this.mat4, this.p5);
-=======
-  return new p5.Matrix(this.mat4);
->>>>>>> e4571485
 };
 
 /**
@@ -137,11 +109,8 @@
  * @return {p5.Matrix}   the result matrix
  */
 p5.Matrix.prototype.copy = function() {
-<<<<<<< HEAD
+
   var copied = new p5.Matrix(this.p5);
-=======
-  var copied = new p5.Matrix();
->>>>>>> e4571485
   copied.mat4[0] = this.mat4[0];
   copied.mat4[1] = this.mat4[1];
   copied.mat4[2] = this.mat4[2];
@@ -166,13 +135,8 @@
  * @method identity
  * @return {p5.Matrix}   the result matrix
  */
-<<<<<<< HEAD
 p5.Matrix.identity = function(pInst) {
   return new p5.Matrix(pInst);
-=======
-p5.Matrix.identity = function() {
-  return new p5.Matrix();
->>>>>>> e4571485
 };
 
 /**
@@ -545,15 +509,8 @@
 p5.Matrix.prototype.rotate = function(a, axis) {
   var x, y, z, _a, len;
 
-<<<<<<< HEAD
   if (this.p5 && this.p5._angleMode === constants.DEGREES) {
     _a = polarGeometry.degreesToRadians(a);
-=======
-  if (this.p5) {
-    if (this.p5._angleMode === constants.DEGREES) {
-      _a = polarGeometry.degreesToRadians(a);
-    }
->>>>>>> e4571485
   } else {
     _a = a;
   }
